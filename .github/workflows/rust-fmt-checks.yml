--- conflicted
+++ resolved
@@ -43,13 +43,9 @@
       - name: Run rust/apps/arweave
         run: cd rust/apps/arweave && cargo +nightly-2023-12-01 fmt --check
       - name: Run rust/apps/stellar
-<<<<<<< HEAD
-        run: cd rust/apps/stellar && cargo +nightly-2023-06-26 fmt --check
+        run: cd rust/apps/stellar && cargo +nightly-2023-12-01 fmt --check
       - name: Run rust/apps/monero
-        run: cd rust/apps/monero && cargo +nightly-2023-06-26 fmt --check
-=======
-        run: cd rust/apps/stellar && cargo +nightly-2023-12-01 fmt --check
->>>>>>> 241973f1
+        run: cd rust/apps/monero && cargo +nightly-2023-12-01 fmt --check
       - name: Run rust/apps/utils
         run: cd rust/apps/utils && cargo +nightly-2023-12-01 fmt --check
       - name: Run rust/apps/wallets
