on:
  pull_request:
    paths:
      - rust/apps/wallets/**

name: Wallets Checks

jobs:
  UnitTest:
    name: Unit Test And Code coverage
    runs-on: ubuntu-latest
    steps:
      - name: Checkout sources
        uses: actions/checkout@v2

      - uses: actions-rs/toolchain@v1
        with:
<<<<<<< HEAD
          toolchain: nightly-2024-01-31
=======
          toolchain: nightly-2024-07-01
>>>>>>> a2bb7159
          override: true
          components: rustfmt
          target: x86_64-apple-darwin

      - name: Install cargo-llvm-cov
        uses: taiki-e/install-action@cargo-llvm-cov

      - name: Run rust/apps/wallets
<<<<<<< HEAD
        run: cd rust/apps/wallets && cargo +nightly-2024-01-31 llvm-cov --fail-under-regions 39 --fail-under-functions 40 --fail-under-lines 57
=======
        run: cd rust/apps/wallets && cargo +nightly-2024-07-01 llvm-cov --fail-under-functions 50 --fail-under-lines 50 --fail-under-regions 50
>>>>>>> a2bb7159
<|MERGE_RESOLUTION|>--- conflicted
+++ resolved
@@ -15,11 +15,7 @@
 
       - uses: actions-rs/toolchain@v1
         with:
-<<<<<<< HEAD
-          toolchain: nightly-2024-01-31
-=======
           toolchain: nightly-2024-07-01
->>>>>>> a2bb7159
           override: true
           components: rustfmt
           target: x86_64-apple-darwin
@@ -28,8 +24,4 @@
         uses: taiki-e/install-action@cargo-llvm-cov
 
       - name: Run rust/apps/wallets
-<<<<<<< HEAD
-        run: cd rust/apps/wallets && cargo +nightly-2024-01-31 llvm-cov --fail-under-regions 39 --fail-under-functions 40 --fail-under-lines 57
-=======
-        run: cd rust/apps/wallets && cargo +nightly-2024-07-01 llvm-cov --fail-under-functions 50 --fail-under-lines 50 --fail-under-regions 50
->>>>>>> a2bb7159
+        run: cd rust/apps/wallets && cargo +nightly-2024-07-01 llvm-cov --fail-under-functions 50 --fail-under-lines 50 --fail-under-regions 50