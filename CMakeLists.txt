set(CMAKE_SYSTEM_NAME Generic)
cmake_minimum_required(VERSION 3.10)
<<<<<<< HEAD
project(mh1903)

set(CROSS_COMPILE_PREFIX arm-none-eabi)
set(CMAKE_C_COMPILER ${CROSS_COMPILE_PREFIX}-gcc)
set(CMAKE_CXX_COMPILER ${CROSS_COMPILE_PREFIX}-g++)
set(CMAKE_ASM_COMPILER ${CROSS_COMPILE_PREFIX}-gcc)
set(CMAKE_OBJCOPY ${CROSS_COMPILE_PREFIX}-objcopy)
set(CMAKE_OBJDUMP ${CROSS_COMPILE_PREFIX}-objdump)
set(CMAKE_SIZE ${CROSS_COMPILE_PREFIX}-size)
set(MCU cortex-m4)
set(LINKER_SCRIPT ${CMAKE_CURRENT_SOURCE_DIR}/mh1903b.ld)
set(ARCH_FLAGS "-mcpu=${MCU} -mthumb -mlittle-endian")
set(MCU_FLAGS "${ARCH_FLAGS} -Os -mfloat-abi=hard -mfpu=fpv4-sp-d16")
set(CMAKE_C_FLAGS "${MCU_FLAGS} -Wall -Wno-unknown-pragmas -Wno-format -g")
set(CMAKE_CXX_FLAGS "${MCU_FLAGS} -Wall -Wno-unknown-pragmas -Wno-format -g")
set(CMAKE_C_FLAGS_DEBUG "-O0 -g2 -ggdb")
set(CMAKE_C_FLAGS_RELEASE "-O3")
=======
>>>>>>> 5e324406

option(COMPILE_KEYSTONE "compile on MAIN target" ON)

if(CMAKE_BUILD_TYPE STREQUAL "Simulator")
  set(COMPILE_KEYSTONE OFF CACHE BOOL "compile on MAIN target" FORCE)
endif()

<<<<<<< HEAD
set(FIRMWARE_VERSION "0.0.1")
message(STATUS "compile main firmware")
add_subdirectory(rust)
add_definitions(
    -DUSE_STDPERIPH_DRIVER 
    -DUSE_FULL_ASSERT 
    -DLV_CONF_INCLUDE_SIMPLE 
    -DLV_LVGL_H_INCLUDE_SIMPLE 
    -DARM_MATH_CM4 
    -D__TARGET_FPU_VFP 
    -DNDEBUG 
    -DATCA_HAL_I2C
    -DCONFIG_USB_DEVICE_MSC
)

if (RU_SUPPORT)
    add_compile_definitions(RU_SUPPORT)
endif()

if(BUILD_PRODUCTION)
    add_compile_definitions(BUILD_PRODUCTION)
endif()

if(ENABLE_SCREEN_SHOT)
    add_compile_definitions(ENABLE_SCREEN_SHOT)
endif()

if(DEBUG_MEMORY)
    add_compile_definitions(DEBUG_MEMORY)
endif()

include_directories(
    Inc
    src/config
    src/tasks
    test
    src/driver
    src/driver/usb
    external/mh1903_lib/SCPU_USB_Lib/SCPU_USB_Device_Library/Class/msc/inc
    external/mh1903_lib/SCPU_USB_Lib/SCPU_USB_Device_Library/Class/cdc/inc
    external/mh1903_lib/SCPU_USB_Lib/SCPU_USB_OTG_Driver/inc
    external/mh1903_lib/SCPU_USB_Lib/SCPU_USB_Device_Library/Core/inc
    external/mh1903_lib/USB-ESL
    src/cm_backtrace
    src/crypto
    src/crypto/bips
    src/crypto/checksum
    src/crypto/utils
    src/crypto/slip39
    src/crypto/slip39/trezor-crypto
    external/mh1903_lib/MHSCPU_Driver/inc 
    external/mh1903_lib/Device/MegaHunt/mhscpu/Include 
    external/mh1903_lib/CMSIS/Include 
    external/mh1903_lib/MHSCPU_Driver/inc/cryptlib 
    external/mh1903_lib/MHSCPU_Driver/inc/emvlib
    src
    src/utils
    src/utils/log
    src/managers 
    src/error_codes 
    src/firmware 
    src/msg 
    src/ram 
    src/hardware_interface
    src/ui/gui_views
    src/ui/gui_assets
    src/ui/gui_assets/abi
    src/ui/gui_frame
    src/ui/gui_widgets
    src/ui/gui_widgets/setting
    src/ui/lv_i18n
    src/ui/gui_model
    src/ui/gui_analyze
    src/ui/gui_chain
    src/ui/gui_components
    src/ui/wallet
    src/webusb_protocol
    src/webusb_protocol/services
    src/webusb_protocol/eapdu_services
    external
    external/ctaes
    external/fatfs
    external/ccan
    external/cjson
    external/quicklz
    external/sqlite3
    external/cryptoauthlib/lib
    external/FreeRTOS
    external/FreeRTOS/Source/include
    external/FreeRTOS/Source/portable/GCC/ARM_CM4F
    external/FreeRTOS/CMSIS_RTOS_V2
    external/lvgl
    external/lvgl/src
    external/lvgl/src/core
    external/lvgl/src/draw
    external/lvgl/src/extra
    external/lvgl/src/font
    external/lvgl/src/hal
    external/lvgl/src/misc
    external/lvgl/src/widgets
    external/lvgl/src/core
    external/safec/include
    external/safec/src
    build/rust-builds
    ${CMAKE_CURRENT_BINARY_DIR}
)

set_property(SOURCE external/mh1903_lib/Device/MegaHunt/mhscpu/Source/GCC/startup_mhscpu.s PROPERTY LANGUAGE C)
set_property(SOURCE src/cm_backtrace/fault_handler/gcc/cmb_fault.s PROPERTY LANGUAGE C)
aux_source_directory(external/mh1903_lib/MHSCPU_Driver/src/ mh1903_driver)
aux_source_directory(src/driver/ driver)
if(NOT BUILD_PRODUCTION)
    aux_source_directory(test/ test)
endif()    
aux_source_directory(src/cm_backtrace/ cm_backtrace)
aux_source_directory(src/tasks/ tasks)
aux_source_directory(src/crypto crypto)
aux_source_directory(src/crypto/bips bips)
aux_source_directory(src/crypto/checksum checksum)
aux_source_directory(src/crypto/utils crypto_utils)
aux_source_directory(src/webusb_protocol/ webusb_protocol)
aux_source_directory(src/webusb_protocol/services webusb_protocol_services)
aux_source_directory(src/webusb_protocol/eapdu_services webusb_protocol_eapdu_services)

file(GLOB_RECURSE usb
    "src/driver/usb/*.c"
    "external/mh1903_lib/SCPU_USB_Lib/SCPU_USB_Device_Library/Core/src/*.c"
    "external/mh1903_lib/SCPU_USB_Lib/SCPU_USB_Device_Library/Class/msc/src/*.c"
    "external/mh1903_lib/SCPU_USB_Lib/SCPU_USB_Device_Library/Class/cdc/src/*.c"
    "external/mh1903_lib/SCPU_USB_Lib/SCPU_USB_OTG_Driver/src/*.c"
    "external/mh1903_lib/USB-ESL/CircularBuffer.c"    
)

file(GLOB_RECURSE cryptoslip39
    "src/crypto/slip39/gf256.c"
    "src/crypto/slip39/rs1024.c"
    "src/crypto/slip39/slip39.c"
    "src/crypto/slip39/trezor-crypto/memzero.c"
    "src/crypto/slip39/trezor-crypto/sha2.c"
    "src/crypto/slip39/trezor-crypto/rand.c"
    "src/crypto/slip39/trezor-crypto/pbkdf2.c"
)

file(GLOB_RECURSE freertos
    external/FreeRTOS/Source/croutine.c
    external/FreeRTOS/Source/event_groups.c
    external/FreeRTOS/Source/list.c
    external/FreeRTOS/Source/queue.c
    external/FreeRTOS/Source/stream_buffer.c
    external/FreeRTOS/Source/tasks.c
    external/FreeRTOS/Source/timers.c
    external/FreeRTOS/Source/portable/GCC/ARM_CM4F/port.c
    external/FreeRTOS/CMSIS_RTOS_V2/cmsis_os2.c
    external/FreeRTOS/Source/portable/MemMang/heap_4.c
    external/FreeRTOS/rtos_expand.c
)

file(GLOB_RECURSE lvgl
    "external/lvgl/src/core/*.c"
    "external/lvgl/src/draw/*.c"
    "external/lvgl/src/hal/*.c"
    "external/lvgl/src/misc/*.c"
    "external/lvgl/src/widgets/*.c"
    "external/lvgl/src/extra/*.c"
    "external/lvgl/src/font/*.c"
)

file(GLOB_RECURSE safec
    "external/safec/src/*.c"
    "external/safec/src/extmem/*.c"
    "external/safec/src/extstr/*.c"
    "external/safec/src/io/*.c"
    "external/safec/src/mem/*.c"
    "external/safec/src/misc/*.c"
    "external/safec/src/str/*.c"
)
=======
set(CMAKE_C_FLAGS_DEBUG "-O0 -g2 -ggdb")
set(CMAKE_C_FLAGS_RELEASE "-O3")

add_subdirectory(rust)

# add definition
function(add_definition_with_message OPTION_NAME)
    if(${OPTION_NAME})
        message(STATUS "Enabled option: ${OPTION_NAME}")
        add_compile_definitions(${OPTION_NAME})
    endif()
endfunction()

add_definition_with_message(ENABLE_SCREEN_SHOT)

add_definition_with_message(DEBUG_MEMORY)

add_definition_with_message(BUILD_PRODUCTION)

get_cmake_property(_variableNames VARIABLES)
list (SORT _variableNames)
foreach (_variableName ${_variableNames})
    if(_variableName MATCHES "KT_FEATURE_*")
        add_definition_with_message(${_variableName})
    endif()
endforeach()

if(BTC_ONLY)
    add_compile_definitions(BTC_ONLY)
    add_compile_definitions(EXCLUDE_RUSTC)
endif()

set(COMMON_DEFINITIONS
    USE_STDPERIPH_DRIVER
    USE_FULL_ASSERT
    ARM_MATH_CM4
    __TARGET_FPU_VFP
    NDEBUG
    ATCA_HAL_I2C
    CONFIG_USB_DEVICE_MSC
)

# add include path
set(CRYPTO_INCLUDE_PATH 
    src/crypto
    src/crypto/bips
    src/crypto/checksum
    src/crypto/utils
    src/crypto/slip39
    src/crypto/slip39/trezor-crypto
)

set(GUI_INCLUDE_PATH 
    src/ui
    src/ui/gui_views
    src/ui/gui_assets
    src/ui/gui_assets/abi
    src/ui/gui_frame
    src/ui/gui_widgets
    src/ui/gui_widgets/setting
    src/ui/lv_i18n
    src/ui/gui_model
    src/ui/gui_analyze
    src/ui/gui_chain
    src/ui/gui_chain/btc
    src/ui/gui_components
    src/ui/wallet
)

set(EXTERNAL_INCLUDE_PATH
    external
    external/ctaes
    external/fatfs
    external/ccan
    external/cjson
    external/quicklz
    external/sqlite3
    external/cryptoauthlib/lib
    external/FreeRTOS
    external/FreeRTOS/Source/include
    external/FreeRTOS/Source/portable/GCC/ARM_CM4F
    external/FreeRTOS/CMSIS_RTOS_V2
    external/lvgl
    external/lvgl/src
    external/lvgl/src/core
    external/lvgl/src/draw
    external/lvgl/src/extra
    external/lvgl/src/font
    external/lvgl/src/hal
    external/lvgl/src/misc
    external/lvgl/src/widgets
    external/lvgl/src/core
    external/safec/include
    external/safec/src
    external/mh1903_lib/MHSCPU_Driver/inc 
    external/mh1903_lib/Device/MegaHunt/mhscpu/Include 
    external/mh1903_lib/CMSIS/Include 
    external/mh1903_lib/MHSCPU_Driver/inc/cryptlib 
    external/mh1903_lib/MHSCPU_Driver/inc/emvlib
    external/mh1903_lib/SCPU_USB_Lib/SCPU_USB_Device_Library/Class/msc/inc
    external/mh1903_lib/SCPU_USB_Lib/SCPU_USB_Device_Library/Class/cdc/inc
    external/mh1903_lib/SCPU_USB_Lib/SCPU_USB_OTG_Driver/inc
    external/mh1903_lib/SCPU_USB_Lib/SCPU_USB_Device_Library/Core/inc
    external/mh1903_lib/USB-ESL
)

set(SRC_INCLUDE_PATH
    src
    src/config
    src/tasks
    src/driver
    src/driver/usb
    src/cm_backtrace
    src/utils
    src/utils/log
    src/managers 
    src/error_codes 
    src/firmware 
    src/msg 
    src/ram 
    src/hardware_interface
    src/webusb_protocol
    src/webusb_protocol/services
)

set(INCLUDE_DIR
    build/rust-builds
    ${SRC_INCLUDE_PATH}
    ${CRYPTO_INCLUDE_PATH}
    ${GUI_INCLUDE_PATH}
    ${EXTERNAL_INCLUDE_PATH}
    ${CMAKE_CURRENT_BINARY_DIR} 
)

if(BTC_ONLY)
    list(APPEND INCLUDE_DIR src/ui/gui_widgets/btc_only src/ui/gui_widgets/general)
else()
    list(APPEND INCLUDE_DIR src/ui/gui_chain/others src/ui/gui_widgets/general  src/webusb_protocol/general src/webusb_protocol/general/eapdu_services)
endif()

if(NOT BUILD_PRODUCTION)
    list(APPEND INCLUDE_DIR test)
    set(TEST_CMD test)
endif()

file(GLOB_RECURSE GUI
    "src/ui/gui_assets/*.c"
    "src/ui/gui_assets/font/*.c"
    "src/ui/gui_assets/abi/*.c"
    "src/ui/gui_frame/*.c"
    "src/ui/gui_views/*.c"
    "src/ui/gui_widgets/*.c"
    "src/ui/gui_widgets/setting/*.c"
    "src/ui/lv_i18n/*.c"
    "src/ui/gui_model/*.c"
    "src/ui/gui_analyze/gui_analyze.c"
    "src/ui/gui_chain/*.c"
    "src/ui/gui_components/*.c"
    "src/ui/wallet/*.c"
)

file(GLOB_RECURSE LVGL
    "external/lvgl/src/core/*.c"
    "external/lvgl/src/draw/*.c"
    "external/lvgl/src/hal/*.c"
    "external/lvgl/src/misc/*.c"
    "external/lvgl/src/widgets/*.c"
    "external/lvgl/src/extra/*.c"
    "external/lvgl/src/font/*.c"
)

file(GLOB_RECURSE CRYPTO_SLIP39
    "src/crypto/slip39/gf256.c"
    "src/crypto/slip39/rs1024.c"
    "src/crypto/slip39/slip39.c"
    "src/crypto/slip39/trezor-crypto/memzero.c"
    "src/crypto/slip39/trezor-crypto/sha2.c"
    "src/crypto/slip39/trezor-crypto/rand.c"
    "src/crypto/slip39/trezor-crypto/pbkdf2.c"
)

if(COMPILE_KEYSTONE)
    message(STATUS "Compiling for MAIN target")
    project(mh1903)
    include(firmware.cmake)


    file(GLOB_RECURSE SAFE_C
        "external/safec/src/*.c"
        "external/safec/src/extmem/*.c"
        "external/safec/src/extstr/*.c"
        "external/safec/src/io/*.c"
        "external/safec/src/mem/*.c"
        "external/safec/src/misc/*.c"
        "external/safec/src/str/*.c"
    )
>>>>>>> 5e324406

file(GLOB_RECURSE ctaes
    "external/ctaes/ctaes.c"
)

file(GLOB_RECURSE ccan
    "external/ccan/*.c"
)

file(GLOB_RECURSE cryptoauthlib
    "external/cryptoauthlib/lib/atca_basic.c"
    "external/cryptoauthlib/lib/atca_cfgs.c"
    "external/cryptoauthlib/lib/atca_debug.c"
    "external/cryptoauthlib/lib/atca_device.c"
    "external/cryptoauthlib/lib/atca_helpers.c"
    "external/cryptoauthlib/lib/atca_iface.c"
    "external/cryptoauthlib/lib/atca_utils_sizes.c"
    "external/cryptoauthlib/lib/calib/*.c"
    "external/cryptoauthlib/lib/host/atca_host.c"
    "external/cryptoauthlib/lib/crypto/*.c"
    "external/cryptoauthlib/lib/crypto/hashes/*.c"
    "external/cryptoauthlib/lib/hal/*.c"
)

<<<<<<< HEAD
file(GLOB_RECURSE external
    "external/fatfs/*.c"
    "external/cjson/*.c"
    "external/quicklz/*.c"
    "external/sqlite3/*.c"
    ${ccan}
    ${cryptoauthlib}
    ${ctaes}
)

file(GLOB_RECURSE gui
    "src/ui/gui_assets/*.c"
    "src/ui/gui_assets/font/*.c"
    "src/ui/gui_assets/abi/*.c"
    "src/ui/gui_frame/*.c"
    "src/ui/gui_views/*.c"
    "src/ui/gui_widgets/*.c"
    "src/ui/gui_widgets/setting/*.c"
    "src/ui/lv_i18n/lv_i18n.c"
    "src/ui/lv_i18n/lv_i18n_api.c"
    "src/ui/gui_model/*.c"
    "src/ui/gui_analyze/gui_analyze.c"
    "src/ui/gui_chain/*"
    "src/ui/gui_components/*"
    "src/ui/wallet/*"
)

file(GLOB_RECURSE src
    "src/*.c"
    "src/utils/*.c"
    "src/utils/log/*.c"
    "src/managers/*.c"
    "src/error_codes/*.c"
    "src/firmware/*.c"
    "src/msg/*.c"
    "src/ram/*.c"
    "src/hardware_interface/*.c"
    "src/config/*"
)

set(objsrc ${mh1903_driver} 
    ${src}
    ${freertos} 
    ${driver} 
    ${usb}
    ${external}
    ${cm_backtrace} 
    ${tasks} 
    ${test}
    ${crypto}
    ${cryptoslip39}
    ${bips}
    ${checksum}
    ${crypto_utils}
    ${lvgl}
    ${gui}
    ${webusb_protocol}
    ${webusb_protocol_services}
    ${webusb_protocol_eapdu_services}
    ${safec}
    external/mh1903_lib/Device/MegaHunt/mhscpu/Source/GCC/startup_mhscpu.s
    src/cm_backtrace/fault_handler/gcc/cmb_fault.s)

set(CMAKE_EXE_LINKER_FLAGS " -T ${LINKER_SCRIPT} -Wl,-Map=mh1903.map -lm -mcpu=${MCU} --specs=nano.specs -specs=nosys.specs -nostartfiles -Wl,-Map=${PROJECT_BINARY_DIR}/${PROJECT_NAME}.map,--cref -Wl,--gc-sections ")

add_executable(${PROJECT_NAME}.elf ${objsrc})
add_dependencies(${PROJECT_NAME}.elf rust_c)
=======
    file(GLOB_RECURSE EXTERNAL
        "external/fatfs/*.c"
        "external/cjson/*.c"
        "external/quicklz/*.c"
        "external/sqlite3/*.c"
        ${ccan}
        ${cryptoauthlib}
        ${ctaes}
    )

    set(objsrc ${MH1903_DRIVER} 
        ${SRC}
        ${FREERTOS} 
        ${DRIVER} 
        ${USB_DRIVER}
        ${EXTERNAL}
        ${CM_BACKTRACE} 
        ${TASKS} 
        ${TEST_CMD}
        ${CRYPTO}
        ${CRYPTO_SLIP39}
        ${BIPS}
        ${CHECKSUM}
        ${CRYPTO_UTILS}
        ${LVGL}
        ${GUI}
        ${WEBUSB_PROTOCOL}
        ${SAFE_C}
        external/mh1903_lib/Device/MegaHunt/mhscpu/Source/GCC/startup_mhscpu.s
        src/cm_backtrace/fault_handler/gcc/cmb_fault.s
    )

    if(BTC_ONLY)
        set(excluded_directories
            src/ui/gui_chain/others
            src/ui/gui_widgets/general
            src/ui/gui_views/general
            src/webusb_protocol/general)
    else()
        set(excluded_directories
            src/ui/gui_widgets/btc_only)
    endif()

    foreach(directory ${excluded_directories})
        file(GLOB_RECURSE excluded_files "${directory}/*")
        list(REMOVE_ITEM objsrc ${excluded_files})
    endforeach()

    add_executable(${PROJECT_NAME}.elf ${objsrc})
    target_compile_definitions(${PROJECT_NAME}.elf PRIVATE ${COMMON_DEFINITIONS})
    target_include_directories(${PROJECT_NAME}.elf PRIVATE ${INCLUDE_DIR})
    add_dependencies(${PROJECT_NAME}.elf rust_c)
>>>>>>> 5e324406

target_link_libraries(${PROJECT_NAME}.elf 
    ${CMAKE_CURRENT_SOURCE_DIR}/external/mh1903_lib/MHSCPU_Driver/lib/MH1903_QRDecodeLib.a
    m
    ${CMAKE_BINARY_DIR}/rust-builds/librust_c.a
)

set(ELF_FILE ${PROJECT_BINARY_DIR}/${PROJECT_NAME}.elf)
set(HEX_FILE ${PROJECT_BINARY_DIR}/${PROJECT_NAME}.hex)
set(BIN_FILE ${PROJECT_BINARY_DIR}/${PROJECT_NAME}.bin)

add_custom_command(TARGET "${PROJECT_NAME}.elf" POST_BUILD
    COMMAND ${CMAKE_OBJCOPY} -Obinary ${ELF_FILE} ${BIN_FILE}
    COMMAND ${CMAKE_OBJCOPY} -Oihex  ${ELF_FILE} ${HEX_FILE}
    COMMENT "Building ${PROJECT_NAME}.bin and ${PROJECT_NAME}.hex"

    COMMAND ${CMAKE_COMMAND} -E copy ${HEX_FILE} "${CMAKE_CURRENT_BINARY_DIR}/${PROJECT_NAME}.hex"
    COMMAND ${CMAKE_COMMAND} -E copy ${BIN_FILE} "${CMAKE_CURRENT_BINARY_DIR}/${PROJECT_NAME}.bin"

<<<<<<< HEAD
    COMMAND ${CMAKE_SIZE} --format=berkeley ${PROJECT_NAME}.elf ${PROJECT_NAME}.hex
    COMMENT "Invoking: Cross ARM GNU Print Size"
)
=======
        COMMAND ${CMAKE_SIZE} --format=berkeley ${PROJECT_NAME}.elf ${PROJECT_NAME}.hex
        COMMENT "Invoking: Cross ARM GNU Print Size"
    )
else()
    project(simulator)
    include(ui_simulator/simulator.cmake)

    add_executable(${PROJECT_NAME} 
        ${SIMULATOR_SRC}
        ${EXTERNAL}
        ${SOURCES} 
        ${INCLUDES}
        ${GUI}
        ${LVGL}
        ${CRYPTO}
        ${UTILS}
        ${CRYPTO_SLIP39}
    )
    add_dependencies(${PROJECT_NAME} rust_c)
    target_link_libraries(${PROJECT_NAME} PRIVATE SDL2 ${CMAKE_SOURCE_DIR}/ui_simulator/lib/rust-builds/librust_c.a)
    if(CMAKE_HOST_SYSTEM_NAME MATCHES "Windows")
        target_link_libraries(${PROJECT_NAME} PRIVATE windows ntdll)
    endif()
endif()
>>>>>>> 5e324406
<|MERGE_RESOLUTION|>--- conflicted
+++ resolved
@@ -1,25 +1,5 @@
 set(CMAKE_SYSTEM_NAME Generic)
 cmake_minimum_required(VERSION 3.10)
-<<<<<<< HEAD
-project(mh1903)
-
-set(CROSS_COMPILE_PREFIX arm-none-eabi)
-set(CMAKE_C_COMPILER ${CROSS_COMPILE_PREFIX}-gcc)
-set(CMAKE_CXX_COMPILER ${CROSS_COMPILE_PREFIX}-g++)
-set(CMAKE_ASM_COMPILER ${CROSS_COMPILE_PREFIX}-gcc)
-set(CMAKE_OBJCOPY ${CROSS_COMPILE_PREFIX}-objcopy)
-set(CMAKE_OBJDUMP ${CROSS_COMPILE_PREFIX}-objdump)
-set(CMAKE_SIZE ${CROSS_COMPILE_PREFIX}-size)
-set(MCU cortex-m4)
-set(LINKER_SCRIPT ${CMAKE_CURRENT_SOURCE_DIR}/mh1903b.ld)
-set(ARCH_FLAGS "-mcpu=${MCU} -mthumb -mlittle-endian")
-set(MCU_FLAGS "${ARCH_FLAGS} -Os -mfloat-abi=hard -mfpu=fpv4-sp-d16")
-set(CMAKE_C_FLAGS "${MCU_FLAGS} -Wall -Wno-unknown-pragmas -Wno-format -g")
-set(CMAKE_CXX_FLAGS "${MCU_FLAGS} -Wall -Wno-unknown-pragmas -Wno-format -g")
-set(CMAKE_C_FLAGS_DEBUG "-O0 -g2 -ggdb")
-set(CMAKE_C_FLAGS_RELEASE "-O3")
-=======
->>>>>>> 5e324406
 
 option(COMPILE_KEYSTONE "compile on MAIN target" ON)
 
@@ -27,184 +7,6 @@
   set(COMPILE_KEYSTONE OFF CACHE BOOL "compile on MAIN target" FORCE)
 endif()
 
-<<<<<<< HEAD
-set(FIRMWARE_VERSION "0.0.1")
-message(STATUS "compile main firmware")
-add_subdirectory(rust)
-add_definitions(
-    -DUSE_STDPERIPH_DRIVER 
-    -DUSE_FULL_ASSERT 
-    -DLV_CONF_INCLUDE_SIMPLE 
-    -DLV_LVGL_H_INCLUDE_SIMPLE 
-    -DARM_MATH_CM4 
-    -D__TARGET_FPU_VFP 
-    -DNDEBUG 
-    -DATCA_HAL_I2C
-    -DCONFIG_USB_DEVICE_MSC
-)
-
-if (RU_SUPPORT)
-    add_compile_definitions(RU_SUPPORT)
-endif()
-
-if(BUILD_PRODUCTION)
-    add_compile_definitions(BUILD_PRODUCTION)
-endif()
-
-if(ENABLE_SCREEN_SHOT)
-    add_compile_definitions(ENABLE_SCREEN_SHOT)
-endif()
-
-if(DEBUG_MEMORY)
-    add_compile_definitions(DEBUG_MEMORY)
-endif()
-
-include_directories(
-    Inc
-    src/config
-    src/tasks
-    test
-    src/driver
-    src/driver/usb
-    external/mh1903_lib/SCPU_USB_Lib/SCPU_USB_Device_Library/Class/msc/inc
-    external/mh1903_lib/SCPU_USB_Lib/SCPU_USB_Device_Library/Class/cdc/inc
-    external/mh1903_lib/SCPU_USB_Lib/SCPU_USB_OTG_Driver/inc
-    external/mh1903_lib/SCPU_USB_Lib/SCPU_USB_Device_Library/Core/inc
-    external/mh1903_lib/USB-ESL
-    src/cm_backtrace
-    src/crypto
-    src/crypto/bips
-    src/crypto/checksum
-    src/crypto/utils
-    src/crypto/slip39
-    src/crypto/slip39/trezor-crypto
-    external/mh1903_lib/MHSCPU_Driver/inc 
-    external/mh1903_lib/Device/MegaHunt/mhscpu/Include 
-    external/mh1903_lib/CMSIS/Include 
-    external/mh1903_lib/MHSCPU_Driver/inc/cryptlib 
-    external/mh1903_lib/MHSCPU_Driver/inc/emvlib
-    src
-    src/utils
-    src/utils/log
-    src/managers 
-    src/error_codes 
-    src/firmware 
-    src/msg 
-    src/ram 
-    src/hardware_interface
-    src/ui/gui_views
-    src/ui/gui_assets
-    src/ui/gui_assets/abi
-    src/ui/gui_frame
-    src/ui/gui_widgets
-    src/ui/gui_widgets/setting
-    src/ui/lv_i18n
-    src/ui/gui_model
-    src/ui/gui_analyze
-    src/ui/gui_chain
-    src/ui/gui_components
-    src/ui/wallet
-    src/webusb_protocol
-    src/webusb_protocol/services
-    src/webusb_protocol/eapdu_services
-    external
-    external/ctaes
-    external/fatfs
-    external/ccan
-    external/cjson
-    external/quicklz
-    external/sqlite3
-    external/cryptoauthlib/lib
-    external/FreeRTOS
-    external/FreeRTOS/Source/include
-    external/FreeRTOS/Source/portable/GCC/ARM_CM4F
-    external/FreeRTOS/CMSIS_RTOS_V2
-    external/lvgl
-    external/lvgl/src
-    external/lvgl/src/core
-    external/lvgl/src/draw
-    external/lvgl/src/extra
-    external/lvgl/src/font
-    external/lvgl/src/hal
-    external/lvgl/src/misc
-    external/lvgl/src/widgets
-    external/lvgl/src/core
-    external/safec/include
-    external/safec/src
-    build/rust-builds
-    ${CMAKE_CURRENT_BINARY_DIR}
-)
-
-set_property(SOURCE external/mh1903_lib/Device/MegaHunt/mhscpu/Source/GCC/startup_mhscpu.s PROPERTY LANGUAGE C)
-set_property(SOURCE src/cm_backtrace/fault_handler/gcc/cmb_fault.s PROPERTY LANGUAGE C)
-aux_source_directory(external/mh1903_lib/MHSCPU_Driver/src/ mh1903_driver)
-aux_source_directory(src/driver/ driver)
-if(NOT BUILD_PRODUCTION)
-    aux_source_directory(test/ test)
-endif()    
-aux_source_directory(src/cm_backtrace/ cm_backtrace)
-aux_source_directory(src/tasks/ tasks)
-aux_source_directory(src/crypto crypto)
-aux_source_directory(src/crypto/bips bips)
-aux_source_directory(src/crypto/checksum checksum)
-aux_source_directory(src/crypto/utils crypto_utils)
-aux_source_directory(src/webusb_protocol/ webusb_protocol)
-aux_source_directory(src/webusb_protocol/services webusb_protocol_services)
-aux_source_directory(src/webusb_protocol/eapdu_services webusb_protocol_eapdu_services)
-
-file(GLOB_RECURSE usb
-    "src/driver/usb/*.c"
-    "external/mh1903_lib/SCPU_USB_Lib/SCPU_USB_Device_Library/Core/src/*.c"
-    "external/mh1903_lib/SCPU_USB_Lib/SCPU_USB_Device_Library/Class/msc/src/*.c"
-    "external/mh1903_lib/SCPU_USB_Lib/SCPU_USB_Device_Library/Class/cdc/src/*.c"
-    "external/mh1903_lib/SCPU_USB_Lib/SCPU_USB_OTG_Driver/src/*.c"
-    "external/mh1903_lib/USB-ESL/CircularBuffer.c"    
-)
-
-file(GLOB_RECURSE cryptoslip39
-    "src/crypto/slip39/gf256.c"
-    "src/crypto/slip39/rs1024.c"
-    "src/crypto/slip39/slip39.c"
-    "src/crypto/slip39/trezor-crypto/memzero.c"
-    "src/crypto/slip39/trezor-crypto/sha2.c"
-    "src/crypto/slip39/trezor-crypto/rand.c"
-    "src/crypto/slip39/trezor-crypto/pbkdf2.c"
-)
-
-file(GLOB_RECURSE freertos
-    external/FreeRTOS/Source/croutine.c
-    external/FreeRTOS/Source/event_groups.c
-    external/FreeRTOS/Source/list.c
-    external/FreeRTOS/Source/queue.c
-    external/FreeRTOS/Source/stream_buffer.c
-    external/FreeRTOS/Source/tasks.c
-    external/FreeRTOS/Source/timers.c
-    external/FreeRTOS/Source/portable/GCC/ARM_CM4F/port.c
-    external/FreeRTOS/CMSIS_RTOS_V2/cmsis_os2.c
-    external/FreeRTOS/Source/portable/MemMang/heap_4.c
-    external/FreeRTOS/rtos_expand.c
-)
-
-file(GLOB_RECURSE lvgl
-    "external/lvgl/src/core/*.c"
-    "external/lvgl/src/draw/*.c"
-    "external/lvgl/src/hal/*.c"
-    "external/lvgl/src/misc/*.c"
-    "external/lvgl/src/widgets/*.c"
-    "external/lvgl/src/extra/*.c"
-    "external/lvgl/src/font/*.c"
-)
-
-file(GLOB_RECURSE safec
-    "external/safec/src/*.c"
-    "external/safec/src/extmem/*.c"
-    "external/safec/src/extstr/*.c"
-    "external/safec/src/io/*.c"
-    "external/safec/src/mem/*.c"
-    "external/safec/src/misc/*.c"
-    "external/safec/src/str/*.c"
-)
-=======
 set(CMAKE_C_FLAGS_DEBUG "-O0 -g2 -ggdb")
 set(CMAKE_C_FLAGS_RELEASE "-O3")
 
@@ -223,6 +25,8 @@
 add_definition_with_message(DEBUG_MEMORY)
 
 add_definition_with_message(BUILD_PRODUCTION)
+
+add_definition_with_message(RU_SUPPORT)
 
 get_cmake_property(_variableNames VARIABLES)
 list (SORT _variableNames)
@@ -401,100 +205,30 @@
         "external/safec/src/misc/*.c"
         "external/safec/src/str/*.c"
     )
->>>>>>> 5e324406
-
-file(GLOB_RECURSE ctaes
-    "external/ctaes/ctaes.c"
-)
-
-file(GLOB_RECURSE ccan
-    "external/ccan/*.c"
-)
-
-file(GLOB_RECURSE cryptoauthlib
-    "external/cryptoauthlib/lib/atca_basic.c"
-    "external/cryptoauthlib/lib/atca_cfgs.c"
-    "external/cryptoauthlib/lib/atca_debug.c"
-    "external/cryptoauthlib/lib/atca_device.c"
-    "external/cryptoauthlib/lib/atca_helpers.c"
-    "external/cryptoauthlib/lib/atca_iface.c"
-    "external/cryptoauthlib/lib/atca_utils_sizes.c"
-    "external/cryptoauthlib/lib/calib/*.c"
-    "external/cryptoauthlib/lib/host/atca_host.c"
-    "external/cryptoauthlib/lib/crypto/*.c"
-    "external/cryptoauthlib/lib/crypto/hashes/*.c"
-    "external/cryptoauthlib/lib/hal/*.c"
-)
-
-<<<<<<< HEAD
-file(GLOB_RECURSE external
-    "external/fatfs/*.c"
-    "external/cjson/*.c"
-    "external/quicklz/*.c"
-    "external/sqlite3/*.c"
-    ${ccan}
-    ${cryptoauthlib}
-    ${ctaes}
-)
-
-file(GLOB_RECURSE gui
-    "src/ui/gui_assets/*.c"
-    "src/ui/gui_assets/font/*.c"
-    "src/ui/gui_assets/abi/*.c"
-    "src/ui/gui_frame/*.c"
-    "src/ui/gui_views/*.c"
-    "src/ui/gui_widgets/*.c"
-    "src/ui/gui_widgets/setting/*.c"
-    "src/ui/lv_i18n/lv_i18n.c"
-    "src/ui/lv_i18n/lv_i18n_api.c"
-    "src/ui/gui_model/*.c"
-    "src/ui/gui_analyze/gui_analyze.c"
-    "src/ui/gui_chain/*"
-    "src/ui/gui_components/*"
-    "src/ui/wallet/*"
-)
-
-file(GLOB_RECURSE src
-    "src/*.c"
-    "src/utils/*.c"
-    "src/utils/log/*.c"
-    "src/managers/*.c"
-    "src/error_codes/*.c"
-    "src/firmware/*.c"
-    "src/msg/*.c"
-    "src/ram/*.c"
-    "src/hardware_interface/*.c"
-    "src/config/*"
-)
-
-set(objsrc ${mh1903_driver} 
-    ${src}
-    ${freertos} 
-    ${driver} 
-    ${usb}
-    ${external}
-    ${cm_backtrace} 
-    ${tasks} 
-    ${test}
-    ${crypto}
-    ${cryptoslip39}
-    ${bips}
-    ${checksum}
-    ${crypto_utils}
-    ${lvgl}
-    ${gui}
-    ${webusb_protocol}
-    ${webusb_protocol_services}
-    ${webusb_protocol_eapdu_services}
-    ${safec}
-    external/mh1903_lib/Device/MegaHunt/mhscpu/Source/GCC/startup_mhscpu.s
-    src/cm_backtrace/fault_handler/gcc/cmb_fault.s)
-
-set(CMAKE_EXE_LINKER_FLAGS " -T ${LINKER_SCRIPT} -Wl,-Map=mh1903.map -lm -mcpu=${MCU} --specs=nano.specs -specs=nosys.specs -nostartfiles -Wl,-Map=${PROJECT_BINARY_DIR}/${PROJECT_NAME}.map,--cref -Wl,--gc-sections ")
-
-add_executable(${PROJECT_NAME}.elf ${objsrc})
-add_dependencies(${PROJECT_NAME}.elf rust_c)
-=======
+
+    file(GLOB_RECURSE ctaes
+        "external/ctaes/ctaes.c"
+    )
+
+    file(GLOB_RECURSE ccan
+        "external/ccan/*.c"
+    )
+
+    file(GLOB_RECURSE cryptoauthlib
+        "external/cryptoauthlib/lib/atca_basic.c"
+        "external/cryptoauthlib/lib/atca_cfgs.c"
+        "external/cryptoauthlib/lib/atca_debug.c"
+        "external/cryptoauthlib/lib/atca_device.c"
+        "external/cryptoauthlib/lib/atca_helpers.c"
+        "external/cryptoauthlib/lib/atca_iface.c"
+        "external/cryptoauthlib/lib/atca_utils_sizes.c"
+        "external/cryptoauthlib/lib/calib/*.c"
+        "external/cryptoauthlib/lib/host/atca_host.c"
+        "external/cryptoauthlib/lib/crypto/*.c"
+        "external/cryptoauthlib/lib/crypto/hashes/*.c"
+        "external/cryptoauthlib/lib/hal/*.c"
+    )
+
     file(GLOB_RECURSE EXTERNAL
         "external/fatfs/*.c"
         "external/cjson/*.c"
@@ -547,31 +281,25 @@
     target_compile_definitions(${PROJECT_NAME}.elf PRIVATE ${COMMON_DEFINITIONS})
     target_include_directories(${PROJECT_NAME}.elf PRIVATE ${INCLUDE_DIR})
     add_dependencies(${PROJECT_NAME}.elf rust_c)
->>>>>>> 5e324406
-
-target_link_libraries(${PROJECT_NAME}.elf 
-    ${CMAKE_CURRENT_SOURCE_DIR}/external/mh1903_lib/MHSCPU_Driver/lib/MH1903_QRDecodeLib.a
-    m
-    ${CMAKE_BINARY_DIR}/rust-builds/librust_c.a
-)
-
-set(ELF_FILE ${PROJECT_BINARY_DIR}/${PROJECT_NAME}.elf)
-set(HEX_FILE ${PROJECT_BINARY_DIR}/${PROJECT_NAME}.hex)
-set(BIN_FILE ${PROJECT_BINARY_DIR}/${PROJECT_NAME}.bin)
-
-add_custom_command(TARGET "${PROJECT_NAME}.elf" POST_BUILD
-    COMMAND ${CMAKE_OBJCOPY} -Obinary ${ELF_FILE} ${BIN_FILE}
-    COMMAND ${CMAKE_OBJCOPY} -Oihex  ${ELF_FILE} ${HEX_FILE}
-    COMMENT "Building ${PROJECT_NAME}.bin and ${PROJECT_NAME}.hex"
-
-    COMMAND ${CMAKE_COMMAND} -E copy ${HEX_FILE} "${CMAKE_CURRENT_BINARY_DIR}/${PROJECT_NAME}.hex"
-    COMMAND ${CMAKE_COMMAND} -E copy ${BIN_FILE} "${CMAKE_CURRENT_BINARY_DIR}/${PROJECT_NAME}.bin"
-
-<<<<<<< HEAD
-    COMMAND ${CMAKE_SIZE} --format=berkeley ${PROJECT_NAME}.elf ${PROJECT_NAME}.hex
-    COMMENT "Invoking: Cross ARM GNU Print Size"
-)
-=======
+
+    target_link_libraries(${PROJECT_NAME}.elf 
+        ${CMAKE_CURRENT_SOURCE_DIR}/external/mh1903_lib/MHSCPU_Driver/lib/MH1903_QRDecodeLib.a
+        m
+        ${CMAKE_BINARY_DIR}/rust-builds/librust_c.a
+    )
+
+    set(ELF_FILE ${PROJECT_BINARY_DIR}/${PROJECT_NAME}.elf)
+    set(HEX_FILE ${PROJECT_BINARY_DIR}/${PROJECT_NAME}.hex)
+    set(BIN_FILE ${PROJECT_BINARY_DIR}/${PROJECT_NAME}.bin)
+
+    add_custom_command(TARGET "${PROJECT_NAME}.elf" POST_BUILD
+        COMMAND ${CMAKE_OBJCOPY} -Obinary ${ELF_FILE} ${BIN_FILE}
+        COMMAND ${CMAKE_OBJCOPY} -Oihex  ${ELF_FILE} ${HEX_FILE}
+        COMMENT "Building ${PROJECT_NAME}.bin and ${PROJECT_NAME}.hex"
+
+        COMMAND ${CMAKE_COMMAND} -E copy ${HEX_FILE} "${CMAKE_CURRENT_BINARY_DIR}/${PROJECT_NAME}.hex"
+        COMMAND ${CMAKE_COMMAND} -E copy ${BIN_FILE} "${CMAKE_CURRENT_BINARY_DIR}/${PROJECT_NAME}.bin"
+
         COMMAND ${CMAKE_SIZE} --format=berkeley ${PROJECT_NAME}.elf ${PROJECT_NAME}.hex
         COMMENT "Invoking: Cross ARM GNU Print Size"
     )
@@ -595,5 +323,4 @@
     if(CMAKE_HOST_SYSTEM_NAME MATCHES "Windows")
         target_link_libraries(${PROJECT_NAME} PRIVATE windows ntdll)
     endif()
-endif()
->>>>>>> 5e324406
+endif()