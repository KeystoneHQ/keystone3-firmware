set(CMAKE_SYSTEM_NAME Generic)
cmake_minimum_required(VERSION 3.10)

option(COMPILE_KEYSTONE "compile on MAIN target" ON)

if(CMAKE_BUILD_TYPE STREQUAL "Simulator")
    set(COMPILE_KEYSTONE OFF CACHE BOOL "compile on MAIN target" FORCE)
endif()

set(CMAKE_C_FLAGS_DEBUG "-O0 -g2 -ggdb")
set(CMAKE_C_FLAGS_RELEASE "-O3")

add_subdirectory(rust)

# add definition
function(add_definition_with_message OPTION_NAME)
    if(${OPTION_NAME})
        message(STATUS "Enabled option: ${OPTION_NAME}")
        add_compile_definitions(${OPTION_NAME})
    endif()
endfunction()

add_definition_with_message(ENABLE_SCREEN_SHOT)

add_definition_with_message(DEBUG_MEMORY)

add_definition_with_message(BUILD_PRODUCTION)

add_compile_definitions(CN_SUPPORT)
add_compile_definitions(RU_SUPPORT)
add_compile_definitions(KO_SUPPORT)

get_cmake_property(_variableNames VARIABLES)
list(SORT _variableNames)

foreach(_variableName ${_variableNames})
    if(_variableName MATCHES "KT_FEATURE_*")
        add_definition_with_message(${_variableName})
    endif()
endforeach()

if(BTC_ONLY)
    add_compile_definitions(BTC_ONLY)
    add_compile_definitions(EXCLUDE_RUSTC)
endif()

set(COMMON_DEFINITIONS
    USE_STDPERIPH_DRIVER
    USE_FULL_ASSERT
    ARM_MATH_CM4
    __TARGET_FPU_VFP
    NDEBUG
    ATCA_HAL_I2C
    CONFIG_USB_DEVICE_MSC
)

# add include path
set(CRYPTO_INCLUDE_PATH
    src/crypto
    src/crypto/bips
    src/crypto/checksum
    src/crypto/utils
    src/crypto/slip39
    src/crypto/slip39/trezor-crypto
)

set(GUI_INCLUDE_PATH
    src/ui
    src/ui/gui_views
    src/ui/gui_assets
    src/ui/gui_assets/abi
    src/ui/gui_frame
    src/ui/gui_widgets
    src/ui/gui_widgets/setting
    src/ui/lv_i18n
    src/ui/gui_model
    src/ui/gui_analyze
    src/ui/gui_chain
    src/ui/gui_chain/btc
    src/ui/gui_components
    src/ui/wallet
)

if(BTC_ONLY)
    list(APPEND GUI_INCLUDE_PATH src/ui/gui_widgets/btc_only src/ui/gui_widgets/btc_only/multi_sig src/ui/gui_widgets/general)
else()
    list(APPEND GUI_INCLUDE_PATH src/ui/gui_chain/others src/ui/gui_widgets/general)
endif()

set(EXTERNAL_INCLUDE_PATH
    external
    external/ctaes
    external/fatfs
    external/ccan
    external/cjson
    external/quicklz
    external/sqlite3
    external/cryptoauthlib/lib
    external/FreeRTOS
    external/FreeRTOS/Source/include
    external/FreeRTOS/Source/portable/GCC/ARM_CM4F
    external/FreeRTOS/CMSIS_RTOS_V2
    external/lvgl
    external/lvgl/src
    external/lvgl/src/core
    external/lvgl/src/draw
    external/lvgl/src/extra
    external/lvgl/src/font
    external/lvgl/src/hal
    external/lvgl/src/misc
    external/lvgl/src/widgets
    external/lvgl/src/core
    external/safec/include
    external/safec/src
    external/mh1903_lib/MHSCPU_Driver/inc
    external/mh1903_lib/Device/MegaHunt/mhscpu/Include
    external/mh1903_lib/CMSIS/Include
    external/mh1903_lib/MHSCPU_Driver/inc/cryptlib
    external/mh1903_lib/MHSCPU_Driver/inc/emvlib
    external/mh1903_lib/SCPU_USB_Lib/SCPU_USB_Device_Library/Class/msc/inc
    external/mh1903_lib/SCPU_USB_Lib/SCPU_USB_Device_Library/Class/cdc/inc
    external/mh1903_lib/SCPU_USB_Lib/SCPU_USB_OTG_Driver/inc
    external/mh1903_lib/SCPU_USB_Lib/SCPU_USB_Device_Library/Core/inc
    external/mh1903_lib/USB-ESL
)

set(SRC_INCLUDE_PATH
    src
    src/config
    src/tasks
    src/driver
    src/driver/usb
    src/cm_backtrace
    src/utils
    src/utils/log
    src/managers
    src/managers/btc_only
    src/error_codes
    src/firmware
    src/msg
    src/ram
    src/hardware_interface
    src/webusb_protocol
    src/webusb_protocol/services
)

set(INCLUDE_DIR
    build/rust-builds
    ${SRC_INCLUDE_PATH}
    ${CRYPTO_INCLUDE_PATH}
    ${GUI_INCLUDE_PATH}
    ${EXTERNAL_INCLUDE_PATH}
    ${CMAKE_CURRENT_BINARY_DIR}
)

if(NOT BTC_ONLY)
    list(APPEND INCLUDE_DIR src/webusb_protocol/general src/webusb_protocol/general/eapdu_services)
endif()

if(NOT BUILD_PRODUCTION)
    list(APPEND INCLUDE_DIR test)
    set(TEST_CMD test)
endif()

file(GLOB_RECURSE GUI
    "src/ui/gui_assets/*.c"
    "src/ui/gui_assets/font/*.c"
    "src/ui/gui_assets/abi/*.c"
    "src/ui/gui_frame/*.c"
    "src/ui/gui_views/*.c"
    "src/ui/gui_widgets/*.c"
    "src/ui/gui_widgets/setting/*.c"
    "src/ui/lv_i18n/*.c"
    "src/ui/gui_model/*.c"
    "src/ui/gui_analyze/*.c"
    "src/ui/gui_chain/*.c"
    "src/ui/gui_components/*.c"
    "src/ui/wallet/*.c"
)

file(GLOB_RECURSE LVGL
    "external/lvgl/src/core/*.c"
    "external/lvgl/src/draw/*.c"
    "external/lvgl/src/hal/*.c"
    "external/lvgl/src/misc/*.c"
    "external/lvgl/src/widgets/*.c"
    "external/lvgl/src/extra/*.c"
    "external/lvgl/src/font/*.c"
)

file(GLOB_RECURSE CRYPTO_SLIP39
    "src/crypto/slip39/gf256.c"
    "src/crypto/slip39/rs1024.c"
    "src/crypto/slip39/slip39.c"
    "src/crypto/slip39/trezor-crypto/memzero.c"
    "src/crypto/slip39/trezor-crypto/sha2.c"
    "src/crypto/slip39/trezor-crypto/rand.c"
    "src/crypto/slip39/trezor-crypto/pbkdf2.c"
)

if(COMPILE_KEYSTONE)
    message(STATUS "Compiling for MAIN target")
    project(mh1903)
    include(firmware.cmake)

    file(GLOB_RECURSE SAFE_C
        "external/safec/src/*.c"
        "external/safec/src/extmem/*.c"
        "external/safec/src/extstr/*.c"
        "external/safec/src/io/*.c"
        "external/safec/src/mem/*.c"
        "external/safec/src/misc/*.c"
        "external/safec/src/str/*.c"
    )

    file(GLOB_RECURSE ctaes
        "external/ctaes/ctaes.c"
    )

    file(GLOB_RECURSE ccan
        "external/ccan/*.c"
    )

    file(GLOB_RECURSE cryptoauthlib
        "external/cryptoauthlib/lib/atca_basic.c"
        "external/cryptoauthlib/lib/atca_cfgs.c"
        "external/cryptoauthlib/lib/atca_debug.c"
        "external/cryptoauthlib/lib/atca_device.c"
        "external/cryptoauthlib/lib/atca_helpers.c"
        "external/cryptoauthlib/lib/atca_iface.c"
        "external/cryptoauthlib/lib/atca_utils_sizes.c"
        "external/cryptoauthlib/lib/calib/*.c"
        "external/cryptoauthlib/lib/host/atca_host.c"
        "external/cryptoauthlib/lib/crypto/*.c"
        "external/cryptoauthlib/lib/crypto/hashes/*.c"
        "external/cryptoauthlib/lib/hal/*.c"
    )

    file(GLOB_RECURSE EXTERNAL
        "external/fatfs/*.c"
        "external/cjson/*.c"
        "external/quicklz/*.c"
        "external/sqlite3/*.c"
        ${ccan}
        ${cryptoauthlib}
        ${ctaes}
    )

    set(objsrc ${MH1903_DRIVER}
        ${SRC}
        ${FREERTOS}
        ${DRIVER}
        ${USB_DRIVER}
        ${EXTERNAL}
        ${CM_BACKTRACE}
        ${TASKS}
        ${TEST_CMD}
        ${CRYPTO}
        ${CRYPTO_SLIP39}
        ${BIPS}
        ${CHECKSUM}
        ${CRYPTO_UTILS}
        ${LVGL}
        ${GUI}
        ${WEBUSB_PROTOCOL}
        ${SAFE_C}
        external/mh1903_lib/Device/MegaHunt/mhscpu/Source/GCC/startup_mhscpu.s
        src/cm_backtrace/fault_handler/gcc/cmb_fault.s
    )

    if(BTC_ONLY)
        set(excluded_directories
            src/ui/gui_chain/others
            src/ui/gui_widgets/general
            src/ui/gui_views/general
            src/webusb_protocol/general)
    else()
        set(excluded_directories
            src/ui/gui_views/btc_only
            src/ui/gui_widgets/btc_only)
    endif()

    foreach(directory ${excluded_directories})
        file(GLOB_RECURSE excluded_files "${directory}/*")
        list(REMOVE_ITEM objsrc ${excluded_files})
    endforeach()

    add_executable(${PROJECT_NAME}.elf ${objsrc})
    target_compile_definitions(${PROJECT_NAME}.elf PRIVATE ${COMMON_DEFINITIONS})
    target_include_directories(${PROJECT_NAME}.elf PRIVATE ${INCLUDE_DIR})
    add_dependencies(${PROJECT_NAME}.elf rust_c)

    target_link_libraries(${PROJECT_NAME}.elf
        ${CMAKE_CURRENT_SOURCE_DIR}/external/mh1903_lib/MHSCPU_Driver/lib/MH1903_QRDecodeLib.a
        m
        ${CMAKE_BINARY_DIR}/rust-builds/librust_c.a
    )

    set(ELF_FILE ${PROJECT_BINARY_DIR}/${PROJECT_NAME}.elf)
    set(HEX_FILE ${PROJECT_BINARY_DIR}/${PROJECT_NAME}.hex)
    set(BIN_FILE ${PROJECT_BINARY_DIR}/${PROJECT_NAME}.bin)

    add_custom_command(TARGET "${PROJECT_NAME}.elf" POST_BUILD
        COMMAND ${CMAKE_OBJCOPY} -Obinary ${ELF_FILE} ${BIN_FILE}
        COMMAND ${CMAKE_OBJCOPY} -Oihex ${ELF_FILE} ${HEX_FILE}
        COMMENT "Building ${PROJECT_NAME}.bin and ${PROJECT_NAME}.hex"

        COMMAND ${CMAKE_COMMAND} -E copy ${HEX_FILE} "${CMAKE_CURRENT_BINARY_DIR}/${PROJECT_NAME}.hex"
        COMMAND ${CMAKE_COMMAND} -E copy ${BIN_FILE} "${CMAKE_CURRENT_BINARY_DIR}/${PROJECT_NAME}.bin"

        COMMAND ${CMAKE_SIZE} --format=berkeley ${PROJECT_NAME}.elf ${PROJECT_NAME}.hex
        COMMENT "Invoking: Cross ARM GNU Print Size"
    )
else()
    project(simulator)
    include(ui_simulator/simulator.cmake)

    if(BTC_ONLY)
        set(excluded_directories
            src/ui/gui_chain/others
            src/ui/gui_widgets/general
            src/ui/gui_views/general
            src/webusb_protocol/general)
        SET(INCLUDES src/managers/btc_only/multi_sig_wallet_manager.c)
    else()
        set(excluded_directories
            src/ui/gui_views/btc_only
            src/ui/gui_widgets/btc_only)
    endif()

    foreach(directory ${excluded_directories})
        file(GLOB_RECURSE excluded_files "${directory}/*")
        list(REMOVE_ITEM objsrc ${excluded_files})
    endforeach()

<<<<<<< HEAD
=======
    SET(INCLUDES src/managers/btc_only/multi_sig_wallet_manager.c src/managers/sdcard_manager.c)
>>>>>>> 4fa1bd60

    add_executable(${PROJECT_NAME}
        ${SIMULATOR_SRC}
        ${EXTERNAL}
        ${SOURCES}
        ${INCLUDES}
        ${GUI}
        ${LVGL}
        ${CRYPTO}
        ${UTILS}
        ${CRYPTO_SLIP39}
    )
    add_dependencies(${PROJECT_NAME} rust_c)
    target_link_libraries(${PROJECT_NAME} PRIVATE SDL2 ${CMAKE_SOURCE_DIR}/ui_simulator/lib/rust-builds/librust_c.a)

    if(CMAKE_HOST_SYSTEM_NAME MATCHES "Windows")
        target_link_libraries(${PROJECT_NAME} PRIVATE windows ntdll)
    endif()
endif()<|MERGE_RESOLUTION|>--- conflicted
+++ resolved
@@ -26,9 +26,7 @@
 
 add_definition_with_message(BUILD_PRODUCTION)
 
-add_compile_definitions(CN_SUPPORT)
 add_compile_definitions(RU_SUPPORT)
-add_compile_definitions(KO_SUPPORT)
 
 get_cmake_property(_variableNames VARIABLES)
 list(SORT _variableNames)
@@ -321,7 +319,7 @@
             src/ui/gui_widgets/general
             src/ui/gui_views/general
             src/webusb_protocol/general)
-        SET(INCLUDES src/managers/btc_only/multi_sig_wallet_manager.c)
+        SET(INCLUDES src/managers/btc_only/multi_sig_wallet_manager.c src/managers/sdcard_manager.c)
     else()
         set(excluded_directories
             src/ui/gui_views/btc_only
@@ -332,11 +330,6 @@
         file(GLOB_RECURSE excluded_files "${directory}/*")
         list(REMOVE_ITEM objsrc ${excluded_files})
     endforeach()
-
-<<<<<<< HEAD
-=======
-    SET(INCLUDES src/managers/btc_only/multi_sig_wallet_manager.c src/managers/sdcard_manager.c)
->>>>>>> 4fa1bd60
 
     add_executable(${PROJECT_NAME}
         ${SIMULATOR_SRC}
