--- conflicted
+++ resolved
@@ -36,17 +36,6 @@
 message(STATUS "compile main firmware")
 add_subdirectory(rust)
 add_definitions(
-<<<<<<< HEAD
--DUSE_STDPERIPH_DRIVER 
--DUSE_FULL_ASSERT 
--DLV_CONF_INCLUDE_SIMPLE 
--DLV_LVGL_H_INCLUDE_SIMPLE 
--DARM_MATH_CM4 
--D__TARGET_FPU_VFP 
--DNDEBUG -DATCA_HAL_I2C
--DCONFIG_USB_DEVICE_MSC
-#    -DRUST_MEMORY_DEBUG
-=======
     -DUSE_STDPERIPH_DRIVER 
     -DUSE_FULL_ASSERT 
     -DLV_CONF_INCLUDE_SIMPLE 
@@ -56,36 +45,20 @@
     -DNDEBUG 
     -DATCA_HAL_I2C
     -DCONFIG_USB_DEVICE_MSC
->>>>>>> f1133dc3
 )
 
 if (RU_SUPPORT)
     add_compile_definitions(RU_SUPPORT)
 endif()
-<<<<<<< HEAD
-
-if (CN_SUPPORT)
-    add_compile_definitions(CN_SUPPORT)
-endif()
-=======
->>>>>>> f1133dc3
 
 if(BUILD_PRODUCTION)
     add_compile_definitions(BUILD_PRODUCTION)
 endif()
-<<<<<<< HEAD
 
 if(ENABLE_SCREEN_SHOT)
     add_compile_definitions(ENABLE_SCREEN_SHOT)
 endif()
 
-=======
-
-if(ENABLE_SCREEN_SHOT)
-    add_compile_definitions(ENABLE_SCREEN_SHOT)
-endif()
-
->>>>>>> f1133dc3
 if(DEBUG_MEMORY)
     add_compile_definitions(DEBUG_MEMORY)
 endif()
@@ -277,12 +250,8 @@
     "src/ui/gui_views/*.c"
     "src/ui/gui_widgets/*.c"
     "src/ui/gui_widgets/setting/*.c"
-<<<<<<< HEAD
-    "src/ui/lv_i18n/*.c"
-=======
     "src/ui/lv_i18n/lv_i18n.c"
     "src/ui/lv_i18n/lv_i18n_api.c"
->>>>>>> f1133dc3
     "src/ui/gui_model/*.c"
     "src/ui/gui_analyze/gui_analyze.c"
     "src/ui/gui_chain/*"
