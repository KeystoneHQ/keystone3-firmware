--- conflicted
+++ resolved
@@ -26,11 +26,7 @@
 
 # Install Rust
 # For instructions, visit https://www.rust-lang.org/tools/install
-<<<<<<< HEAD
-rustup install nightly-2024-01-31
-=======
 rustup install nightly-2024-07-01
->>>>>>> a2bb7159
 rustup target add thumbv7em-none-eabihf
 cargo install bindgen-cli
 cargo install cbindgen
