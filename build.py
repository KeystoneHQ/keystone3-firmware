--- conflicted
+++ resolved
@@ -36,13 +36,10 @@
         cmd = 'cmake -G "Unix Makefiles" .. -DLIB_RUST_C=ON'
     if is_release:
         cmd += ' -DBUILD_PRODUCTION=true'
-<<<<<<< HEAD
         cmd += ' -DRU_SUPPORT=true'
-
-=======
     if is_btc_only:
         cmd += ' -DBTC_ONLY=true'
->>>>>>> 5e324406
+
 
     for option in options:
         if option == "screenshot":
@@ -52,12 +49,9 @@
         if option == "simulator":
             cmd += ' -DCMAKE_BUILD_TYPE=Simulator'
         # add more option here.
-<<<<<<< HEAD
-    cmd += "-DRU_SUPPORT=true"
-=======
 
+	cmd += "-DRU_SUPPORT=true"
     cmd += read_feature_toggle_build_cmd()
->>>>>>> 5e324406
 
     cmd_result = os.system(cmd)
     if cmd_result != 0:
