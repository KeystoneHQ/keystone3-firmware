--- conflicted
+++ resolved
@@ -13,11 +13,7 @@
 Please follow Rust official site: https://www.rust-lang.org/tools/install
 
 We have fixed the rust version in most of our rust libs so please run this command when you finish rust setup: 
-<<<<<<< HEAD
-> rustup install nightly-2024-01-31
-=======
 > rustup install nightly-2024-07-01
->>>>>>> a2bb7159
 
 `cbindgen` is also required to build essential C header files for Rust libs, so run the following after rust setup: 
 > cargo install cbindgen
