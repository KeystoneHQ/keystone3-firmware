--- conflicted
+++ resolved
@@ -93,15 +93,8 @@
 thiserror = { version = "1.0", package = "thiserror-core", default-features = false }
 rsa = { version = "0.8.2", default-features = false }
 sha1 = { version = "0.10.5", default-features = false }
-<<<<<<< HEAD
-# ur-registry = { git = "https://git@github.com/KeystoneHQ/keystone-sdk-rust.git", tag = "0.0.39" }
-# ur-parse-lib = { git = "https://git@github.com/KeystoneHQ/keystone-sdk-rust.git", tag = "0.0.39" }
 ur-registry = { git = "https://git@github.com/KeystoneHQ/keystone-sdk-rust.git", branch = "feat/monero-integration" }
 ur-parse-lib = { git = "https://git@github.com/KeystoneHQ/keystone-sdk-rust.git", branch = "feat/monero-integration" }
-=======
-ur-registry = { git = "https://git@github.com/KeystoneHQ/keystone-sdk-rust.git", tag = "0.0.44" }
-ur-parse-lib = { git = "https://git@github.com/KeystoneHQ/keystone-sdk-rust.git", tag = "0.0.44" }
->>>>>>> 531034da
 ed25519-bip32-core = { version = "0.1.1", default-features = false }
 cryptoxide = "0.4"
 arrayref = "0.3.6"
