--- conflicted
+++ resolved
@@ -49,12 +49,9 @@
     map.insert("quicksilver", "Quicksilver");
     map.insert("phoenix", "Terra");
     map.insert("columbus", "Terra Classic");
-<<<<<<< HEAD
-    map.insert("thorchain-mainnet", "THORChain");
     map.insert("mayachain-mainnet", "MAYAChain");
-=======
     map.insert("thorchain", "THORChain");
->>>>>>> 61d3a7bd
+
     let chain_id_parts: Vec<&str> = chain_id.split("-").collect();
     let chain_id_prefix = if chain_id_parts.len() > 1 {
         chain_id_parts[..chain_id_parts.len() - 1].join("-")
@@ -100,12 +97,9 @@
     map.insert("kava", "kava_2222-10");
     map.insert("quick", "quicksilver-1");
     map.insert("terra", "phoenix-1");
-<<<<<<< HEAD
-    map.insert("thor", "thorchain-mainnet");
     map.insert("maya", "mayachain-mainnet");
-=======
     map.insert("thor", "thorchain");
->>>>>>> 61d3a7bd
+
     for (k, v) in map {
         if address.starts_with(k) {
             return v.to_string();
