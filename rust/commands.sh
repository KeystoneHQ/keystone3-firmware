#!/bin/bash

CWD=$(pwd)

FMT_FILE=$CWD/.rustfmt.toml

<<<<<<< HEAD
DIRS=("apps/bitcoin" "apps/arweave" "apps/cardano" "apps/solana" "apps/sui" "apps/wallets" "apps/ethereum" "apps/tron" "apps/near" "apps/xrp" "apps/cosmos" "apps/aptos" "apps/utils" "app/monero" "keystore" "rust_c" "rust_c/src/aptos" "rust_c/src/bitcoin" "rust_c/src/cardano" "rust_c/src/common" "rust_c/src/cosmos" "rust_c/src/ethereum" "rust_c/src/kt_allocator" "rust_c/src/near" "rust_c/src/solana" "rust_c/src/sui" "rust_c/src/test_cmd" "rust_c/src/test_cmd/src/btc_test_cmd" "rust_c/src/test_cmd/src/general_test_cmd" "rust_c/src/tron" "rust_c/src/wallet" "rust_c/src/wallet/src/btc_only_wallet" "rust_c/src/wallet/src/multi_coins_wallet" "rust_c/src/xrp" "third_party")
=======
DIRS=(
    "apps/bitcoin"
    "apps/arweave"
    "apps/cardano"
    "apps/solana"
    "apps/sui"
    "apps/wallets"
    "apps/ethereum"
    "apps/tron"
    "apps/near"
    "apps/xrp"
    "apps/cosmos"
    "apps/aptos"
    "apps/utils"
    "apps/ton"
    "keystore"
    "rust_c"
    "rust_c/src/aptos"
    "rust_c/src/bitcoin"
    "rust_c/src/cardano"
    "rust_c/src/common"
    "rust_c/src/cosmos"
    "rust_c/src/ethereum"
    "rust_c/src/kt_allocator"
    "rust_c/src/near"
    "rust_c/src/solana"
    "rust_c/src/sui"
    "rust_c/src/test_cmd"
    "rust_c/src/test_cmd/src/btc_test_cmd"
    "rust_c/src/test_cmd/src/general_test_cmd"
    "rust_c/src/tron"
    "rust_c/src/wallet"
    "rust_c/src/wallet/src/btc_only_wallet"
    "rust_c/src/wallet/src/multi_coins_wallet"
    "rust_c/src/xrp"
    "third_party")

TOOLCHAIN_IGNORE=(
    "rust_c/src/aptos"
    "rust_c/src/bitcoin"
    "rust_c/src/cardano"
    "rust_c/src/common"
    "rust_c/src/cosmos"
    "rust_c/src/ethereum"
    "rust_c/src/kt_allocator"
    "rust_c/src/near"
    "rust_c/src/solana"
    "rust_c/src/sui"
    "rust_c/src/test_cmd"
    "rust_c/src/test_cmd/src/btc_test_cmd"
    "rust_c/src/test_cmd/src/general_test_cmd"
    "rust_c/src/tron"
    "rust_c/src/wallet"
    "rust_c/src/wallet/src/btc_only_wallet"
    "rust_c/src/wallet/src/multi_coins_wallet"
    "rust_c/src/xrp"
)
>>>>>>> 241973f1

command=$1

format() {
    for dir in ${DIRS[@]}; do
        echo "copy rustfml.toml to ${dir}"
        cp $FMT_FILE $CWD/$dir
        echo "run cargo fmt"
        cd $CWD/$dir && cargo fmt
    done
}

test() {
    for dir in ${DIRS[@]}; do
        echo "run cargo test"
        cd $CWD/$dir && cargo test
    done
}

copy-toolchain() {
    for dir in ${DIRS[@]}; do
        found=false
        for dir2 in ${TOOLCHAIN_IGNORE[@]}; do
            if [ "$dir2" == "$dir" ]; then
                found=true
                break
            fi
        done
        if [ "$found" == true ]; then
            continue
        fi
        echo "run copy toolchain"
        cp $CWD/rust-toolchain $CWD/$dir
    done
}

case $command in
format)
    format
    ;;
test)
    test
    ;;
copy-toolchain)
    copy-toolchain
    ;;
*)
    echo "invalid command ${command}"
    ;;
esac<|MERGE_RESOLUTION|>--- conflicted
+++ resolved
@@ -4,9 +4,6 @@
 
 FMT_FILE=$CWD/.rustfmt.toml
 
-<<<<<<< HEAD
-DIRS=("apps/bitcoin" "apps/arweave" "apps/cardano" "apps/solana" "apps/sui" "apps/wallets" "apps/ethereum" "apps/tron" "apps/near" "apps/xrp" "apps/cosmos" "apps/aptos" "apps/utils" "app/monero" "keystore" "rust_c" "rust_c/src/aptos" "rust_c/src/bitcoin" "rust_c/src/cardano" "rust_c/src/common" "rust_c/src/cosmos" "rust_c/src/ethereum" "rust_c/src/kt_allocator" "rust_c/src/near" "rust_c/src/solana" "rust_c/src/sui" "rust_c/src/test_cmd" "rust_c/src/test_cmd/src/btc_test_cmd" "rust_c/src/test_cmd/src/general_test_cmd" "rust_c/src/tron" "rust_c/src/wallet" "rust_c/src/wallet/src/btc_only_wallet" "rust_c/src/wallet/src/multi_coins_wallet" "rust_c/src/xrp" "third_party")
-=======
 DIRS=(
     "apps/bitcoin"
     "apps/arweave"
@@ -21,6 +18,7 @@
     "apps/cosmos"
     "apps/aptos"
     "apps/utils"
+    "apps/monero"
     "apps/ton"
     "keystore"
     "rust_c"
@@ -34,6 +32,7 @@
     "rust_c/src/near"
     "rust_c/src/solana"
     "rust_c/src/sui"
+    "rust_c/src/monero"
     "rust_c/src/test_cmd"
     "rust_c/src/test_cmd/src/btc_test_cmd"
     "rust_c/src/test_cmd/src/general_test_cmd"
@@ -54,6 +53,7 @@
     "rust_c/src/kt_allocator"
     "rust_c/src/near"
     "rust_c/src/solana"
+    "rust_c/src/monero"
     "rust_c/src/sui"
     "rust_c/src/test_cmd"
     "rust_c/src/test_cmd/src/btc_test_cmd"
@@ -64,7 +64,6 @@
     "rust_c/src/wallet/src/multi_coins_wallet"
     "rust_c/src/xrp"
 )
->>>>>>> 241973f1
 
 command=$1
 
