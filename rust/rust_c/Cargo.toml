[package]
name = "rust_c"
version = "0.1.0"
edition = "2021"

# See more keys and their definitions at https://doc.rust-lang.org/cargo/reference/manifest.html

[workspace]
members = [
    "src/kt_allocator",
    "src/common",

    "src/bitcoin",
    "src/ethereum",
    "src/solana",
    "src/aptos",
    "src/near",
    "src/cosmos",
    "src/cardano",
    "src/sui",
    "src/tron",
    "src/xrp",
    "src/arweave",
    "src/ton",

    "src/wallet",
    "src/wallet/src/btc_only_wallet",
    "src/wallet/src/multi_coins_wallet",

    "src/test_cmd",
    "src/test_cmd/src/btc_test_cmd",
    "src/test_cmd/src/general_test_cmd",
]

[dependencies]
kt_allocator = { path = "./src/kt_allocator" }

common_rust_c = { path = "./src/common", default-features = false, optional = true }
bitcoin_rust_c = { path = "./src/bitcoin", default-features = false, optional = true }
wallet_rust_c = { path = "./src/wallet", default-features = false, optional = true }
test_cmd = { path = "./src/test_cmd", default-features = false, optional = true }

ethereum_rust_c = { path = "./src/ethereum", optional = true }
solana_rust_c = { path = "./src/solana", optional = true }
aptos_rust_c = { path = "./src/aptos", optional = true }
near_rust_c = { path = "./src/near", optional = true }
cosmos_rust_c = { path = "./src/cosmos", optional = true }
cardano_rust_c = { path = "./src/cardano", optional = true }
sui_rust_c = { path = "./src/sui", optional = true }
tron_rust_c = { path = "./src/tron", optional = true }
xrp_rust_c = { path = "./src/xrp", optional = true }
arweave_rust_c = { path = "./src/arweave", optional = true }
<<<<<<< HEAD
stellar_rust_c = { path = "./src/stellar", optional = true }
=======
ton_rust_c = { path = "./src/ton", optional = true }

>>>>>>> 0148daf2

[lib]
crate-type = ["staticlib"]

[features]
debug-memory = [
    "default",
    "common_rust_c/debug-memory",
    "ethereum_rust_c/debug-memory",
    "bitcoin_rust_c/debug-memory",
    "wallet_rust_c/debug-memory",
    "test_cmd/debug-memory",
    "solana_rust_c/debug-memory",
    "aptos_rust_c/debug-memory",
    "near_rust_c/debug-memory",
    "cosmos_rust_c/debug-memory",
    "cardano_rust_c/debug-memory",
    "sui_rust_c/debug-memory",
    "tron_rust_c/debug-memory",
    "xrp_rust_c/debug-memory",
    "ton_rust_c/debug-memory",
]
simulator = ["multi-coins", "no-allocator", "sui_rust_c/simulator"]
simulator_btc_only = ["btc-only", "no-allocator"]
no-allocator = []
default = ["multi-coins"]
multi-coins = [
    "common_rust_c/multi-coins",
    "bitcoin_rust_c/multi-coins",
    "wallet_rust_c/multi-coins",
    "test_cmd/multi-coins",
    "ethereum_rust_c",
    "solana_rust_c",
    "aptos_rust_c",
    "near_rust_c",
    "cosmos_rust_c",
    "cardano_rust_c",
    "sui_rust_c",
    "tron_rust_c",
    "xrp_rust_c",
    "arweave_rust_c",
<<<<<<< HEAD
    "stellar_rust_c",
=======
    "ton_rust_c",
>>>>>>> 0148daf2
]
btc-only = [
    "common_rust_c/btc-only",
    "bitcoin_rust_c/btc-only",
    "wallet_rust_c/btc-only",
    "test_cmd/btc-only",
]
test_feature = []
[dev-dependencies]
keystore = { path = "../keystore" }

[patch.crates-io.bitcoin]
git = "https://github.com/KeystoneHQ/rust-bitcoin.git"
tag = "v0.31.2"
default-features = false
features = ["no-std", "secp-recovery"]<|MERGE_RESOLUTION|>--- conflicted
+++ resolved
@@ -50,12 +50,9 @@
 tron_rust_c = { path = "./src/tron", optional = true }
 xrp_rust_c = { path = "./src/xrp", optional = true }
 arweave_rust_c = { path = "./src/arweave", optional = true }
-<<<<<<< HEAD
 stellar_rust_c = { path = "./src/stellar", optional = true }
-=======
 ton_rust_c = { path = "./src/ton", optional = true }
 
->>>>>>> 0148daf2
 
 [lib]
 crate-type = ["staticlib"]
@@ -97,11 +94,8 @@
     "tron_rust_c",
     "xrp_rust_c",
     "arweave_rust_c",
-<<<<<<< HEAD
     "stellar_rust_c",
-=======
     "ton_rust_c",
->>>>>>> 0148daf2
 ]
 btc-only = [
     "common_rust_c/btc-only",
