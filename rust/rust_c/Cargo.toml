--- conflicted
+++ resolved
@@ -24,11 +24,8 @@
 arweave_rust_c = { path = "./src/arweave", optional = true }
 stellar_rust_c = { path = "./src/stellar", optional = true }
 ton_rust_c = { path = "./src/ton", optional = true }
-<<<<<<< HEAD
 zcash_rust_c = { path = "./src/zcash", optional = true }
-=======
 monero_rust_c = { path = "./src/monero", optional = true }
->>>>>>> a2bb7159
 
 cty = { workspace = true }
 cstr_core = { workspace = true }
@@ -65,11 +62,8 @@
     "tron_rust_c/debug-memory",
     "xrp_rust_c/debug-memory",
     "ton_rust_c/debug-memory",
-<<<<<<< HEAD
     "zcash_rust_c/debug-memory",
-=======
     "monero_rust_c/debug-memory",
->>>>>>> a2bb7159
 ]
 
 multi-coins = [
@@ -89,11 +83,8 @@
     "arweave_rust_c",
     "stellar_rust_c",
     "ton_rust_c",
-<<<<<<< HEAD
-    "zcash_rust_c"
-=======
+    "zcash_rust_c",
     "monero_rust_c",
->>>>>>> a2bb7159
 ]
 btc-only = [
     "common_rust_c/btc-only",
