--- conflicted
+++ resolved
@@ -24,13 +24,10 @@
 arweave_rust_c = { path = "./src/arweave", optional = true }
 stellar_rust_c = { path = "./src/stellar", optional = true }
 ton_rust_c = { path = "./src/ton", optional = true }
-<<<<<<< HEAD
 monero_rust_c = { path = "./src/monero", optional = true }
-=======
 
 cty = { workspace = true }
 cstr_core = { workspace = true }
->>>>>>> 8d04d53b
 
 [lib]
 crate-type = ["staticlib"]
