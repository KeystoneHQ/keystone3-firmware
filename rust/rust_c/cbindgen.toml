--- conflicted
+++ resolved
@@ -21,11 +21,8 @@
     "sui_rust_c",
     "tron_rust_c",
     "xrp_rust_c",
-<<<<<<< HEAD
+    "arweave_rust_c",
     "signature_rust_c",
-=======
-    "arweave_rust_c",
->>>>>>> 429ac10d
     "wallet_rust_c",
     "btc_only_wallet_rust_c",
     "multi_coins_wallet_rust_c",
@@ -45,11 +42,8 @@
     "sui_rust_c",
     "tron_rust_c",
     "xrp_rust_c",
-<<<<<<< HEAD
+    "arweave_rust_c",
     "signature_rust_c",
-=======
-    "arweave_rust_c",
->>>>>>> 429ac10d
     "wallet_rust_c",
     "btc_only_wallet_rust_c",
     "multi_coins_wallet_rust_c",
@@ -72,11 +66,8 @@
     "sui_rust_c",
     "tron_rust_c",
     "xrp_rust_c",
-<<<<<<< HEAD
+    "arweave_rust_c",
     "signature_rust_c",
-=======
-    "arweave_rust_c",
->>>>>>> 429ac10d
     "wallet_rust_c",
     "btc_only_wallet_rust_c",
     "multi_coins_wallet_rust_c",
