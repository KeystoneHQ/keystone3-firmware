[package]
name = "common_rust_c"
version = "0.1.0"
edition = "2021"

# See more keys and their definitions at https://doc.rust-lang.org/cargo/reference/manifest.html

[dependencies]
keystore = { path = "../../../keystore", default-features = false }
third_party = { path = "../../../third_party" }
cty = "0.2.2"
cstr_core = "0.2.6"
app_utils = { path = "../../../apps/utils" }
rust_tools = {path="../../../tools"}

app_bitcoin = { path = "../../../apps/bitcoin" }
app_wallets = { path = "../../../apps/wallets" }

app_ethereum = { path = "../../../apps/ethereum", optional = true }
app_cardano = {path = "../../../apps/cardano", optional = true}
app_tron = { path = "../../../apps/tron", optional = true }
app_solana = { path = "../../../apps/solana", optional = true }
app_near = { path = "../../../apps/near", optional = true }
app_xrp = {path = "../../../apps/xrp", optional = true }
app_cosmos = {path = "../../../apps/cosmos", default-features = false, optional = true}
app_aptos = {path = "../../../apps/aptos", default-features = false, optional = true}
app_sui = {path = "../../../apps/sui", optional = true}
app_arweave = {path = "../../../apps/arweave", optional = true}
<<<<<<< HEAD
app_stellar = {path = "../../../apps/stellar", optional = true}
=======
app_ton = {path = "../../../apps/ton", optional = true}
>>>>>>> 0148daf2

[features]
debug-memory = ["default"]
default = ["multi-coins"]
<<<<<<< HEAD
multi-coins = ["app_ethereum", "app_cardano", "app_tron", "app_solana", "app_near", "app_xrp", "app_cosmos", "app_aptos", "app_sui", "app_arweave", "app_stellar"]
=======
multi-coins = ["app_ethereum", "app_cardano", "app_tron", "app_solana", "app_near", "app_xrp", "app_cosmos", "app_aptos", "app_sui", "app_arweave", "app_ton"]
>>>>>>> 0148daf2
#
btc-only = []<|MERGE_RESOLUTION|>--- conflicted
+++ resolved
@@ -26,19 +26,12 @@
 app_aptos = {path = "../../../apps/aptos", default-features = false, optional = true}
 app_sui = {path = "../../../apps/sui", optional = true}
 app_arweave = {path = "../../../apps/arweave", optional = true}
-<<<<<<< HEAD
 app_stellar = {path = "../../../apps/stellar", optional = true}
-=======
 app_ton = {path = "../../../apps/ton", optional = true}
->>>>>>> 0148daf2
 
 [features]
 debug-memory = ["default"]
 default = ["multi-coins"]
-<<<<<<< HEAD
-multi-coins = ["app_ethereum", "app_cardano", "app_tron", "app_solana", "app_near", "app_xrp", "app_cosmos", "app_aptos", "app_sui", "app_arweave", "app_stellar"]
-=======
-multi-coins = ["app_ethereum", "app_cardano", "app_tron", "app_solana", "app_near", "app_xrp", "app_cosmos", "app_aptos", "app_sui", "app_arweave", "app_ton"]
->>>>>>> 0148daf2
+multi-coins = ["app_ethereum", "app_cardano", "app_tron", "app_solana", "app_near", "app_xrp", "app_cosmos", "app_aptos", "app_sui", "app_arweave", "app_ton", "app_stellar"]
 #
 btc-only = []