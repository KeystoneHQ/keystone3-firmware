[package]
name = "common_rust_c"
version = "0.1.0"
edition = "2021"

# See more keys and their definitions at https://doc.rust-lang.org/cargo/reference/manifest.html

[dependencies]
keystore = { workspace = true }
cty = { workspace = true }
cstr_core = { workspace = true }
app_utils = { workspace = true }
rust_tools = { workspace = true }
base64 = { workspace = true }
thiserror = { workspace = true }
hex = { workspace = true }
ur-registry = { workspace = true }
serde_json = { workspace = true }   
bitcoin = { workspace = true }
bitcoin_hashes = { workspace = true }
rsa = { workspace = true }
cryptoxide = { workspace = true }
ur-parse-lib = { workspace = true }
sha1 = { workspace = true }

app_bitcoin = { workspace = true }
app_wallets = { workspace = true }

<<<<<<< HEAD
app_ethereum = { workspace = true, optional = true }
app_cardano = { workspace = true, optional = true }
app_tron = { workspace = true, optional = true }
app_solana = { workspace = true, optional = true }
app_near = { workspace = true, optional = true }
app_xrp = { workspace = true, optional = true }
app_cosmos = { workspace = true, optional = true }
app_aptos = { workspace = true, optional = true }
app_sui = { workspace = true, optional = true }
app_arweave = { workspace = true, optional = true }
app_stellar = { workspace = true, optional = true }
app_ton = { workspace = true, optional = true }
app_zcash = { workspace = true, optional = true }
=======
app_ethereum = { path = "../../../apps/ethereum", optional = true }
app_cardano = {path = "../../../apps/cardano", optional = true}
app_tron = { path = "../../../apps/tron", optional = true }
app_solana = { path = "../../../apps/solana", optional = true }
app_near = { path = "../../../apps/near", optional = true }
app_xrp = {path = "../../../apps/xrp", optional = true }
app_cosmos = {path = "../../../apps/cosmos", default-features = false, optional = true}
app_aptos = {path = "../../../apps/aptos", default-features = false, optional = true}
app_sui = {path = "../../../apps/sui", optional = true}
app_arweave = {path = "../../../apps/arweave", optional = true}
app_stellar = {path = "../../../apps/stellar", optional = true}
app_ton = {path = "../../../apps/ton", optional = true}
app_monero = {path = "../../../apps/monero", optional = true}
>>>>>>> a2bb7159

[features]
debug-memory = ["default"]
default = ["multi-coins"]
<<<<<<< HEAD
multi-coins = ["app_ethereum", "app_cardano", "app_tron", "app_solana", "app_near", "app_xrp", "app_cosmos", "app_aptos", "app_sui", "app_arweave", "app_ton", "app_stellar", "app_zcash"]
=======
multi-coins = ["app_ethereum", "app_cardano", "app_tron", "app_solana", "app_near", "app_xrp", "app_cosmos", "app_aptos", "app_sui", "app_arweave", "app_ton", "app_stellar", "app_monero"]
>>>>>>> a2bb7159
#
btc-only = []<|MERGE_RESOLUTION|>--- conflicted
+++ resolved
@@ -26,7 +26,6 @@
 app_bitcoin = { workspace = true }
 app_wallets = { workspace = true }
 
-<<<<<<< HEAD
 app_ethereum = { workspace = true, optional = true }
 app_cardano = { workspace = true, optional = true }
 app_tron = { workspace = true, optional = true }
@@ -40,29 +39,9 @@
 app_stellar = { workspace = true, optional = true }
 app_ton = { workspace = true, optional = true }
 app_zcash = { workspace = true, optional = true }
-=======
-app_ethereum = { path = "../../../apps/ethereum", optional = true }
-app_cardano = {path = "../../../apps/cardano", optional = true}
-app_tron = { path = "../../../apps/tron", optional = true }
-app_solana = { path = "../../../apps/solana", optional = true }
-app_near = { path = "../../../apps/near", optional = true }
-app_xrp = {path = "../../../apps/xrp", optional = true }
-app_cosmos = {path = "../../../apps/cosmos", default-features = false, optional = true}
-app_aptos = {path = "../../../apps/aptos", default-features = false, optional = true}
-app_sui = {path = "../../../apps/sui", optional = true}
-app_arweave = {path = "../../../apps/arweave", optional = true}
-app_stellar = {path = "../../../apps/stellar", optional = true}
-app_ton = {path = "../../../apps/ton", optional = true}
-app_monero = {path = "../../../apps/monero", optional = true}
->>>>>>> a2bb7159
 
 [features]
 debug-memory = ["default"]
 default = ["multi-coins"]
-<<<<<<< HEAD
-multi-coins = ["app_ethereum", "app_cardano", "app_tron", "app_solana", "app_near", "app_xrp", "app_cosmos", "app_aptos", "app_sui", "app_arweave", "app_ton", "app_stellar", "app_zcash"]
-=======
-multi-coins = ["app_ethereum", "app_cardano", "app_tron", "app_solana", "app_near", "app_xrp", "app_cosmos", "app_aptos", "app_sui", "app_arweave", "app_ton", "app_stellar", "app_monero"]
->>>>>>> a2bb7159
-#
+multi-coins = ["app_ethereum", "app_cardano", "app_tron", "app_solana", "app_near", "app_xrp", "app_cosmos", "app_aptos", "app_sui", "app_arweave", "app_ton", "app_stellar", "app_zcash", "app_monero"]
 btc-only = []