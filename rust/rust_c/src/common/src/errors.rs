--- conflicted
+++ resolved
@@ -182,13 +182,6 @@
     ArweaveInvalidData,
     ArweaveParseTxError,
 
-<<<<<<< HEAD
-    // Stellar
-    StellarAddressError = 1300,
-    StellarInvalidData,
-    StellarParseTxError,
-    StellarKeystoreError,
-=======
     //Ton
     TonUnknownError = 1300,
     TonMnemonicError,
@@ -196,7 +189,12 @@
     InvalidProof,
     TonTransactionJsonError,
     AddressError,
->>>>>>> 0148daf2
+
+    // Stellar
+    StellarAddressError = 1400,
+    StellarInvalidData,
+    StellarParseTxError,
+    StellarKeystoreError,
 }
 
 impl ErrorCodes {
