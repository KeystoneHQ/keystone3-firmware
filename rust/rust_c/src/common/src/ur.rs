use alloc::boxed::Box;
use alloc::format;
use alloc::string::{String, ToString};
use alloc::vec::Vec;
use core::ptr::null_mut;
#[cfg(feature = "multi-coins")]
use ur_registry::aptos::aptos_sign_request::AptosSignRequest;
#[cfg(feature = "multi-coins")]
use ur_registry::extend::qr_hardware_call::QRHardwareCall;
use ur_registry::zcash::zcash_pczt::ZcashPczt;

use app_bitcoin::errors::BitcoinError;
#[cfg(feature = "multi-coins")]
use app_ethereum::errors::EthereumError;
use cstr_core::CString;
use cty::c_char;
use keystore::errors::KeystoreError;
use ur_parse_lib::keystone_ur_decoder::{
    probe_decode, KeystoneURDecoder, MultiURParseResult as InnerMultiParseResult,
    URParseResult as InnerParseResult,
};
use ur_parse_lib::keystone_ur_encoder::KeystoneUREncoder;
#[cfg(feature = "multi-coins")]
use ur_registry::arweave::arweave_sign_request::ArweaveSignRequest;
use ur_registry::bytes::Bytes;
#[cfg(feature = "multi-coins")]
use ur_registry::cardano::{
    cardano_catalyst_voting_registration::CardanoCatalystVotingRegistrationRequest,
    cardano_sign_data_request::CardanoSignDataRequest, cardano_sign_request::CardanoSignRequest,
};
#[cfg(feature = "multi-coins")]
use ur_registry::cosmos::cosmos_sign_request::CosmosSignRequest;
#[cfg(feature = "multi-coins")]
use ur_registry::cosmos::evm_sign_request::EvmSignRequest;
use ur_registry::crypto_account::CryptoAccount;
use ur_registry::crypto_psbt::CryptoPSBT;
use ur_registry::error::{URError, URResult};
#[cfg(feature = "multi-coins")]
use ur_registry::ethereum::eth_sign_request::EthSignRequest;
use ur_registry::extend::crypto_multi_accounts::CryptoMultiAccounts;
#[cfg(feature = "multi-coins")]
use ur_registry::keystone::keystone_sign_request::KeystoneSignRequest;
#[cfg(feature = "multi-coins")]
use ur_registry::near::near_sign_request::NearSignRequest;
use ur_registry::registry_types::URType as InnerURType;
#[cfg(feature = "multi-coins")]
use ur_registry::solana::sol_sign_request::SolSignRequest;
#[cfg(feature = "multi-coins")]
use ur_registry::stellar::stellar_sign_request::StellarSignRequest;
#[cfg(feature = "multi-coins")]
use ur_registry::sui::sui_sign_hash_request::SuiSignHashRequest;
#[cfg(feature = "multi-coins")]
use ur_registry::sui::sui_sign_request::SuiSignRequest;
#[cfg(feature = "multi-coins")]
use ur_registry::ton::ton_sign_request::TonSignRequest;
#[cfg(feature = "multi-coins")]
use ur_registry::monero::{xmr_output::XmrOutput, xmr_txunsigned::XmrTxUnsigned};
use ur_registry::traits::RegistryItem;
use ur_registry::{
    bitcoin::btc_sign_request::BtcSignRequest,
    cardano::cardano_sign_tx_hash_request::CardanoSignTxHashRequest,
};

use crate::errors::{ErrorCodes, RustCError};
use crate::free::Free;
use crate::types::{PtrDecoder, PtrEncoder, PtrString, PtrUR};
use crate::ur_ext::InferViewType;
use crate::utils::{convert_c_char, recover_c_char};
use crate::{
    extract_ptr_with_type, free_ptr_with_type, free_str_ptr, impl_c_ptr, impl_new_error,
    impl_response,
};

#[no_mangle]
pub static FRAGMENT_MAX_LENGTH_DEFAULT: usize = 200;
pub static FRAGMENT_UNLIMITED_LENGTH: usize = 11000;

#[repr(C)]
pub struct UREncodeResult {
    is_multi_part: bool,
    pub data: *mut c_char,
    encoder: PtrEncoder,
    error_code: u32,
    error_message: *mut c_char,
}

impl UREncodeResult {
    fn new() -> Self {
        Self {
            is_multi_part: false,
            data: null_mut(),
            encoder: null_mut(),
            error_code: ErrorCodes::Success as u32,
            error_message: null_mut(),
        }
    }

    pub fn multi(data: String, encoder: KeystoneUREncoder) -> Self {
        UREncodeResult {
            is_multi_part: true,
            data: convert_c_char(data.to_uppercase()),
            encoder: Box::into_raw(Box::new(encoder)) as PtrEncoder,
            ..Self::new()
        }
    }

    pub fn single(data: String) -> Self {
        UREncodeResult {
            is_multi_part: false,
            data: convert_c_char(data.to_uppercase()),
            ..Self::new()
        }
    }

    pub fn text(data: String) -> Self {
        UREncodeResult {
            is_multi_part: false,
            data: convert_c_char(data),
            ..Self::new()
        }
    }

    pub fn encode(data: Vec<u8>, tag: String, max_fragment_length: usize) -> Self {
        let result =
            ur_parse_lib::keystone_ur_encoder::probe_encode(&data, max_fragment_length, tag);
        match result {
            Ok(result) => {
                if result.is_multi_part {
                    match result.encoder {
                        Some(v) => Self::multi(result.data.to_uppercase(), v),
                        None => {
                            Self::from(RustCError::UnexpectedError(format!("ur encoder is none")))
                        }
                    }
                } else {
                    Self::single(result.data.to_uppercase())
                }
            }
            Err(e) => Self::from(e),
        }
    }
}

impl Free for UREncodeResult {
    fn free(&self) {
        unsafe {
            free_str_ptr!(self.data);
            free_str_ptr!(self.error_message);
            free_ptr_with_type!(self.encoder, KeystoneUREncoder);
        }
    }
}

impl_response!(UREncodeResult);

#[repr(C)]
pub struct UREncodeMultiResult {
    data: *mut c_char,
    error_code: u32,
    error_message: *mut c_char,
}

impl UREncodeMultiResult {
    fn new() -> Self {
        Self {
            data: null_mut(),
            error_code: ErrorCodes::Success.to_u32(),
            error_message: null_mut(),
        }
    }
    fn success(data: String) -> Self {
        Self {
            data: convert_c_char(data),
            ..Self::new()
        }
    }
}

impl Free for UREncodeMultiResult {
    fn free(&self) {
        free_str_ptr!(self.data);
        free_str_ptr!(self.error_message);
    }
}

impl_response!(UREncodeMultiResult);

#[repr(C)]
#[derive(Debug, Eq, PartialEq)]
pub enum ViewType {
    BtcNativeSegwitTx,
    BtcSegwitTx,
    BtcLegacyTx,
    BtcTx,
    BtcMsg,
    #[cfg(feature = "multi-coins")]
    LtcTx,
    #[cfg(feature = "multi-coins")]
    DashTx,
    #[cfg(feature = "multi-coins")]
    BchTx,
    #[cfg(feature = "multi-coins")]
    EthTx,
    #[cfg(feature = "multi-coins")]
    EthPersonalMessage,
    #[cfg(feature = "multi-coins")]
    EthTypedData,
    #[cfg(feature = "multi-coins")]
    TronTx,
    #[cfg(feature = "multi-coins")]
    SolanaTx,
    #[cfg(feature = "multi-coins")]
    SolanaMessage,
    #[cfg(feature = "multi-coins")]
    CardanoTx,
    #[cfg(feature = "multi-coins")]
    CardanoSignData,
    #[cfg(feature = "multi-coins")]
    CardanoCatalystVotingRegistration,
    #[cfg(feature = "multi-coins")]
    CardanoSignTxHash,
    #[cfg(feature = "multi-coins")]
    NearTx,
    #[cfg(feature = "multi-coins")]
    XRPTx,
    #[cfg(feature = "multi-coins")]
    CosmosTx,
    #[cfg(feature = "multi-coins")]
    CosmosEvmTx,
    #[cfg(feature = "multi-coins")]
    SuiTx,
    #[cfg(feature = "multi-coins")]
    SuiSignMessageHash,

    #[cfg(feature = "multi-coins")]
    ArweaveTx,
    #[cfg(feature = "multi-coins")]
    ArweaveMessage,
    #[cfg(feature = "multi-coins")]
    ArweaveDataItem,
    #[cfg(feature = "multi-coins")]
    StellarTx,
    #[cfg(feature = "multi-coins")]
    StellarHash,
    #[cfg(feature = "multi-coins")]
    TonTx,
    #[cfg(feature = "multi-coins")]
    TonSignProof,
    #[cfg(feature = "multi-coins")]
    ZcashTx,
    #[cfg(feature = "multi-coins")]
    AptosTx,
    #[cfg(feature = "multi-coins")]
    XmrOutput,
    #[cfg(feature = "multi-coins")]
    XmrTxUnsigned,
    WebAuthResult,
    #[cfg(feature = "multi-coins")]
    KeyDerivationRequest,
    #[cfg(feature = "btc-only")]
    MultisigWalletImport,
    #[cfg(feature = "btc-only")]
    MultisigCryptoImportXpub,
    #[cfg(feature = "btc-only")]
    MultisigBytesImportXpub,
    ViewTypeUnKnown,
}

#[repr(C)]
pub enum QRCodeType {
    CryptoPSBT,
    CryptoMultiAccounts,
    CryptoAccount,
    Bytes,
    BtcSignRequest,
    SeedSignerMessage,
    #[cfg(feature = "multi-coins")]
    KeystoneSignRequest,
    #[cfg(feature = "multi-coins")]
    EthSignRequest,
    #[cfg(feature = "multi-coins")]
    SolSignRequest,
    #[cfg(feature = "multi-coins")]
    NearSignRequest,
    #[cfg(feature = "multi-coins")]
    CardanoSignRequest,
    #[cfg(feature = "multi-coins")]
    CardanoSignTxHashRequest,

    #[cfg(feature = "multi-coins")]
    CardanoSignDataRequest,
    #[cfg(feature = "multi-coins")]
    CardanoCatalystVotingRegistrationRequest,
    #[cfg(feature = "multi-coins")]
    CosmosSignRequest,
    #[cfg(feature = "multi-coins")]
    EvmSignRequest,
    #[cfg(feature = "multi-coins")]
    SuiSignRequest,
    #[cfg(feature = "multi-coins")]
    SuiSignHashRequest,
    #[cfg(feature = "multi-coins")]
    AptosSignRequest,
    #[cfg(feature = "multi-coins")]
    QRHardwareCall,
    #[cfg(feature = "multi-coins")]
    ArweaveSignRequest,
    #[cfg(feature = "multi-coins")]
    StellarSignRequest,
    #[cfg(feature = "multi-coins")]
    TonSignRequest,
    #[cfg(feature = "multi-coins")]
<<<<<<< HEAD
    ZcashPczt,
=======
    XmrOutputSignRequest,
    #[cfg(feature = "multi-coins")]
    XmrTxUnsignedRequest,
>>>>>>> a2bb7159
    URTypeUnKnown,
}

impl QRCodeType {
    pub fn from(value: &InnerURType) -> Result<Self, URError> {
        match value {
            InnerURType::CryptoPsbt(_) => Ok(QRCodeType::CryptoPSBT),
            InnerURType::CryptoMultiAccounts(_) => Ok(QRCodeType::CryptoMultiAccounts),
            InnerURType::CryptoAccount(_) => Ok(QRCodeType::CryptoAccount),
            InnerURType::Bytes(_) => Ok(QRCodeType::Bytes),
            InnerURType::BtcSignRequest(_) => Ok(QRCodeType::BtcSignRequest),
            #[cfg(feature = "multi-coins")]
            InnerURType::KeystoneSignRequest(_) => Ok(QRCodeType::KeystoneSignRequest),
            #[cfg(feature = "multi-coins")]
            InnerURType::EthSignRequest(_) => Ok(QRCodeType::EthSignRequest),
            #[cfg(feature = "multi-coins")]
            InnerURType::SolSignRequest(_) => Ok(QRCodeType::SolSignRequest),
            #[cfg(feature = "multi-coins")]
            InnerURType::NearSignRequest(_) => Ok(QRCodeType::NearSignRequest),
            #[cfg(feature = "multi-coins")]
            InnerURType::CosmosSignRequest(_) => Ok(QRCodeType::CosmosSignRequest),
            #[cfg(feature = "multi-coins")]
            InnerURType::EvmSignRequest(_) => Ok(QRCodeType::EvmSignRequest),
            #[cfg(feature = "multi-coins")]
            InnerURType::SuiSignRequest(_) => Ok(QRCodeType::SuiSignRequest),
            #[cfg(feature = "multi-coins")]
            InnerURType::SuiSignHashRequest(_) => Ok(QRCodeType::SuiSignHashRequest),
            #[cfg(feature = "multi-coins")]
            InnerURType::StellarSignRequest(_) => Ok(QRCodeType::StellarSignRequest),
            #[cfg(feature = "multi-coins")]
            InnerURType::ArweaveSignRequest(_) => Ok(QRCodeType::ArweaveSignRequest),
            #[cfg(feature = "multi-coins")]
            InnerURType::AptosSignRequest(_) => Ok(QRCodeType::AptosSignRequest),
            #[cfg(feature = "multi-coins")]
            InnerURType::CardanoSignRequest(_) => Ok(QRCodeType::CardanoSignRequest),
            #[cfg(feature = "multi-coins")]
            InnerURType::CardanoSignTxHashRequest(_) => Ok(QRCodeType::CardanoSignTxHashRequest),
            #[cfg(feature = "multi-coins")]
            InnerURType::CardanoSignDataRequest(_) => Ok(QRCodeType::CardanoSignDataRequest),
            #[cfg(feature = "multi-coins")]
            InnerURType::CardanoCatalystVotingRegistrationRequest(_) => {
                Ok(QRCodeType::CardanoCatalystVotingRegistrationRequest)
            }
            #[cfg(feature = "multi-coins")]
            InnerURType::TonSignRequest(_) => Ok(QRCodeType::TonSignRequest),
            #[cfg(feature = "multi-coins")]
            InnerURType::ZcashPczt(_) => Ok(QRCodeType::ZcashPczt),
            #[cfg(feature = "multi-coins")]
            InnerURType::QRHardwareCall(_) => Ok(QRCodeType::QRHardwareCall),
            #[cfg(feature = "multi-coins")]
            InnerURType::XmrTxUnsigned(_) => Ok(QRCodeType::XmrTxUnsignedRequest),
            #[cfg(feature = "multi-coins")]
            InnerURType::XmrOutput(_) => Ok(QRCodeType::XmrOutputSignRequest),
            _ => Err(URError::NotSupportURTypeError(value.get_type_str())),
        }
    }
}

#[repr(C)]
pub struct URParseResult {
    is_multi_part: bool,
    progress: u32,
    t: ViewType,
    ur_type: QRCodeType,
    data: PtrUR,
    decoder: PtrDecoder,
    error_code: u32,
    error_message: PtrString,
}

impl URParseResult {
    pub fn new() -> Self {
        Self {
            is_multi_part: false,
            progress: 0,
            t: ViewType::ViewTypeUnKnown,
            ur_type: QRCodeType::URTypeUnKnown,
            data: null_mut(),
            decoder: null_mut(),
            error_code: 0,
            error_message: null_mut(),
        }
    }

    pub fn single<T>(t: ViewType, ur_type: QRCodeType, data: T) -> Self {
        let _self = Self::new();
        let data = Box::into_raw(Box::new(data)) as PtrUR;
        Self {
            progress: 100,
            t,
            ur_type,
            data,
            .._self
        }
    }

    pub fn multi(
        progress: u32,
        t: ViewType,
        ur_type: QRCodeType,
        decoder: KeystoneURDecoder,
    ) -> Self {
        let _self = Self::new();
        let decoder = Box::into_raw(Box::new(decoder)) as PtrUR;
        Self {
            is_multi_part: true,
            progress,
            t,
            ur_type,
            decoder,
            .._self
        }
    }
}

impl Free for URParseResult {
    fn free(&self) {
        free_str_ptr!(self.error_message);
        free_ptr_with_type!(self.decoder, KeystoneURDecoder);
        free_ur(&self.ur_type, self.data);
    }
}

fn free_ur(ur_type: &QRCodeType, data: PtrUR) {
    match ur_type {
        QRCodeType::CryptoPSBT => {
            free_ptr_with_type!(data, CryptoPSBT);
        }
        QRCodeType::CryptoMultiAccounts => {
            free_ptr_with_type!(data, CryptoMultiAccounts);
        }
        QRCodeType::CryptoAccount => {
            free_ptr_with_type!(data, CryptoAccount);
        }
        #[cfg(feature = "multi-coins")]
        QRCodeType::EthSignRequest => {
            free_ptr_with_type!(data, EthSignRequest);
        }
        #[cfg(feature = "multi-coins")]
        QRCodeType::SolSignRequest => {
            free_ptr_with_type!(data, SolSignRequest);
        }
        #[cfg(feature = "multi-coins")]
        QRCodeType::NearSignRequest => {
            free_ptr_with_type!(data, NearSignRequest);
        }
        QRCodeType::Bytes => {
            free_ptr_with_type!(data, Bytes);
        }
        QRCodeType::BtcSignRequest => {
            free_ptr_with_type!(data, BtcSignRequest);
        }
        #[cfg(feature = "multi-coins")]
        QRCodeType::KeystoneSignRequest => {
            free_ptr_with_type!(data, KeystoneSignRequest);
        }
        #[cfg(feature = "multi-coins")]
        QRCodeType::CosmosSignRequest => {
            free_ptr_with_type!(data, CosmosSignRequest);
        }
        #[cfg(feature = "multi-coins")]
        QRCodeType::EvmSignRequest => {
            free_ptr_with_type!(data, EvmSignRequest);
        }
        #[cfg(feature = "multi-coins")]
        QRCodeType::SuiSignRequest => {
            free_ptr_with_type!(data, SuiSignRequest);
        }
        #[cfg(feature = "multi-coins")]
        QRCodeType::SuiSignHashRequest => {
            free_ptr_with_type!(data, SuiSignHashRequest);
        }

        #[cfg(feature = "multi-coins")]
        QRCodeType::StellarSignRequest => {
            free_ptr_with_type!(data, StellarSignRequest);
        }
        #[cfg(feature = "multi-coins")]
        QRCodeType::ArweaveSignRequest => {
            free_ptr_with_type!(data, ArweaveSignRequest);
        }
        #[cfg(feature = "multi-coins")]
        QRCodeType::AptosSignRequest => {
            free_ptr_with_type!(data, AptosSignRequest);
        }
        #[cfg(feature = "multi-coins")]
        QRCodeType::CardanoSignRequest => {
            free_ptr_with_type!(data, CardanoSignRequest);
        }
        #[cfg(feature = "multi-coins")]
        QRCodeType::CardanoSignDataRequest => {
            free_ptr_with_type!(data, CardanoSignDataRequest);
        }
        #[cfg(feature = "multi-coins")]
        QRCodeType::XmrOutputSignRequest => {
            free_ptr_with_type!(data, XmrOutput);
        }
        #[cfg(feature = "multi-coins")]
        QRCodeType::XmrTxUnsignedRequest => {
            free_ptr_with_type!(data, XmrTxUnsigned);
        }
        #[cfg(feature = "multi-coins")]
        QRCodeType::CardanoSignTxHashRequest => {
            free_ptr_with_type!(data, CardanoSignTxHashRequest);
        }

        #[cfg(feature = "multi-coins")]
        QRCodeType::CardanoCatalystVotingRegistrationRequest => {
            free_ptr_with_type!(data, CardanoCatalystVotingRegistrationRequest);
        }
        #[cfg(feature = "multi-coins")]
        QRCodeType::QRHardwareCall => {
            free_ptr_with_type!(data, QRHardwareCall);
        }
        _ => {}
    }
}

impl_response!(URParseResult);

#[repr(C)]
pub struct URParseMultiResult {
    is_complete: bool,
    t: ViewType,
    ur_type: QRCodeType,
    progress: u32,
    data: PtrUR,
    error_code: u32,
    error_message: PtrString,
}

impl URParseMultiResult {
    pub fn new() -> Self {
        Self {
            is_complete: false,
            t: ViewType::ViewTypeUnKnown,
            ur_type: QRCodeType::URTypeUnKnown,
            progress: 0,
            data: null_mut(),
            error_code: 0,
            error_message: null_mut(),
        }
    }
    pub fn success<T>(t: ViewType, ur_type: QRCodeType, data: T) -> Self {
        let _self = Self::new();
        let data = Box::into_raw(Box::new(data)) as PtrUR;
        let progress = 100;
        Self {
            is_complete: true,
            t,
            ur_type,
            progress,
            data,
            .._self
        }
    }

    pub fn un_complete(t: ViewType, ur_type: QRCodeType, progress: u8) -> Self {
        let _self = Self::new();
        let progress = progress as u32;
        Self {
            t,
            ur_type,
            progress,
            .._self
        }
    }
}

impl Free for URParseMultiResult {
    fn free(&self) {
        free_str_ptr!(self.error_message);
        free_ur(&self.ur_type, self.data);
    }
}

impl_response!(URParseMultiResult);

fn get_ur_type(ur: &String) -> Result<QRCodeType, URError> {
    let t = ur_parse_lib::keystone_ur_decoder::get_type(ur)?;
    QRCodeType::from(&t)
}

fn _decode_ur<T: RegistryItem + TryFrom<Vec<u8>, Error = URError> + InferViewType>(
    ur: String,
    u: QRCodeType,
) -> URParseResult {
    let result: URResult<InnerParseResult<T>> = probe_decode(ur);
    match result {
        Ok(parse_result) => {
            if parse_result.is_multi_part {
                match parse_result.decoder {
                    Some(decoder) => URParseResult::multi(
                        parse_result.progress as u32,
                        ViewType::ViewTypeUnKnown,
                        u,
                        decoder,
                    ),
                    None => URParseResult::from(RustCError::UnexpectedError(
                        "ur decoder is none".to_string(),
                    )),
                }
            } else {
                match parse_result.data {
                    Some(data) => {
                        return match InferViewType::infer(&data) {
                            Ok(t) => URParseResult::single(t, u, data),
                            Err(e) => URParseResult::from(e),
                        };
                    }
                    None => URParseResult::from(RustCError::UnexpectedError(
                        "ur data is none".to_string(),
                    )),
                }
            }
        }
        Err(e) => {
            return URParseResult::from(e);
        }
    }
}

pub fn decode_ur(ur: String) -> URParseResult {
    let ur = ur.trim().to_lowercase();
    let ur_type = get_ur_type(&ur);
    let ur_type = match ur_type {
        Ok(t) => t,
        Err(e) => return URParseResult::from(e),
    };

    match ur_type {
        QRCodeType::CryptoPSBT => _decode_ur::<CryptoPSBT>(ur, ur_type),
        QRCodeType::CryptoAccount => _decode_ur::<CryptoAccount>(ur, ur_type),
        QRCodeType::CryptoMultiAccounts => _decode_ur::<CryptoMultiAccounts>(ur, ur_type),
        QRCodeType::Bytes => _decode_ur::<Bytes>(ur, ur_type),
        QRCodeType::BtcSignRequest => _decode_ur::<BtcSignRequest>(ur, ur_type),
        #[cfg(feature = "multi-coins")]
        QRCodeType::KeystoneSignRequest => _decode_ur::<KeystoneSignRequest>(ur, ur_type),
        #[cfg(feature = "multi-coins")]
        QRCodeType::EthSignRequest => _decode_ur::<EthSignRequest>(ur, ur_type),
        #[cfg(feature = "multi-coins")]
        QRCodeType::SolSignRequest => _decode_ur::<SolSignRequest>(ur, ur_type),
        #[cfg(feature = "multi-coins")]
        QRCodeType::NearSignRequest => _decode_ur::<NearSignRequest>(ur, ur_type),
        #[cfg(feature = "multi-coins")]
        QRCodeType::CardanoSignRequest => _decode_ur::<CardanoSignRequest>(ur, ur_type),
        #[cfg(feature = "multi-coins")]
        QRCodeType::CardanoSignTxHashRequest => _decode_ur::<CardanoSignTxHashRequest>(ur, ur_type),
        #[cfg(feature = "multi-coins")]
        QRCodeType::CardanoSignDataRequest => _decode_ur::<CardanoSignDataRequest>(ur, ur_type),
        #[cfg(feature = "multi-coins")]
        QRCodeType::CardanoCatalystVotingRegistrationRequest => {
            _decode_ur::<CardanoCatalystVotingRegistrationRequest>(ur, ur_type)
        }
        #[cfg(feature = "multi-coins")]
        QRCodeType::CosmosSignRequest => _decode_ur::<CosmosSignRequest>(ur, ur_type),
        #[cfg(feature = "multi-coins")]
        QRCodeType::EvmSignRequest => _decode_ur::<EvmSignRequest>(ur, ur_type),
        #[cfg(feature = "multi-coins")]
        QRCodeType::SuiSignRequest => _decode_ur::<SuiSignRequest>(ur, ur_type),
        #[cfg(feature = "multi-coins")]
        QRCodeType::SuiSignHashRequest => _decode_ur::<SuiSignHashRequest>(ur, ur_type),
        #[cfg(feature = "multi-coins")]
        QRCodeType::StellarSignRequest => _decode_ur::<StellarSignRequest>(ur, ur_type),
        #[cfg(feature = "multi-coins")]
        QRCodeType::ArweaveSignRequest => _decode_ur::<ArweaveSignRequest>(ur, ur_type),
        #[cfg(feature = "multi-coins")]
        QRCodeType::AptosSignRequest => _decode_ur::<AptosSignRequest>(ur, ur_type),
        #[cfg(feature = "multi-coins")]
        QRCodeType::TonSignRequest => _decode_ur::<TonSignRequest>(ur, ur_type),
        #[cfg(feature = "multi-coins")]
        QRCodeType::QRHardwareCall => _decode_ur::<QRHardwareCall>(ur, ur_type),
        #[cfg(feature = "multi-coins")]
<<<<<<< HEAD
        QRCodeType::ZcashPczt => _decode_ur::<ZcashPczt>(ur, ur_type),
=======
        QRCodeType::XmrOutputSignRequest => _decode_ur::<XmrOutput>(ur, ur_type),
        #[cfg(feature = "multi-coins")]
        QRCodeType::XmrTxUnsignedRequest => _decode_ur::<XmrTxUnsigned>(ur, ur_type),
>>>>>>> a2bb7159
        QRCodeType::URTypeUnKnown | QRCodeType::SeedSignerMessage => URParseResult::from(
            URError::NotSupportURTypeError("UnKnown ur type".to_string()),
        ),
    }
}

fn _receive_ur<T: RegistryItem + TryFrom<Vec<u8>, Error = URError> + InferViewType>(
    ur: String,
    u: QRCodeType,
    decoder: &mut KeystoneURDecoder,
) -> URParseMultiResult {
    let result: URResult<InnerMultiParseResult<T>> = decoder.parse_ur(ur);
    match result {
        Ok(parse_result) => {
            if parse_result.is_complete {
                match parse_result.data {
                    Some(data) => {
                        return match InferViewType::infer(&data) {
                            Ok(t) => URParseMultiResult::success(t, u, data),
                            Err(e) => URParseMultiResult::from(e),
                        };
                    }
                    None => URParseMultiResult::from(RustCError::UnexpectedError(
                        "UR parsed completely but data is none".to_string(),
                    )),
                }
            } else {
                URParseMultiResult::un_complete(ViewType::ViewTypeUnKnown, u, parse_result.progress)
            }
        }
        Err(e) => {
            return URParseMultiResult::from(e);
        }
    }
}

fn receive_ur(ur: String, decoder: &mut KeystoneURDecoder) -> URParseMultiResult {
    let ur = ur.trim().to_lowercase();
    let ur_type = get_ur_type(&ur);
    let ur_type = match ur_type {
        Ok(t) => t,
        Err(e) => return URParseMultiResult::from(e),
    };
    match ur_type {
        QRCodeType::CryptoPSBT => _receive_ur::<CryptoPSBT>(ur, ur_type, decoder),
        QRCodeType::CryptoAccount => _receive_ur::<CryptoAccount>(ur, ur_type, decoder),
        QRCodeType::CryptoMultiAccounts => _receive_ur::<CryptoMultiAccounts>(ur, ur_type, decoder),
        QRCodeType::Bytes => _receive_ur::<Bytes>(ur, ur_type, decoder),
        QRCodeType::BtcSignRequest => _receive_ur::<BtcSignRequest>(ur, ur_type, decoder),
        #[cfg(feature = "multi-coins")]
        QRCodeType::KeystoneSignRequest => _receive_ur::<KeystoneSignRequest>(ur, ur_type, decoder),
        #[cfg(feature = "multi-coins")]
        QRCodeType::EthSignRequest => _receive_ur::<EthSignRequest>(ur, ur_type, decoder),
        #[cfg(feature = "multi-coins")]
        QRCodeType::SolSignRequest => _receive_ur::<SolSignRequest>(ur, ur_type, decoder),
        #[cfg(feature = "multi-coins")]
        QRCodeType::NearSignRequest => _receive_ur::<NearSignRequest>(ur, ur_type, decoder),
        #[cfg(feature = "multi-coins")]
        QRCodeType::CardanoSignRequest => _receive_ur::<CardanoSignRequest>(ur, ur_type, decoder),
        #[cfg(feature = "multi-coins")]
        QRCodeType::CardanoSignTxHashRequest => {
            _receive_ur::<CardanoSignTxHashRequest>(ur, ur_type, decoder)
        }

        #[cfg(feature = "multi-coins")]
        QRCodeType::CardanoSignDataRequest => {
            _receive_ur::<CardanoSignDataRequest>(ur, ur_type, decoder)
        }
        #[cfg(feature = "multi-coins")]
        QRCodeType::CardanoCatalystVotingRegistrationRequest => {
            _receive_ur::<CardanoCatalystVotingRegistrationRequest>(ur, ur_type, decoder)
        }
        #[cfg(feature = "multi-coins")]
        QRCodeType::CosmosSignRequest => _receive_ur::<CosmosSignRequest>(ur, ur_type, decoder),
        #[cfg(feature = "multi-coins")]
        QRCodeType::EvmSignRequest => _receive_ur::<EvmSignRequest>(ur, ur_type, decoder),
        #[cfg(feature = "multi-coins")]
        QRCodeType::SuiSignRequest => _receive_ur::<SuiSignRequest>(ur, ur_type, decoder),
        #[cfg(feature = "multi-coins")]
        QRCodeType::SuiSignHashRequest => _receive_ur::<SuiSignHashRequest>(ur, ur_type, decoder),
        #[cfg(feature = "multi-coins")]
        QRCodeType::ArweaveSignRequest => _receive_ur::<ArweaveSignRequest>(ur, ur_type, decoder),
        #[cfg(feature = "multi-coins")]
        QRCodeType::StellarSignRequest => _receive_ur::<StellarSignRequest>(ur, ur_type, decoder),
        #[cfg(feature = "multi-coins")]
        QRCodeType::AptosSignRequest => _receive_ur::<AptosSignRequest>(ur, ur_type, decoder),
        #[cfg(feature = "multi-coins")]
        QRCodeType::QRHardwareCall => _receive_ur::<QRHardwareCall>(ur, ur_type, decoder),
        #[cfg(feature = "multi-coins")]
        QRCodeType::TonSignRequest => _receive_ur::<TonSignRequest>(ur, ur_type, decoder),
        #[cfg(feature = "multi-coins")]
<<<<<<< HEAD
        QRCodeType::ZcashPczt => _receive_ur::<ZcashPczt>(ur, ur_type, decoder),
=======
        QRCodeType::XmrOutputSignRequest => _receive_ur::<XmrOutput>(ur, ur_type, decoder),
        #[cfg(feature = "multi-coins")]
        QRCodeType::XmrTxUnsignedRequest => _receive_ur::<XmrTxUnsigned>(ur, ur_type, decoder),
>>>>>>> a2bb7159
        QRCodeType::URTypeUnKnown | QRCodeType::SeedSignerMessage => URParseMultiResult::from(
            URError::NotSupportURTypeError("UnKnown ur type".to_string()),
        ),
    }
}

#[no_mangle]
pub extern "C" fn get_next_part(ptr: PtrEncoder) -> *mut UREncodeMultiResult {
    let keystone_ur_encoder_ptr = ptr as *mut ur_parse_lib::keystone_ur_encoder::KeystoneUREncoder;
    let encoder = unsafe { &mut *keystone_ur_encoder_ptr };
    match encoder.next_part() {
        Ok(result) => UREncodeMultiResult::success(result.to_uppercase()).c_ptr(),
        Err(e) => UREncodeMultiResult::from(e).c_ptr(),
    }
}

#[no_mangle]
pub extern "C" fn get_next_cyclic_part(ptr: PtrEncoder) -> *mut UREncodeMultiResult {
    let keystone_ur_encoder_ptr = ptr as *mut ur_parse_lib::keystone_ur_encoder::KeystoneUREncoder;
    let encoder = unsafe { &mut *keystone_ur_encoder_ptr };
    match encoder.next_cyclic_part() {
        Ok(result) => UREncodeMultiResult::success(result.to_lowercase()).c_ptr(),
        Err(e) => UREncodeMultiResult::from(e).c_ptr(),
    }
}

#[no_mangle]
pub extern "C" fn parse_ur(ur: PtrString) -> *mut URParseResult {
    decode_ur(recover_c_char(ur)).c_ptr()
}

#[no_mangle]
pub extern "C" fn receive(ur: PtrString, decoder: PtrDecoder) -> *mut URParseMultiResult {
    let decoder = extract_ptr_with_type!(decoder, KeystoneURDecoder);
    receive_ur(recover_c_char(ur), decoder).c_ptr()
}<|MERGE_RESOLUTION|>--- conflicted
+++ resolved
@@ -310,13 +310,11 @@
     #[cfg(feature = "multi-coins")]
     TonSignRequest,
     #[cfg(feature = "multi-coins")]
-<<<<<<< HEAD
     ZcashPczt,
-=======
+    #[cfg(feature = "multi-coins")]
     XmrOutputSignRequest,
     #[cfg(feature = "multi-coins")]
     XmrTxUnsignedRequest,
->>>>>>> a2bb7159
     URTypeUnKnown,
 }
 
@@ -690,13 +688,11 @@
         #[cfg(feature = "multi-coins")]
         QRCodeType::QRHardwareCall => _decode_ur::<QRHardwareCall>(ur, ur_type),
         #[cfg(feature = "multi-coins")]
-<<<<<<< HEAD
         QRCodeType::ZcashPczt => _decode_ur::<ZcashPczt>(ur, ur_type),
-=======
+        #[cfg(feature = "multi-coins")]
         QRCodeType::XmrOutputSignRequest => _decode_ur::<XmrOutput>(ur, ur_type),
         #[cfg(feature = "multi-coins")]
         QRCodeType::XmrTxUnsignedRequest => _decode_ur::<XmrTxUnsigned>(ur, ur_type),
->>>>>>> a2bb7159
         QRCodeType::URTypeUnKnown | QRCodeType::SeedSignerMessage => URParseResult::from(
             URError::NotSupportURTypeError("UnKnown ur type".to_string()),
         ),
@@ -788,13 +784,11 @@
         #[cfg(feature = "multi-coins")]
         QRCodeType::TonSignRequest => _receive_ur::<TonSignRequest>(ur, ur_type, decoder),
         #[cfg(feature = "multi-coins")]
-<<<<<<< HEAD
         QRCodeType::ZcashPczt => _receive_ur::<ZcashPczt>(ur, ur_type, decoder),
-=======
+        #[cfg(feature = "multi-coins")]    
         QRCodeType::XmrOutputSignRequest => _receive_ur::<XmrOutput>(ur, ur_type, decoder),
         #[cfg(feature = "multi-coins")]
         QRCodeType::XmrTxUnsignedRequest => _receive_ur::<XmrTxUnsigned>(ur, ur_type, decoder),
->>>>>>> a2bb7159
         QRCodeType::URTypeUnKnown | QRCodeType::SeedSignerMessage => URParseMultiResult::from(
             URError::NotSupportURTypeError("UnKnown ur type".to_string()),
         ),
