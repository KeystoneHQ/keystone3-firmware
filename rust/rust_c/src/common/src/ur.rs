use alloc::boxed::Box;
use alloc::format;
use alloc::string::{String, ToString};
use alloc::vec::Vec;
use core::ptr::null_mut;
#[cfg(feature = "multi-coins")]
use ur_registry::aptos::aptos_sign_request::AptosSignRequest;
#[cfg(feature = "multi-coins")]
use ur_registry::extend::qr_hardware_call::QRHardwareCall;

use app_bitcoin::errors::BitcoinError;
#[cfg(feature = "multi-coins")]
use app_ethereum::errors::EthereumError;
use cstr_core::CString;
use cty::c_char;
use keystore::errors::KeystoreError;
use ur_parse_lib::keystone_ur_decoder::{
    probe_decode, KeystoneURDecoder, MultiURParseResult as InnerMultiParseResult,
    URParseResult as InnerParseResult,
};
use ur_parse_lib::keystone_ur_encoder::KeystoneUREncoder;
#[cfg(feature = "multi-coins")]
use ur_registry::arweave::arweave_sign_request::ArweaveSignRequest;
use ur_registry::bytes::Bytes;
#[cfg(feature = "multi-coins")]
use ur_registry::cardano::{
    cardano_catalyst_voting_registration::CardanoCatalystVotingRegistrationRequest,
    cardano_sign_data_request::CardanoSignDataRequest, cardano_sign_request::CardanoSignRequest,
};
#[cfg(feature = "multi-coins")]
use ur_registry::cosmos::cosmos_sign_request::CosmosSignRequest;
#[cfg(feature = "multi-coins")]
use ur_registry::cosmos::evm_sign_request::EvmSignRequest;
use ur_registry::crypto_account::CryptoAccount;
use ur_registry::crypto_psbt::CryptoPSBT;
use ur_registry::error::{URError, URResult};
#[cfg(feature = "multi-coins")]
use ur_registry::ethereum::eth_sign_request::EthSignRequest;
use ur_registry::extend::crypto_multi_accounts::CryptoMultiAccounts;
#[cfg(feature = "multi-coins")]
use ur_registry::keystone::keystone_sign_request::KeystoneSignRequest;
#[cfg(feature = "multi-coins")]
use ur_registry::near::near_sign_request::NearSignRequest;
use ur_registry::registry_types::URType as InnerURType;
#[cfg(feature = "multi-coins")]
use ur_registry::solana::sol_sign_request::SolSignRequest;
#[cfg(feature = "multi-coins")]
use ur_registry::stellar::stellar_sign_request::StellarSignRequest;
#[cfg(feature = "multi-coins")]
use ur_registry::sui::sui_sign_hash_request::SuiSignHashRequest;
#[cfg(feature = "multi-coins")]
use ur_registry::sui::sui_sign_request::SuiSignRequest;
#[cfg(feature = "multi-coins")]
use ur_registry::ton::ton_sign_request::TonSignRequest;
#[cfg(feature = "multi-coins")]
use ur_registry::monero::{xmr_output::XmrOutput, xmr_txunsigned::XmrTxUnsigned};
use ur_registry::traits::RegistryItem;
use ur_registry::{
    bitcoin::btc_sign_request::BtcSignRequest,
    cardano::cardano_sign_tx_hash_request::CardanoSignTxHashRequest,
};

use crate::errors::{ErrorCodes, RustCError};
use crate::free::Free;
use crate::types::{PtrDecoder, PtrEncoder, PtrString, PtrUR};
use crate::ur_ext::InferViewType;
use crate::utils::{convert_c_char, recover_c_char};
use crate::{
    extract_ptr_with_type, free_ptr_with_type, free_str_ptr, impl_c_ptr, impl_new_error,
    impl_response,
};

#[no_mangle]
pub static FRAGMENT_MAX_LENGTH_DEFAULT: usize = 200;
pub static FRAGMENT_UNLIMITED_LENGTH: usize = 11000;

#[repr(C)]
pub struct UREncodeResult {
    is_multi_part: bool,
    pub data: *mut c_char,
    encoder: PtrEncoder,
    error_code: u32,
    error_message: *mut c_char,
}

impl UREncodeResult {
    fn new() -> Self {
        Self {
            is_multi_part: false,
            data: null_mut(),
            encoder: null_mut(),
            error_code: ErrorCodes::Success as u32,
            error_message: null_mut(),
        }
    }

    pub fn multi(data: String, encoder: KeystoneUREncoder) -> Self {
        UREncodeResult {
            is_multi_part: true,
            data: convert_c_char(data.to_uppercase()),
            encoder: Box::into_raw(Box::new(encoder)) as PtrEncoder,
            ..Self::new()
        }
    }

    pub fn single(data: String) -> Self {
        UREncodeResult {
            is_multi_part: false,
            data: convert_c_char(data.to_uppercase()),
            ..Self::new()
        }
    }

    pub fn text(data: String) -> Self {
        UREncodeResult {
            is_multi_part: false,
            data: convert_c_char(data),
            ..Self::new()
        }
    }

    pub fn encode(data: Vec<u8>, tag: String, max_fragment_length: usize) -> Self {
        let result =
            ur_parse_lib::keystone_ur_encoder::probe_encode(&data, max_fragment_length, tag);
        match result {
            Ok(result) => {
                if result.is_multi_part {
                    match result.encoder {
                        Some(v) => Self::multi(result.data.to_uppercase(), v),
                        None => {
                            Self::from(RustCError::UnexpectedError(format!("ur encoder is none")))
                        }
                    }
                } else {
                    Self::single(result.data.to_uppercase())
                }
            }
            Err(e) => Self::from(e),
        }
    }
}

impl Free for UREncodeResult {
    fn free(&self) {
        unsafe {
            free_str_ptr!(self.data);
            free_str_ptr!(self.error_message);
            free_ptr_with_type!(self.encoder, KeystoneUREncoder);
        }
    }
}

impl_response!(UREncodeResult);

#[repr(C)]
pub struct UREncodeMultiResult {
    data: *mut c_char,
    error_code: u32,
    error_message: *mut c_char,
}

impl UREncodeMultiResult {
    fn new() -> Self {
        Self {
            data: null_mut(),
            error_code: ErrorCodes::Success.to_u32(),
            error_message: null_mut(),
        }
    }
    fn success(data: String) -> Self {
        Self {
            data: convert_c_char(data),
            ..Self::new()
        }
    }
}

impl Free for UREncodeMultiResult {
    fn free(&self) {
        free_str_ptr!(self.data);
        free_str_ptr!(self.error_message);
    }
}

impl_response!(UREncodeMultiResult);

#[repr(C)]
#[derive(Debug, Eq, PartialEq)]
pub enum ViewType {
    BtcNativeSegwitTx,
    BtcSegwitTx,
    BtcLegacyTx,
    BtcTx,
    BtcMsg,
    #[cfg(feature = "multi-coins")]
    LtcTx,
    #[cfg(feature = "multi-coins")]
    DashTx,
    #[cfg(feature = "multi-coins")]
    BchTx,
    #[cfg(feature = "multi-coins")]
    EthTx,
    #[cfg(feature = "multi-coins")]
    EthPersonalMessage,
    #[cfg(feature = "multi-coins")]
    EthTypedData,
    #[cfg(feature = "multi-coins")]
    TronTx,
    #[cfg(feature = "multi-coins")]
    SolanaTx,
    #[cfg(feature = "multi-coins")]
    SolanaMessage,
    #[cfg(feature = "multi-coins")]
    CardanoTx,
    #[cfg(feature = "multi-coins")]
    CardanoSignData,
    #[cfg(feature = "multi-coins")]
    CardanoCatalystVotingRegistration,
    #[cfg(feature = "multi-coins")]
    CardanoSignTxHash,
    #[cfg(feature = "multi-coins")]
    NearTx,
    #[cfg(feature = "multi-coins")]
    XRPTx,
    #[cfg(feature = "multi-coins")]
    CosmosTx,
    #[cfg(feature = "multi-coins")]
    CosmosEvmTx,
    #[cfg(feature = "multi-coins")]
    SuiTx,
    #[cfg(feature = "multi-coins")]
    SuiSignMessageHash,

    #[cfg(feature = "multi-coins")]
    ArweaveTx,
    #[cfg(feature = "multi-coins")]
    ArweaveMessage,
    #[cfg(feature = "multi-coins")]
    ArweaveDataItem,
    #[cfg(feature = "multi-coins")]
    StellarTx,
    #[cfg(feature = "multi-coins")]
    StellarHash,
    #[cfg(feature = "multi-coins")]
    TonTx,
    #[cfg(feature = "multi-coins")]
    TonSignProof,
    #[cfg(feature = "multi-coins")]
    AptosTx,
    #[cfg(feature = "multi-coins")]
    XmrOutput,
    #[cfg(feature = "multi-coins")]
    XmrTxUnsigned,
    WebAuthResult,
    #[cfg(feature = "multi-coins")]
    KeyDerivationRequest,
    #[cfg(feature = "btc-only")]
    MultisigWalletImport,
    #[cfg(feature = "btc-only")]
    MultisigCryptoImportXpub,
    #[cfg(feature = "btc-only")]
    MultisigBytesImportXpub,
    ViewTypeUnKnown,
}

#[repr(C)]
pub enum QRCodeType {
    CryptoPSBT,
    CryptoMultiAccounts,
    CryptoAccount,
    Bytes,
    BtcSignRequest,
    SeedSignerMessage,
    #[cfg(feature = "multi-coins")]
    KeystoneSignRequest,
    #[cfg(feature = "multi-coins")]
    EthSignRequest,
    #[cfg(feature = "multi-coins")]
    SolSignRequest,
    #[cfg(feature = "multi-coins")]
    NearSignRequest,
    #[cfg(feature = "multi-coins")]
    CardanoSignRequest,
    #[cfg(feature = "multi-coins")]
    CardanoSignTxHashRequest,

    #[cfg(feature = "multi-coins")]
    CardanoSignDataRequest,
    #[cfg(feature = "multi-coins")]
    CardanoCatalystVotingRegistrationRequest,
    #[cfg(feature = "multi-coins")]
    CosmosSignRequest,
    #[cfg(feature = "multi-coins")]
    EvmSignRequest,
    #[cfg(feature = "multi-coins")]
    SuiSignRequest,
    #[cfg(feature = "multi-coins")]
    SuiSignHashRequest,
    #[cfg(feature = "multi-coins")]
    AptosSignRequest,
    #[cfg(feature = "multi-coins")]
    QRHardwareCall,
    #[cfg(feature = "multi-coins")]
    ArweaveSignRequest,
    #[cfg(feature = "multi-coins")]
    StellarSignRequest,
    #[cfg(feature = "multi-coins")]
    TonSignRequest,
    #[cfg(feature = "multi-coins")]
    XmrOutputSignRequest,
    #[cfg(feature = "multi-coins")]
    XmrTxUnsignedRequest,
    URTypeUnKnown,
}

impl QRCodeType {
    pub fn from(value: &InnerURType) -> Result<Self, URError> {
        match value {
            InnerURType::CryptoPsbt(_) => Ok(QRCodeType::CryptoPSBT),
            InnerURType::CryptoMultiAccounts(_) => Ok(QRCodeType::CryptoMultiAccounts),
            InnerURType::CryptoAccount(_) => Ok(QRCodeType::CryptoAccount),
            InnerURType::Bytes(_) => Ok(QRCodeType::Bytes),
            InnerURType::BtcSignRequest(_) => Ok(QRCodeType::BtcSignRequest),
            #[cfg(feature = "multi-coins")]
            InnerURType::KeystoneSignRequest(_) => Ok(QRCodeType::KeystoneSignRequest),
            #[cfg(feature = "multi-coins")]
            InnerURType::EthSignRequest(_) => Ok(QRCodeType::EthSignRequest),
            #[cfg(feature = "multi-coins")]
            InnerURType::SolSignRequest(_) => Ok(QRCodeType::SolSignRequest),
            #[cfg(feature = "multi-coins")]
            InnerURType::NearSignRequest(_) => Ok(QRCodeType::NearSignRequest),
            #[cfg(feature = "multi-coins")]
            InnerURType::CosmosSignRequest(_) => Ok(QRCodeType::CosmosSignRequest),
            #[cfg(feature = "multi-coins")]
            InnerURType::EvmSignRequest(_) => Ok(QRCodeType::EvmSignRequest),
            #[cfg(feature = "multi-coins")]
            InnerURType::SuiSignRequest(_) => Ok(QRCodeType::SuiSignRequest),
            #[cfg(feature = "multi-coins")]
            InnerURType::SuiSignHashRequest(_) => Ok(QRCodeType::SuiSignHashRequest),
            #[cfg(feature = "multi-coins")]
            InnerURType::StellarSignRequest(_) => Ok(QRCodeType::StellarSignRequest),
            #[cfg(feature = "multi-coins")]
            InnerURType::ArweaveSignRequest(_) => Ok(QRCodeType::ArweaveSignRequest),
            #[cfg(feature = "multi-coins")]
            InnerURType::AptosSignRequest(_) => Ok(QRCodeType::AptosSignRequest),
            #[cfg(feature = "multi-coins")]
            InnerURType::CardanoSignRequest(_) => Ok(QRCodeType::CardanoSignRequest),
            #[cfg(feature = "multi-coins")]
            InnerURType::CardanoSignTxHashRequest(_) => Ok(QRCodeType::CardanoSignTxHashRequest),
            #[cfg(feature = "multi-coins")]
            InnerURType::CardanoSignDataRequest(_) => Ok(QRCodeType::CardanoSignDataRequest),
            #[cfg(feature = "multi-coins")]
            InnerURType::CardanoCatalystVotingRegistrationRequest(_) => {
                Ok(QRCodeType::CardanoCatalystVotingRegistrationRequest)
            }
            #[cfg(feature = "multi-coins")]
            InnerURType::TonSignRequest(_) => Ok(QRCodeType::TonSignRequest),
            #[cfg(feature = "multi-coins")]
            InnerURType::QRHardwareCall(_) => Ok(QRCodeType::QRHardwareCall),
            #[cfg(feature = "multi-coins")]
            InnerURType::XmrTxUnsigned(_) => Ok(QRCodeType::XmrTxUnsignedRequest),
            #[cfg(feature = "multi-coins")]
            InnerURType::XmrOutput(_) => Ok(QRCodeType::XmrOutputSignRequest),
            _ => Err(URError::NotSupportURTypeError(value.get_type_str())),
        }
    }
}

#[repr(C)]
pub struct URParseResult {
    is_multi_part: bool,
    progress: u32,
    t: ViewType,
    ur_type: QRCodeType,
    data: PtrUR,
    decoder: PtrDecoder,
    error_code: u32,
    error_message: PtrString,
}

impl URParseResult {
    pub fn new() -> Self {
        Self {
            is_multi_part: false,
            progress: 0,
            t: ViewType::ViewTypeUnKnown,
            ur_type: QRCodeType::URTypeUnKnown,
            data: null_mut(),
            decoder: null_mut(),
            error_code: 0,
            error_message: null_mut(),
        }
    }

    pub fn single<T>(t: ViewType, ur_type: QRCodeType, data: T) -> Self {
        let _self = Self::new();
        let data = Box::into_raw(Box::new(data)) as PtrUR;
        Self {
            progress: 100,
            t,
            ur_type,
            data,
            .._self
        }
    }

    pub fn multi(
        progress: u32,
        t: ViewType,
        ur_type: QRCodeType,
        decoder: KeystoneURDecoder,
    ) -> Self {
        let _self = Self::new();
        let decoder = Box::into_raw(Box::new(decoder)) as PtrUR;
        Self {
            is_multi_part: true,
            progress,
            t,
            ur_type,
            decoder,
            .._self
        }
    }
}

impl Free for URParseResult {
    fn free(&self) {
        free_str_ptr!(self.error_message);
        free_ptr_with_type!(self.decoder, KeystoneURDecoder);
        free_ur(&self.ur_type, self.data);
    }
}

fn free_ur(ur_type: &QRCodeType, data: PtrUR) {
    match ur_type {
        QRCodeType::CryptoPSBT => {
            free_ptr_with_type!(data, CryptoPSBT);
        }
        QRCodeType::CryptoMultiAccounts => {
            free_ptr_with_type!(data, CryptoMultiAccounts);
        }
        QRCodeType::CryptoAccount => {
            free_ptr_with_type!(data, CryptoAccount);
        }
        #[cfg(feature = "multi-coins")]
        QRCodeType::EthSignRequest => {
            free_ptr_with_type!(data, EthSignRequest);
        }
        #[cfg(feature = "multi-coins")]
        QRCodeType::SolSignRequest => {
            free_ptr_with_type!(data, SolSignRequest);
        }
        #[cfg(feature = "multi-coins")]
        QRCodeType::NearSignRequest => {
            free_ptr_with_type!(data, NearSignRequest);
        }
        QRCodeType::Bytes => {
            free_ptr_with_type!(data, Bytes);
        }
        QRCodeType::BtcSignRequest => {
            free_ptr_with_type!(data, BtcSignRequest);
        }
        #[cfg(feature = "multi-coins")]
        QRCodeType::KeystoneSignRequest => {
            free_ptr_with_type!(data, KeystoneSignRequest);
        }
        #[cfg(feature = "multi-coins")]
        QRCodeType::CosmosSignRequest => {
            free_ptr_with_type!(data, CosmosSignRequest);
        }
        #[cfg(feature = "multi-coins")]
        QRCodeType::EvmSignRequest => {
            free_ptr_with_type!(data, EvmSignRequest);
        }
        #[cfg(feature = "multi-coins")]
        QRCodeType::SuiSignRequest => {
            free_ptr_with_type!(data, SuiSignRequest);
        }
        #[cfg(feature = "multi-coins")]
        QRCodeType::SuiSignHashRequest => {
            free_ptr_with_type!(data, SuiSignHashRequest);
        }

        #[cfg(feature = "multi-coins")]
        QRCodeType::StellarSignRequest => {
            free_ptr_with_type!(data, StellarSignRequest);
        }
        #[cfg(feature = "multi-coins")]
        QRCodeType::ArweaveSignRequest => {
            free_ptr_with_type!(data, ArweaveSignRequest);
        }
        #[cfg(feature = "multi-coins")]
        QRCodeType::AptosSignRequest => {
            free_ptr_with_type!(data, AptosSignRequest);
        }
        #[cfg(feature = "multi-coins")]
        QRCodeType::CardanoSignRequest => {
            free_ptr_with_type!(data, CardanoSignRequest);
        }
        #[cfg(feature = "multi-coins")]
        QRCodeType::CardanoSignDataRequest => {
            free_ptr_with_type!(data, CardanoSignDataRequest);
        }
        #[cfg(feature = "multi-coins")]
<<<<<<< HEAD
        QRCodeType::XmrOutputSignRequest => {
            free_ptr_with_type!(data, XmrOutput);
        }
        #[cfg(feature = "multi-coins")]
        QRCodeType::XmrTxUnsignedRequest => {
            free_ptr_with_type!(data, XmrTxUnsigned);
        }
=======
        QRCodeType::CardanoSignTxHashRequest => {
            free_ptr_with_type!(data, CardanoSignTxHashRequest);
        }

>>>>>>> 531034da
        #[cfg(feature = "multi-coins")]
        QRCodeType::CardanoCatalystVotingRegistrationRequest => {
            free_ptr_with_type!(data, CardanoCatalystVotingRegistrationRequest);
        }
        #[cfg(feature = "multi-coins")]
        QRCodeType::QRHardwareCall => {
            free_ptr_with_type!(data, QRHardwareCall);
        }
        _ => {}
    }
}

impl_response!(URParseResult);

#[repr(C)]
pub struct URParseMultiResult {
    is_complete: bool,
    t: ViewType,
    ur_type: QRCodeType,
    progress: u32,
    data: PtrUR,
    error_code: u32,
    error_message: PtrString,
}

impl URParseMultiResult {
    pub fn new() -> Self {
        Self {
            is_complete: false,
            t: ViewType::ViewTypeUnKnown,
            ur_type: QRCodeType::URTypeUnKnown,
            progress: 0,
            data: null_mut(),
            error_code: 0,
            error_message: null_mut(),
        }
    }
    pub fn success<T>(t: ViewType, ur_type: QRCodeType, data: T) -> Self {
        let _self = Self::new();
        let data = Box::into_raw(Box::new(data)) as PtrUR;
        let progress = 100;
        Self {
            is_complete: true,
            t,
            ur_type,
            progress,
            data,
            .._self
        }
    }

    pub fn un_complete(t: ViewType, ur_type: QRCodeType, progress: u8) -> Self {
        let _self = Self::new();
        let progress = progress as u32;
        Self {
            t,
            ur_type,
            progress,
            .._self
        }
    }
}

impl Free for URParseMultiResult {
    fn free(&self) {
        free_str_ptr!(self.error_message);
        free_ur(&self.ur_type, self.data);
    }
}

impl_response!(URParseMultiResult);

fn get_ur_type(ur: &String) -> Result<QRCodeType, URError> {
    let t = ur_parse_lib::keystone_ur_decoder::get_type(ur)?;
    QRCodeType::from(&t)
}

fn _decode_ur<T: RegistryItem + TryFrom<Vec<u8>, Error = URError> + InferViewType>(
    ur: String,
    u: QRCodeType,
) -> URParseResult {
    let result: URResult<InnerParseResult<T>> = probe_decode(ur);
    match result {
        Ok(parse_result) => {
            if parse_result.is_multi_part {
                match parse_result.decoder {
                    Some(decoder) => URParseResult::multi(
                        parse_result.progress as u32,
                        ViewType::ViewTypeUnKnown,
                        u,
                        decoder,
                    ),
                    None => URParseResult::from(RustCError::UnexpectedError(
                        "ur decoder is none".to_string(),
                    )),
                }
            } else {
                match parse_result.data {
                    Some(data) => {
                        return match InferViewType::infer(&data) {
                            Ok(t) => URParseResult::single(t, u, data),
                            Err(e) => URParseResult::from(e),
                        };
                    }
                    None => URParseResult::from(RustCError::UnexpectedError(
                        "ur data is none".to_string(),
                    )),
                }
            }
        }
        Err(e) => {
            return URParseResult::from(e);
        }
    }
}

pub fn decode_ur(ur: String) -> URParseResult {
    let ur = ur.trim().to_lowercase();
    let ur_type = get_ur_type(&ur);
    let ur_type = match ur_type {
        Ok(t) => t,
        Err(e) => return URParseResult::from(e),
    };

    match ur_type {
        QRCodeType::CryptoPSBT => _decode_ur::<CryptoPSBT>(ur, ur_type),
        QRCodeType::CryptoAccount => _decode_ur::<CryptoAccount>(ur, ur_type),
        QRCodeType::CryptoMultiAccounts => _decode_ur::<CryptoMultiAccounts>(ur, ur_type),
        QRCodeType::Bytes => _decode_ur::<Bytes>(ur, ur_type),
        QRCodeType::BtcSignRequest => _decode_ur::<BtcSignRequest>(ur, ur_type),
        #[cfg(feature = "multi-coins")]
        QRCodeType::KeystoneSignRequest => _decode_ur::<KeystoneSignRequest>(ur, ur_type),
        #[cfg(feature = "multi-coins")]
        QRCodeType::EthSignRequest => _decode_ur::<EthSignRequest>(ur, ur_type),
        #[cfg(feature = "multi-coins")]
        QRCodeType::SolSignRequest => _decode_ur::<SolSignRequest>(ur, ur_type),
        #[cfg(feature = "multi-coins")]
        QRCodeType::NearSignRequest => _decode_ur::<NearSignRequest>(ur, ur_type),
        #[cfg(feature = "multi-coins")]
        QRCodeType::CardanoSignRequest => _decode_ur::<CardanoSignRequest>(ur, ur_type),
        #[cfg(feature = "multi-coins")]
        QRCodeType::CardanoSignTxHashRequest => _decode_ur::<CardanoSignTxHashRequest>(ur, ur_type),
        #[cfg(feature = "multi-coins")]
        QRCodeType::CardanoSignDataRequest => _decode_ur::<CardanoSignDataRequest>(ur, ur_type),
        #[cfg(feature = "multi-coins")]
        QRCodeType::CardanoCatalystVotingRegistrationRequest => {
            _decode_ur::<CardanoCatalystVotingRegistrationRequest>(ur, ur_type)
        }
        #[cfg(feature = "multi-coins")]
        QRCodeType::CosmosSignRequest => _decode_ur::<CosmosSignRequest>(ur, ur_type),
        #[cfg(feature = "multi-coins")]
        QRCodeType::EvmSignRequest => _decode_ur::<EvmSignRequest>(ur, ur_type),
        #[cfg(feature = "multi-coins")]
        QRCodeType::SuiSignRequest => _decode_ur::<SuiSignRequest>(ur, ur_type),
        #[cfg(feature = "multi-coins")]
        QRCodeType::SuiSignHashRequest => _decode_ur::<SuiSignHashRequest>(ur, ur_type),
        #[cfg(feature = "multi-coins")]
        QRCodeType::StellarSignRequest => _decode_ur::<StellarSignRequest>(ur, ur_type),
        #[cfg(feature = "multi-coins")]
        QRCodeType::ArweaveSignRequest => _decode_ur::<ArweaveSignRequest>(ur, ur_type),
        #[cfg(feature = "multi-coins")]
        QRCodeType::AptosSignRequest => _decode_ur::<AptosSignRequest>(ur, ur_type),
        #[cfg(feature = "multi-coins")]
        QRCodeType::TonSignRequest => _decode_ur::<TonSignRequest>(ur, ur_type),
        #[cfg(feature = "multi-coins")]
        QRCodeType::QRHardwareCall => _decode_ur::<QRHardwareCall>(ur, ur_type),
        #[cfg(feature = "multi-coins")]
        QRCodeType::XmrOutputSignRequest => _decode_ur::<XmrOutput>(ur, ur_type),
        #[cfg(feature = "multi-coins")]
        QRCodeType::XmrTxUnsignedRequest => _decode_ur::<XmrTxUnsigned>(ur, ur_type),
        QRCodeType::URTypeUnKnown | QRCodeType::SeedSignerMessage => URParseResult::from(
            URError::NotSupportURTypeError("UnKnown ur type".to_string()),
        ),
    }
}

fn _receive_ur<T: RegistryItem + TryFrom<Vec<u8>, Error = URError> + InferViewType>(
    ur: String,
    u: QRCodeType,
    decoder: &mut KeystoneURDecoder,
) -> URParseMultiResult {
    let result: URResult<InnerMultiParseResult<T>> = decoder.parse_ur(ur);
    match result {
        Ok(parse_result) => {
            if parse_result.is_complete {
                match parse_result.data {
                    Some(data) => {
                        return match InferViewType::infer(&data) {
                            Ok(t) => URParseMultiResult::success(t, u, data),
                            Err(e) => URParseMultiResult::from(e),
                        };
                    }
                    None => URParseMultiResult::from(RustCError::UnexpectedError(
                        "UR parsed completely but data is none".to_string(),
                    )),
                }
            } else {
                URParseMultiResult::un_complete(ViewType::ViewTypeUnKnown, u, parse_result.progress)
            }
        }
        Err(e) => {
            return URParseMultiResult::from(e);
        }
    }
}

fn receive_ur(ur: String, decoder: &mut KeystoneURDecoder) -> URParseMultiResult {
    let ur = ur.trim().to_lowercase();
    let ur_type = get_ur_type(&ur);
    let ur_type = match ur_type {
        Ok(t) => t,
        Err(e) => return URParseMultiResult::from(e),
    };
    match ur_type {
        QRCodeType::CryptoPSBT => _receive_ur::<CryptoPSBT>(ur, ur_type, decoder),
        QRCodeType::CryptoAccount => _receive_ur::<CryptoAccount>(ur, ur_type, decoder),
        QRCodeType::CryptoMultiAccounts => _receive_ur::<CryptoMultiAccounts>(ur, ur_type, decoder),
        QRCodeType::Bytes => _receive_ur::<Bytes>(ur, ur_type, decoder),
        QRCodeType::BtcSignRequest => _receive_ur::<BtcSignRequest>(ur, ur_type, decoder),
        #[cfg(feature = "multi-coins")]
        QRCodeType::KeystoneSignRequest => _receive_ur::<KeystoneSignRequest>(ur, ur_type, decoder),
        #[cfg(feature = "multi-coins")]
        QRCodeType::EthSignRequest => _receive_ur::<EthSignRequest>(ur, ur_type, decoder),
        #[cfg(feature = "multi-coins")]
        QRCodeType::SolSignRequest => _receive_ur::<SolSignRequest>(ur, ur_type, decoder),
        #[cfg(feature = "multi-coins")]
        QRCodeType::NearSignRequest => _receive_ur::<NearSignRequest>(ur, ur_type, decoder),
        #[cfg(feature = "multi-coins")]
        QRCodeType::CardanoSignRequest => _receive_ur::<CardanoSignRequest>(ur, ur_type, decoder),
        #[cfg(feature = "multi-coins")]
        QRCodeType::CardanoSignTxHashRequest => {
            _receive_ur::<CardanoSignTxHashRequest>(ur, ur_type, decoder)
        }

        #[cfg(feature = "multi-coins")]
        QRCodeType::CardanoSignDataRequest => {
            _receive_ur::<CardanoSignDataRequest>(ur, ur_type, decoder)
        }
        #[cfg(feature = "multi-coins")]
        QRCodeType::CardanoCatalystVotingRegistrationRequest => {
            _receive_ur::<CardanoCatalystVotingRegistrationRequest>(ur, ur_type, decoder)
        }
        #[cfg(feature = "multi-coins")]
        QRCodeType::CosmosSignRequest => _receive_ur::<CosmosSignRequest>(ur, ur_type, decoder),
        #[cfg(feature = "multi-coins")]
        QRCodeType::EvmSignRequest => _receive_ur::<EvmSignRequest>(ur, ur_type, decoder),
        #[cfg(feature = "multi-coins")]
        QRCodeType::SuiSignRequest => _receive_ur::<SuiSignRequest>(ur, ur_type, decoder),
        #[cfg(feature = "multi-coins")]
        QRCodeType::SuiSignHashRequest => _receive_ur::<SuiSignHashRequest>(ur, ur_type, decoder),
        #[cfg(feature = "multi-coins")]
        QRCodeType::ArweaveSignRequest => _receive_ur::<ArweaveSignRequest>(ur, ur_type, decoder),
        #[cfg(feature = "multi-coins")]
        QRCodeType::StellarSignRequest => _receive_ur::<StellarSignRequest>(ur, ur_type, decoder),
        #[cfg(feature = "multi-coins")]
        QRCodeType::AptosSignRequest => _receive_ur::<AptosSignRequest>(ur, ur_type, decoder),
        #[cfg(feature = "multi-coins")]
        QRCodeType::QRHardwareCall => _receive_ur::<QRHardwareCall>(ur, ur_type, decoder),
        #[cfg(feature = "multi-coins")]
        QRCodeType::TonSignRequest => _receive_ur::<TonSignRequest>(ur, ur_type, decoder),
        #[cfg(feature = "multi-coins")]
        QRCodeType::XmrOutputSignRequest => _receive_ur::<XmrOutput>(ur, ur_type, decoder),
        #[cfg(feature = "multi-coins")]
        QRCodeType::XmrTxUnsignedRequest => _receive_ur::<XmrTxUnsigned>(ur, ur_type, decoder),
        QRCodeType::URTypeUnKnown | QRCodeType::SeedSignerMessage => URParseMultiResult::from(
            URError::NotSupportURTypeError("UnKnown ur type".to_string()),
        ),
    }
}

#[no_mangle]
pub extern "C" fn get_next_part(ptr: PtrEncoder) -> *mut UREncodeMultiResult {
    let keystone_ur_encoder_ptr = ptr as *mut ur_parse_lib::keystone_ur_encoder::KeystoneUREncoder;
    let encoder = unsafe { &mut *keystone_ur_encoder_ptr };
    match encoder.next_part() {
        Ok(result) => UREncodeMultiResult::success(result.to_uppercase()).c_ptr(),
        Err(e) => UREncodeMultiResult::from(e).c_ptr(),
    }
}

#[no_mangle]
pub extern "C" fn get_next_cyclic_part(ptr: PtrEncoder) -> *mut UREncodeMultiResult {
    let keystone_ur_encoder_ptr = ptr as *mut ur_parse_lib::keystone_ur_encoder::KeystoneUREncoder;
    let encoder = unsafe { &mut *keystone_ur_encoder_ptr };
    match encoder.next_cyclic_part() {
        Ok(result) => UREncodeMultiResult::success(result.to_lowercase()).c_ptr(),
        Err(e) => UREncodeMultiResult::from(e).c_ptr(),
    }
}

#[no_mangle]
pub extern "C" fn parse_ur(ur: PtrString) -> *mut URParseResult {
    decode_ur(recover_c_char(ur)).c_ptr()
}

#[no_mangle]
pub extern "C" fn receive(ur: PtrString, decoder: PtrDecoder) -> *mut URParseMultiResult {
    let decoder = extract_ptr_with_type!(decoder, KeystoneURDecoder);
    receive_ur(recover_c_char(ur), decoder).c_ptr()
}<|MERGE_RESOLUTION|>--- conflicted
+++ resolved
@@ -502,7 +502,6 @@
             free_ptr_with_type!(data, CardanoSignDataRequest);
         }
         #[cfg(feature = "multi-coins")]
-<<<<<<< HEAD
         QRCodeType::XmrOutputSignRequest => {
             free_ptr_with_type!(data, XmrOutput);
         }
@@ -510,12 +509,11 @@
         QRCodeType::XmrTxUnsignedRequest => {
             free_ptr_with_type!(data, XmrTxUnsigned);
         }
-=======
+        #[cfg(feature = "multi-coins")]
         QRCodeType::CardanoSignTxHashRequest => {
             free_ptr_with_type!(data, CardanoSignTxHashRequest);
         }
 
->>>>>>> 531034da
         #[cfg(feature = "multi-coins")]
         QRCodeType::CardanoCatalystVotingRegistrationRequest => {
             free_ptr_with_type!(data, CardanoCatalystVotingRegistrationRequest);
