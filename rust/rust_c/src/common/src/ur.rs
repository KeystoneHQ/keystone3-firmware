--- conflicted
+++ resolved
@@ -321,7 +321,6 @@
             #[cfg(feature = "multi-coins")]
             InnerURType::AptosSignRequest(_) => Ok(QRCodeType::AptosSignRequest),
             #[cfg(feature = "multi-coins")]
-<<<<<<< HEAD
             InnerURType::CardanoSignRequest(_) => Ok(URType::CardanoSignRequest),
             #[cfg(feature = "multi-coins")]
             InnerURType::CardanoSignDataRequest(_) => Ok(URType::CardanoSignDataRequest),
@@ -329,13 +328,10 @@
             InnerURType::CardanoCatalystVotingRegistrationRequest(_) => {
                 Ok(URType::CardanoCatalystVotingRegistrationRequest)
             }
-=======
+            #[cfg(feature = "multi-coins")]
             InnerURType::TonSignRequest(_) => Ok(QRCodeType::TonSignRequest),
             #[cfg(feature = "multi-coins")]
             InnerURType::QRHardwareCall(_) => Ok(QRCodeType::QRHardwareCall),
-            #[cfg(feature = "multi-coins")]
-            InnerURType::CardanoSignRequest(_) => Ok(QRCodeType::CardanoSignRequest),
->>>>>>> b6f0e970
             _ => Err(URError::NotSupportURTypeError(value.get_type_str())),
         }
     }
@@ -468,19 +464,15 @@
             free_ptr_with_type!(data, CardanoSignRequest);
         }
         #[cfg(feature = "multi-coins")]
-<<<<<<< HEAD
-        URType::CardanoSignDataRequest => {
+        QRCodeType::CardanoSignDataRequest => {
             free_ptr_with_type!(data, CardanoSignDataRequest);
         }
         #[cfg(feature = "multi-coins")]
-        URType::CardanoCatalystVotingRegistrationRequest => {
+        QRCodeType::CardanoCatalystVotingRegistrationRequest => {
             free_ptr_with_type!(data, CardanoCatalystVotingRegistrationRequest);
         }
         #[cfg(feature = "multi-coins")]
-        URType::QRHardwareCall => {
-=======
         QRCodeType::QRHardwareCall => {
->>>>>>> b6f0e970
             free_ptr_with_type!(data, QRHardwareCall);
         }
         _ => {}
@@ -616,21 +608,17 @@
         #[cfg(feature = "multi-coins")]
         QRCodeType::CardanoSignRequest => _decode_ur::<CardanoSignRequest>(ur, ur_type),
         #[cfg(feature = "multi-coins")]
+        QRCodeType::CardanoSignDataRequest => _decode_ur::<CardanoSignDataRequest>(ur, ur_type),
+        #[cfg(feature = "multi-coins")]
+        QRCodeType::CardanoCatalystVotingRegistrationRequest => {
+            _decode_ur::<CardanoCatalystVotingRegistrationRequest>(ur, ur_type)
+        }
+        #[cfg(feature = "multi-coins")]
         QRCodeType::CosmosSignRequest => _decode_ur::<CosmosSignRequest>(ur, ur_type),
         #[cfg(feature = "multi-coins")]
         QRCodeType::EvmSignRequest => _decode_ur::<EvmSignRequest>(ur, ur_type),
         #[cfg(feature = "multi-coins")]
-<<<<<<< HEAD
-        URType::CardanoSignDataRequest => _decode_ur::<CardanoSignDataRequest>(ur, ur_type),
-        #[cfg(feature = "multi-coins")]
-        URType::CardanoCatalystVotingRegistrationRequest => {
-            _decode_ur::<CardanoCatalystVotingRegistrationRequest>(ur, ur_type)
-        }
-        #[cfg(feature = "multi-coins")]
-        URType::CosmosSignRequest => _decode_ur::<CosmosSignRequest>(ur, ur_type),
-=======
         QRCodeType::SuiSignRequest => _decode_ur::<SuiSignRequest>(ur, ur_type),
->>>>>>> b6f0e970
         #[cfg(feature = "multi-coins")]
         QRCodeType::StellarSignRequest => _decode_ur::<StellarSignRequest>(ur, ur_type),
         #[cfg(feature = "multi-coins")]
@@ -701,21 +689,17 @@
         #[cfg(feature = "multi-coins")]
         QRCodeType::CardanoSignRequest => _receive_ur::<CardanoSignRequest>(ur, ur_type, decoder),
         #[cfg(feature = "multi-coins")]
+        QRCodeType::CardanoSignDataRequest => _receive_ur::<CardanoSignDataRequest>(ur, ur_type, decoder),
+        #[cfg(feature = "multi-coins")]
+        QRCodeType::CardanoCatalystVotingRegistrationRequest => {
+            _receive_ur::<CardanoCatalystVotingRegistrationRequest>(ur, ur_type, decoder)
+        }
+        #[cfg(feature = "multi-coins")]
         QRCodeType::CosmosSignRequest => _receive_ur::<CosmosSignRequest>(ur, ur_type, decoder),
         #[cfg(feature = "multi-coins")]
         QRCodeType::EvmSignRequest => _receive_ur::<EvmSignRequest>(ur, ur_type, decoder),
         #[cfg(feature = "multi-coins")]
-<<<<<<< HEAD
-        URType::CardanoSignDataRequest => _receive_ur::<CardanoSignDataRequest>(ur, ur_type, decoder),
-        #[cfg(feature = "multi-coins")]
-        URType::CardanoCatalystVotingRegistrationRequest => {
-            _receive_ur::<CardanoCatalystVotingRegistrationRequest>(ur, ur_type, decoder)
-        }
-        #[cfg(feature = "multi-coins")]
-        URType::CosmosSignRequest => _receive_ur::<CosmosSignRequest>(ur, ur_type, decoder),
-=======
         QRCodeType::SuiSignRequest => _receive_ur::<SuiSignRequest>(ur, ur_type, decoder),
->>>>>>> b6f0e970
         #[cfg(feature = "multi-coins")]
         QRCodeType::ArweaveSignRequest => _receive_ur::<ArweaveSignRequest>(ur, ur_type, decoder),
         #[cfg(feature = "multi-coins")]
