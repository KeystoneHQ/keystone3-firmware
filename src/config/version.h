#ifndef BTC_ONLY
#ifndef _VERSION_H
#define _VERSION_H

#define SD_CARD_OTA_BIN_PATH                "0:/keystone3.bin"

#define SOFTWARE_VERSION_MAX_LEN            (32)
#define SOFTWARE_VERSION_MAJOR              1
#define SOFTWARE_VERSION_MINOR              6
<<<<<<< HEAD
#define SOFTWARE_VERSION_BUILD              10
=======
#define SOFTWARE_VERSION_BUILD              6
>>>>>>> f2c3f781
#define SOFTWARE_VERSION_BETA               0
#define SOFTWARE_VERSION                    (SOFTWARE_VERSION_MAJOR * 10000 + SOFTWARE_VERSION_MINOR * 100 + SOFTWARE_VERSION_BUILD)

#if SOFTWARE_VERSION_MAJOR > 99 || SOFTWARE_VERSION_MINOR > 99 || SOFTWARE_VERSION_BUILD > 99
#error "Invalid software version"
#endif

void GetSoftWareVersion(char *version);
void GetSoftWareVersionNumber(char *version);
const char *GetSoftwareVersionString(void);
void GetUpdateVersionNumber(char *version);

#endif /* _VERSION_H */

#else
#include "version_btc_only.h"
#endif<|MERGE_RESOLUTION|>--- conflicted
+++ resolved
@@ -7,11 +7,7 @@
 #define SOFTWARE_VERSION_MAX_LEN            (32)
 #define SOFTWARE_VERSION_MAJOR              1
 #define SOFTWARE_VERSION_MINOR              6
-<<<<<<< HEAD
-#define SOFTWARE_VERSION_BUILD              10
-=======
 #define SOFTWARE_VERSION_BUILD              6
->>>>>>> f2c3f781
 #define SOFTWARE_VERSION_BETA               0
 #define SOFTWARE_VERSION                    (SOFTWARE_VERSION_MAJOR * 10000 + SOFTWARE_VERSION_MINOR * 100 + SOFTWARE_VERSION_BUILD)
 
