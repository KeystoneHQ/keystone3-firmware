--- conflicted
+++ resolved
@@ -7,11 +7,7 @@
 #define SOFTWARE_VERSION_MAJOR              12
 #define SOFTWARE_VERSION_MAJOR_OFFSET       10
 #define SOFTWARE_VERSION_MINOR              2
-<<<<<<< HEAD
-#define SOFTWARE_VERSION_BUILD              13
-=======
 #define SOFTWARE_VERSION_BUILD              16
->>>>>>> 50657bc8
 #define SOFTWARE_VERSION_BETA               1
 #define SOFTWARE_VERSION                    (SOFTWARE_VERSION_MAJOR * 10000 + SOFTWARE_VERSION_MINOR * 100 + SOFTWARE_VERSION_BUILD)
 #ifdef WEB3_VERSION
