--- conflicted
+++ resolved
@@ -1100,10 +1100,6 @@
     printf("MultiSigWalletGet read addr is %x\r\n", addr);
     ret = Gd25FlashReadBuffer(addr, (uint8_t *)&size, sizeof(size));
     ASSERT(ret == 4);
-<<<<<<< HEAD
-    printf("size = %d\r\n", size);
-=======
->>>>>>> af927d52
     if (size == 0xffffffff || size == 0) {
         size = MultiSigWalletSaveDefault(addr, accountIndex);
     }
