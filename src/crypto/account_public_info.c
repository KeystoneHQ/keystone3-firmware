--- conflicted
+++ resolved
@@ -253,13 +253,9 @@
         return derive_bip32_ed25519_extended_pubkey(icarusMasterKey, (char *)path);
     case LEDGER_BITBOX02:
         ASSERT(ledgerBitbox02MasterKey);
-<<<<<<< HEAD
-        return derive_bip32_ed25519_extended_pubkey(ledgerBitbox02MasterKey, path);
+        return derive_bip32_ed25519_extended_pubkey(ledgerBitbox02MasterKey, (char *)path);
     case EDWARDS_25519:
-        return get_extended_monero_pubkeys_by_seed(seed, len, path);
-=======
-        return derive_bip32_ed25519_extended_pubkey(ledgerBitbox02MasterKey, (char *)path);
->>>>>>> 8d04d53b
+        return get_extended_monero_pubkeys_by_seed(seed, len, (char *)path);
 #ifndef BTC_ONLY
     case RSA_KEY: {
         Rsa_primes_t *primes = FlashReadRsaPrimes();
