--- conflicted
+++ resolved
@@ -17,7 +17,6 @@
 #include "gui_views.h"
 #include "gui_api.h"
 #include "gui_home_widgets.h"
-#include "safe_str_lib.h"
 
 #define PUB_KEY_MAX_LENGTH                  256
 #define VERSION_MAX_LENGTH                  64
@@ -330,12 +329,8 @@
         ret = Gd25FlashReadBuffer(addr + 4, (uint8_t *)jsonString, size);
         ASSERT(ret == size);
         jsonString[size] = 0;
-<<<<<<< HEAD
-        sha256((struct sha256 *)hash, jsonString, strlen(jsonString));
+        sha256((struct sha256 *)hash, jsonString, size);
         #ifndef COMPILE_SIMULATOR
-=======
-        sha256((struct sha256 *)hash, jsonString, size);
->>>>>>> 6111cd84
         if (!VerifyWalletDataHash(accountIndex, hash)) {
             CLEAR_ARRAY(hash);
             return ERR_KEYSTORE_EXTEND_PUBLIC_KEY_NOT_MATCH;
@@ -416,11 +411,11 @@
                 ret = xPubResult->error_code;
                 break;
             }
-            // printf("index=%d,path=%s,pub=%s\r\n", accountIndex, g_chainTable[i].path, xPubResult->data);
+            printf("index=%d,path=%s,pub=%s\r\n", accountIndex, g_chainTable[i].path, xPubResult->data);
             ASSERT(xPubResult->data);
             g_accountPublicKey[i].pubKey = SRAM_MALLOC(strnlen_s(xPubResult->data, SIMPLERESPONSE_C_CHAR_MAX_LEN) + 1);
             strcpy(g_accountPublicKey[i].pubKey, xPubResult->data);
-            // printf("xPubResult=%s\r\n", xPubResult->data);
+            printf("xPubResult=%s\r\n", xPubResult->data);
             free_simple_response_c_char(xPubResult);
         }
         if (response != NULL) {
@@ -438,7 +433,7 @@
         size = strlen(jsonString);
         Gd25FlashWriteBuffer(addr, (uint8_t *)&size, 4);
         Gd25FlashWriteBuffer(addr + 4, (uint8_t *)jsonString, size);
-        // printf("regenerate jsonString=%s\r\n", jsonString);
+        printf("regenerate jsonString=%s\r\n", jsonString);
         GuiApiEmitSignal(SIG_END_GENERATE_XPUB, NULL, 0);
         EXT_FREE(jsonString);
     } while (0);
