#ifndef _ACCOUNT_PUBLIC_INFO_H
#define _ACCOUNT_PUBLIC_INFO_H

#include "stdint.h"
#include "stdbool.h"
#include "gui_home_widgets.h"
#include "multi_sig_wallet_manager.h"
#include "rsa.h"
#include "bip39.h"

typedef struct {
    int32_t addressType;
    int32_t addressIndex;
} AccountSettingsItem_t;

typedef enum {
    XPUB_TYPE_BTC,
    XPUB_TYPE_BTC_LEGACY,
    XPUB_TYPE_BTC_NATIVE_SEGWIT,
    XPUB_TYPE_BTC_TAPROOT,
#ifndef BTC_ONLY
    XPUB_TYPE_LTC,
    XPUB_TYPE_DASH,
    XPUB_TYPE_BCH,
    XPUB_TYPE_ETH_BIP44_STANDARD,
    XPUB_TYPE_ETH_LEDGER_LEGACY,
    XPUB_TYPE_ETH_LEDGER_LIVE_0,
    XPUB_TYPE_ETH_LEDGER_LIVE_1,
    XPUB_TYPE_ETH_LEDGER_LIVE_2,
    XPUB_TYPE_ETH_LEDGER_LIVE_3,
    XPUB_TYPE_ETH_LEDGER_LIVE_4,
    XPUB_TYPE_ETH_LEDGER_LIVE_5,
    XPUB_TYPE_ETH_LEDGER_LIVE_6,
    XPUB_TYPE_ETH_LEDGER_LIVE_7,
    XPUB_TYPE_ETH_LEDGER_LIVE_8,
    XPUB_TYPE_ETH_LEDGER_LIVE_9,
    XPUB_TYPE_TRX,
    XPUB_TYPE_COSMOS,
    XPUB_TYPE_SCRT,
    XPUB_TYPE_CRO,
    XPUB_TYPE_IOV,
    XPUB_TYPE_BLD,
    XPUB_TYPE_KAVA,
    XPUB_TYPE_TERRA,
    XPUB_TYPE_XRP,
    XPUB_TYPE_THOR,
    XPUB_TYPE_SOL_BIP44_0,
    XPUB_TYPE_SOL_BIP44_1,
    XPUB_TYPE_SOL_BIP44_2,
    XPUB_TYPE_SOL_BIP44_3,
    XPUB_TYPE_SOL_BIP44_4,
    XPUB_TYPE_SOL_BIP44_5,
    XPUB_TYPE_SOL_BIP44_6,
    XPUB_TYPE_SOL_BIP44_7,
    XPUB_TYPE_SOL_BIP44_8,
    XPUB_TYPE_SOL_BIP44_9,
    XPUB_TYPE_SOL_BIP44_10,
    XPUB_TYPE_SOL_BIP44_11,
    XPUB_TYPE_SOL_BIP44_12,
    XPUB_TYPE_SOL_BIP44_13,
    XPUB_TYPE_SOL_BIP44_14,
    XPUB_TYPE_SOL_BIP44_15,
    XPUB_TYPE_SOL_BIP44_16,
    XPUB_TYPE_SOL_BIP44_17,
    XPUB_TYPE_SOL_BIP44_18,
    XPUB_TYPE_SOL_BIP44_19,
    XPUB_TYPE_SOL_BIP44_20,
    XPUB_TYPE_SOL_BIP44_21,
    XPUB_TYPE_SOL_BIP44_22,
    XPUB_TYPE_SOL_BIP44_23,
    XPUB_TYPE_SOL_BIP44_24,
    XPUB_TYPE_SOL_BIP44_25,
    XPUB_TYPE_SOL_BIP44_26,
    XPUB_TYPE_SOL_BIP44_27,
    XPUB_TYPE_SOL_BIP44_28,
    XPUB_TYPE_SOL_BIP44_29,
    XPUB_TYPE_SOL_BIP44_30,
    XPUB_TYPE_SOL_BIP44_31,
    XPUB_TYPE_SOL_BIP44_32,
    XPUB_TYPE_SOL_BIP44_33,
    XPUB_TYPE_SOL_BIP44_34,
    XPUB_TYPE_SOL_BIP44_35,
    XPUB_TYPE_SOL_BIP44_36,
    XPUB_TYPE_SOL_BIP44_37,
    XPUB_TYPE_SOL_BIP44_38,
    XPUB_TYPE_SOL_BIP44_39,
    XPUB_TYPE_SOL_BIP44_40,
    XPUB_TYPE_SOL_BIP44_41,
    XPUB_TYPE_SOL_BIP44_42,
    XPUB_TYPE_SOL_BIP44_43,
    XPUB_TYPE_SOL_BIP44_44,
    XPUB_TYPE_SOL_BIP44_45,
    XPUB_TYPE_SOL_BIP44_46,
    XPUB_TYPE_SOL_BIP44_47,
    XPUB_TYPE_SOL_BIP44_48,
    XPUB_TYPE_SOL_BIP44_49,
    XPUB_TYPE_SOL_BIP44_ROOT,
    XPUB_TYPE_SOL_BIP44_CHANGE_0,
    XPUB_TYPE_SOL_BIP44_CHANGE_1,
    XPUB_TYPE_SOL_BIP44_CHANGE_2,
    XPUB_TYPE_SOL_BIP44_CHANGE_3,
    XPUB_TYPE_SOL_BIP44_CHANGE_4,
    XPUB_TYPE_SOL_BIP44_CHANGE_5,
    XPUB_TYPE_SOL_BIP44_CHANGE_6,
    XPUB_TYPE_SOL_BIP44_CHANGE_7,
    XPUB_TYPE_SOL_BIP44_CHANGE_8,
    XPUB_TYPE_SOL_BIP44_CHANGE_9,
    XPUB_TYPE_SOL_BIP44_CHANGE_10,
    XPUB_TYPE_SOL_BIP44_CHANGE_11,
    XPUB_TYPE_SOL_BIP44_CHANGE_12,
    XPUB_TYPE_SOL_BIP44_CHANGE_13,
    XPUB_TYPE_SOL_BIP44_CHANGE_14,
    XPUB_TYPE_SOL_BIP44_CHANGE_15,
    XPUB_TYPE_SOL_BIP44_CHANGE_16,
    XPUB_TYPE_SOL_BIP44_CHANGE_17,
    XPUB_TYPE_SOL_BIP44_CHANGE_18,
    XPUB_TYPE_SOL_BIP44_CHANGE_19,
    XPUB_TYPE_SOL_BIP44_CHANGE_20,
    XPUB_TYPE_SOL_BIP44_CHANGE_21,
    XPUB_TYPE_SOL_BIP44_CHANGE_22,
    XPUB_TYPE_SOL_BIP44_CHANGE_23,
    XPUB_TYPE_SOL_BIP44_CHANGE_24,
    XPUB_TYPE_SOL_BIP44_CHANGE_25,
    XPUB_TYPE_SOL_BIP44_CHANGE_26,
    XPUB_TYPE_SOL_BIP44_CHANGE_27,
    XPUB_TYPE_SOL_BIP44_CHANGE_28,
    XPUB_TYPE_SOL_BIP44_CHANGE_29,
    XPUB_TYPE_SOL_BIP44_CHANGE_30,
    XPUB_TYPE_SOL_BIP44_CHANGE_31,
    XPUB_TYPE_SOL_BIP44_CHANGE_32,
    XPUB_TYPE_SOL_BIP44_CHANGE_33,
    XPUB_TYPE_SOL_BIP44_CHANGE_34,
    XPUB_TYPE_SOL_BIP44_CHANGE_35,
    XPUB_TYPE_SOL_BIP44_CHANGE_36,
    XPUB_TYPE_SOL_BIP44_CHANGE_37,
    XPUB_TYPE_SOL_BIP44_CHANGE_38,
    XPUB_TYPE_SOL_BIP44_CHANGE_39,
    XPUB_TYPE_SOL_BIP44_CHANGE_40,
    XPUB_TYPE_SOL_BIP44_CHANGE_41,
    XPUB_TYPE_SOL_BIP44_CHANGE_42,
    XPUB_TYPE_SOL_BIP44_CHANGE_43,
    XPUB_TYPE_SOL_BIP44_CHANGE_44,
    XPUB_TYPE_SOL_BIP44_CHANGE_45,
    XPUB_TYPE_SOL_BIP44_CHANGE_46,
    XPUB_TYPE_SOL_BIP44_CHANGE_47,
    XPUB_TYPE_SOL_BIP44_CHANGE_48,
    XPUB_TYPE_SOL_BIP44_CHANGE_49,
    XPUB_TYPE_SUI_0,
    XPUB_TYPE_SUI_1,
    XPUB_TYPE_SUI_2,
    XPUB_TYPE_SUI_3,
    XPUB_TYPE_SUI_4,
    XPUB_TYPE_SUI_5,
    XPUB_TYPE_SUI_6,
    XPUB_TYPE_SUI_7,
    XPUB_TYPE_SUI_8,
    XPUB_TYPE_SUI_9,
    XPUB_TYPE_APT_0,
    XPUB_TYPE_APT_1,
    XPUB_TYPE_APT_2,
    XPUB_TYPE_APT_3,
    XPUB_TYPE_APT_4,
    XPUB_TYPE_APT_5,
    XPUB_TYPE_APT_6,
    XPUB_TYPE_APT_7,
    XPUB_TYPE_APT_8,
    XPUB_TYPE_APT_9,
    XPUB_TYPE_ADA_0,
    XPUB_TYPE_ADA_1,
    XPUB_TYPE_ADA_2,
    XPUB_TYPE_ADA_3,
    XPUB_TYPE_ADA_4,
    XPUB_TYPE_ADA_5,
    XPUB_TYPE_ADA_6,
    XPUB_TYPE_ADA_7,
    XPUB_TYPE_ADA_8,
    XPUB_TYPE_ADA_9,
    XPUB_TYPE_ADA_10,
    XPUB_TYPE_ADA_11,
    XPUB_TYPE_ADA_12,
    XPUB_TYPE_ADA_13,
    XPUB_TYPE_ADA_14,
    XPUB_TYPE_ADA_15,
    XPUB_TYPE_ADA_16,
    XPUB_TYPE_ADA_17,
    XPUB_TYPE_ADA_18,
    XPUB_TYPE_ADA_19,
    XPUB_TYPE_ADA_20,
    XPUB_TYPE_ADA_21,
    XPUB_TYPE_ADA_22,
    XPUB_TYPE_ADA_23,
    XPUB_TYPE_LEDGER_ADA_0,
    XPUB_TYPE_LEDGER_ADA_1,
    XPUB_TYPE_LEDGER_ADA_2,
    XPUB_TYPE_LEDGER_ADA_3,
    XPUB_TYPE_LEDGER_ADA_4,
    XPUB_TYPE_LEDGER_ADA_5,
    XPUB_TYPE_LEDGER_ADA_6,
    XPUB_TYPE_LEDGER_ADA_7,
    XPUB_TYPE_LEDGER_ADA_8,
    XPUB_TYPE_LEDGER_ADA_9,
    XPUB_TYPE_LEDGER_ADA_10,
    XPUB_TYPE_LEDGER_ADA_11,
    XPUB_TYPE_LEDGER_ADA_12,
    XPUB_TYPE_LEDGER_ADA_13,
    XPUB_TYPE_LEDGER_ADA_14,
    XPUB_TYPE_LEDGER_ADA_15,
    XPUB_TYPE_LEDGER_ADA_16,
    XPUB_TYPE_LEDGER_ADA_17,
    XPUB_TYPE_LEDGER_ADA_18,
    XPUB_TYPE_LEDGER_ADA_19,
    XPUB_TYPE_LEDGER_ADA_20,
    XPUB_TYPE_LEDGER_ADA_21,
    XPUB_TYPE_LEDGER_ADA_22,
    XPUB_TYPE_LEDGER_ADA_23,
    XPUB_TYPE_ARWEAVE,
    XPUB_TYPE_STELLAR_0,
    XPUB_TYPE_STELLAR_1,
    XPUB_TYPE_STELLAR_2,
    XPUB_TYPE_STELLAR_3,
    XPUB_TYPE_STELLAR_4,
    XPUB_TYPE_TON_BIP39,
    XPUB_TYPE_TON_NATIVE,
    PUBLIC_INFO_TON_CHECKSUM,
<<<<<<< HEAD
    ZCASH_UFVK_ENCRYPTED_0,
=======
    XPUB_TYPE_MONERO_0,
    XPUB_TYPE_MONERO_PVK_0,
>>>>>>> a2bb7159
#else
    XPUB_TYPE_BTC_TEST,
    XPUB_TYPE_BTC_LEGACY_TEST,
    XPUB_TYPE_BTC_NATIVE_SEGWIT_TEST,
    XPUB_TYPE_BTC_TAPROOT_TEST,

    XPUB_TYPE_BTC_MULTI_SIG_P2SH,
    XPUB_TYPE_BTC_MULTI_SIG_P2WSH_P2SH,
    XPUB_TYPE_BTC_MULTI_SIG_P2WSH,
    XPUB_TYPE_BTC_MULTI_SIG_P2SH_TEST,
    XPUB_TYPE_BTC_MULTI_SIG_P2WSH_P2SH_TEST,
    XPUB_TYPE_BTC_MULTI_SIG_P2WSH_TEST,

#endif
    XPUB_TYPE_NUM,
} ChainType;

bool GetIsTempAccount(void);
int32_t AccountPublicInfoSwitch(uint8_t accountIndex, const char *password, bool newKey);
int32_t TempAccountPublicInfo(uint8_t accountIndex, const char *password, bool set);
void DeleteAccountPublicInfo(uint8_t accountIndex);
char *GetCurrentAccountPublicKey(ChainType chain);
uint8_t SpecifiedXPubExist(const char *xPub, bool isTon);
void AccountPublicInfoTest(int argc, char *argv[]);
bool GetFirstReceive(const char* chainName);
void SetFirstReceive(const char* chainName, bool isFirst);
void AccountPublicHomeCoinGet(WalletState_t *walletList, uint8_t count);
char *GetXPubPath(uint8_t index);
void CalculateTonChecksum(uint8_t *entropy, char* output);
uint32_t GetAccountReceiveIndex(const char* chainName);
void SetAccountReceiveIndex(const char* chainName, uint32_t index);
uint32_t GetAccountReceivePath(const char* chainName);
void SetAccountReceivePath(const char* chainName, uint32_t index);
uint32_t GetAccountIndex(const char* chainName);
void SetAccountIndex(const char* chainName, uint32_t index);
void SetConnectWalletPathIndex(const char* walletName, uint32_t index);
uint32_t GetConnectWalletPathIndex(const char* walletName);
uint32_t GetConnectWalletAccountIndex(const char* walletName);
void SetConnectWalletAccountIndex(const char* walletName, uint32_t index);
uint32_t GetConnectWalletNetwork(const char* walletName);
void SetConnectWalletNetwork(const char* walletName, uint32_t index);

#ifdef BTC_ONLY
void ExportMultiSigXpub(ChainType chainType);
void MultiSigWalletSave(const char *password, MultiSigWalletManager_t *manager);
int32_t MultiSigWalletGet(uint8_t accountIndex, const char *password, MultiSigWalletManager_t *manager);

void SetAccountMultiReceiveIndex(uint32_t index, char *verifyCode);
uint32_t GetAccountMultiReceiveIndex(char *verifyCode);
uint32_t GetAccountTestReceiveIndex(const char* chainName);
void SetAccountTestReceiveIndex(const char* chainName, uint32_t index);
uint32_t GetAccountTestReceivePath(const char* chainName);
void SetAccountTestReceivePath(const char* chainName, uint32_t index);
void DeleteAccountMultiReceiveIndex(uint32_t index, char *verifyCode);
#endif
#endif
<|MERGE_RESOLUTION|>--- conflicted
+++ resolved
@@ -222,12 +222,9 @@
     XPUB_TYPE_TON_BIP39,
     XPUB_TYPE_TON_NATIVE,
     PUBLIC_INFO_TON_CHECKSUM,
-<<<<<<< HEAD
     ZCASH_UFVK_ENCRYPTED_0,
-=======
     XPUB_TYPE_MONERO_0,
     XPUB_TYPE_MONERO_PVK_0,
->>>>>>> a2bb7159
 #else
     XPUB_TYPE_BTC_TEST,
     XPUB_TYPE_BTC_LEGACY_TEST,
