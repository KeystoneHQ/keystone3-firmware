#ifndef _ACCOUNT_PUBLIC_INFO_H
#define _ACCOUNT_PUBLIC_INFO_H

#include "stdint.h"
#include "stdbool.h"
#include "gui_home_widgets.h"
#include "multi_sig_wallet_manager.h"
#include "rsa.h"

typedef struct {
    int32_t addressType;
    int32_t addressIndex;
} AccountSettingsItem_t;

typedef enum {
    XPUB_TYPE_BTC,
    XPUB_TYPE_BTC_LEGACY,
    XPUB_TYPE_BTC_NATIVE_SEGWIT,
    XPUB_TYPE_BTC_TAPROOT,
#ifndef BTC_ONLY
    XPUB_TYPE_LTC,
    XPUB_TYPE_DASH,
    XPUB_TYPE_BCH,
    XPUB_TYPE_ETH_BIP44_STANDARD,
    XPUB_TYPE_ETH_LEDGER_LEGACY,
    XPUB_TYPE_ETH_LEDGER_LIVE_0,
    XPUB_TYPE_ETH_LEDGER_LIVE_1,
    XPUB_TYPE_ETH_LEDGER_LIVE_2,
    XPUB_TYPE_ETH_LEDGER_LIVE_3,
    XPUB_TYPE_ETH_LEDGER_LIVE_4,
    XPUB_TYPE_ETH_LEDGER_LIVE_5,
    XPUB_TYPE_ETH_LEDGER_LIVE_6,
    XPUB_TYPE_ETH_LEDGER_LIVE_7,
    XPUB_TYPE_ETH_LEDGER_LIVE_8,
    XPUB_TYPE_ETH_LEDGER_LIVE_9,
    XPUB_TYPE_TRX,
    XPUB_TYPE_COSMOS,
    XPUB_TYPE_SCRT,
    XPUB_TYPE_CRO,
    XPUB_TYPE_IOV,
    XPUB_TYPE_BLD,
    XPUB_TYPE_KAVA,
    XPUB_TYPE_TERRA,
    XPUB_TYPE_XRP,
    XPUB_TYPE_SOL_BIP44_0,
    XPUB_TYPE_SOL_BIP44_1,
    XPUB_TYPE_SOL_BIP44_2,
    XPUB_TYPE_SOL_BIP44_3,
    XPUB_TYPE_SOL_BIP44_4,
    XPUB_TYPE_SOL_BIP44_5,
    XPUB_TYPE_SOL_BIP44_6,
    XPUB_TYPE_SOL_BIP44_7,
    XPUB_TYPE_SOL_BIP44_8,
    XPUB_TYPE_SOL_BIP44_9,
    XPUB_TYPE_SOL_BIP44_ROOT,
    XPUB_TYPE_SOL_BIP44_CHANGE_0,
    XPUB_TYPE_SOL_BIP44_CHANGE_1,
    XPUB_TYPE_SOL_BIP44_CHANGE_2,
    XPUB_TYPE_SOL_BIP44_CHANGE_3,
    XPUB_TYPE_SOL_BIP44_CHANGE_4,
    XPUB_TYPE_SOL_BIP44_CHANGE_5,
    XPUB_TYPE_SOL_BIP44_CHANGE_6,
    XPUB_TYPE_SOL_BIP44_CHANGE_7,
    XPUB_TYPE_SOL_BIP44_CHANGE_8,
    XPUB_TYPE_SOL_BIP44_CHANGE_9,
    XPUB_TYPE_SUI_0,
    XPUB_TYPE_SUI_1,
    XPUB_TYPE_SUI_2,
    XPUB_TYPE_SUI_3,
    XPUB_TYPE_SUI_4,
    XPUB_TYPE_SUI_5,
    XPUB_TYPE_SUI_6,
    XPUB_TYPE_SUI_7,
    XPUB_TYPE_SUI_8,
    XPUB_TYPE_SUI_9,
    XPUB_TYPE_APT_0,
    XPUB_TYPE_APT_1,
    XPUB_TYPE_APT_2,
    XPUB_TYPE_APT_3,
    XPUB_TYPE_APT_4,
    XPUB_TYPE_APT_5,
    XPUB_TYPE_APT_6,
    XPUB_TYPE_APT_7,
    XPUB_TYPE_APT_8,
    XPUB_TYPE_APT_9,
    XPUB_TYPE_ADA_0,
    XPUB_TYPE_ADA_1,
    XPUB_TYPE_ADA_2,
    XPUB_TYPE_ADA_3,
    XPUB_TYPE_ADA_4,
    XPUB_TYPE_ADA_5,
    XPUB_TYPE_ADA_6,
    XPUB_TYPE_ADA_7,
    XPUB_TYPE_ADA_8,
    XPUB_TYPE_ADA_9,
    XPUB_TYPE_ADA_10,
    XPUB_TYPE_ADA_11,
    XPUB_TYPE_ADA_12,
    XPUB_TYPE_ADA_13,
    XPUB_TYPE_ADA_14,
    XPUB_TYPE_ADA_15,
    XPUB_TYPE_ADA_16,
    XPUB_TYPE_ADA_17,
    XPUB_TYPE_ADA_18,
    XPUB_TYPE_ADA_19,
    XPUB_TYPE_ADA_20,
    XPUB_TYPE_ADA_21,
    XPUB_TYPE_ADA_22,
    XPUB_TYPE_ADA_23,
    XPUB_TYPE_ARWEAVE,
<<<<<<< HEAD
    XPUB_TYPE_STELLAR_0,
    XPUB_TYPE_STELLAR_1,
    XPUB_TYPE_STELLAR_2,
    XPUB_TYPE_STELLAR_3,
    XPUB_TYPE_STELLAR_4,
=======
    XPUB_TYPE_TON_NATIVE,
    PUBLIC_INFO_TON_CHECKSUM,
>>>>>>> 0148daf2
#else
    XPUB_TYPE_BTC_TEST,
    XPUB_TYPE_BTC_LEGACY_TEST,
    XPUB_TYPE_BTC_NATIVE_SEGWIT_TEST,
    XPUB_TYPE_BTC_TAPROOT_TEST,

    XPUB_TYPE_BTC_MULTI_SIG_P2SH,
    XPUB_TYPE_BTC_MULTI_SIG_P2WSH_P2SH,
    XPUB_TYPE_BTC_MULTI_SIG_P2WSH,
    XPUB_TYPE_BTC_MULTI_SIG_P2SH_TEST,
    XPUB_TYPE_BTC_MULTI_SIG_P2WSH_P2SH_TEST,
    XPUB_TYPE_BTC_MULTI_SIG_P2WSH_TEST,

#endif
    XPUB_TYPE_NUM,
} ChainType;

bool GetIsTempAccount(void);
int32_t AccountPublicInfoSwitch(uint8_t accountIndex, const char *password, bool newKey);
int32_t TempAccountPublicInfo(uint8_t accountIndex, const char *password, bool set);
void DeleteAccountPublicInfo(uint8_t accountIndex);
char *GetCurrentAccountPublicKey(ChainType chain);
uint8_t SpecifiedXPubExist(const char *xPub, bool isTon);
void AccountPublicInfoTest(int argc, char *argv[]);
bool GetFirstReceive(const char* chainName);
void SetFirstReceive(const char* chainName, bool isFirst);
void AccountPublicHomeCoinGet(WalletState_t *walletList, uint8_t count);
char *GetXPubPath(uint8_t index);
void CalculateTonChecksum(uint8_t *entropy, char* output);

void ExportMultiSigXpub(ChainType chainType);
void MultiSigWalletSave(const char *password, MultiSigWalletManager_t *manager);
int32_t MultiSigWalletGet(uint8_t accountIndex, const char *password, MultiSigWalletManager_t *manager);
#endif
<|MERGE_RESOLUTION|>--- conflicted
+++ resolved
@@ -108,16 +108,13 @@
     XPUB_TYPE_ADA_22,
     XPUB_TYPE_ADA_23,
     XPUB_TYPE_ARWEAVE,
-<<<<<<< HEAD
     XPUB_TYPE_STELLAR_0,
     XPUB_TYPE_STELLAR_1,
     XPUB_TYPE_STELLAR_2,
     XPUB_TYPE_STELLAR_3,
     XPUB_TYPE_STELLAR_4,
-=======
     XPUB_TYPE_TON_NATIVE,
     PUBLIC_INFO_TON_CHECKSUM,
->>>>>>> 0148daf2
 #else
     XPUB_TYPE_BTC_TEST,
     XPUB_TYPE_BTC_LEGACY_TEST,
