--- conflicted
+++ resolved
@@ -16,15 +16,12 @@
 #include "screen_manager.h"
 #include "power_manager.h"
 #include "account_manager.h"
-<<<<<<< HEAD
+#include "version.h"
 #include "lv_i18n_api.h"
-=======
-#include "version.h"
 
 #ifdef COMPILE_SIMULATOR
 #include "simulator_mock_define.h"
 #endif
->>>>>>> 5e324406
 
 #define VERSION_MAX_LENGTH      32
 
@@ -38,11 +35,8 @@
 #define KEY_VIBRATION                   "vibration"
 #define KEY_DARK_MODE                   "dark_mode"
 #define KEY_USB_SWITCH                  "usb_switch"
-<<<<<<< HEAD
+#define KEY_LAST_VERSION                "last_version"
 #define KEY_LANGUAGE                    "language"
-=======
-#define KEY_LAST_VERSION                "last_version"
->>>>>>> 5e324406
 
 #define DEFAULT_SETUP_STEP              0
 #define DEFAULT_BRIGHT                  15
@@ -51,11 +45,8 @@
 #define DEFAULT_VIBRATION               1
 #define DEFAULT_DARK_MODE               1
 #define DEFAULT_USB_SWITCH              1
-<<<<<<< HEAD
+#define DEFAULT_LAST_VERSION            0
 #define DEFAULT_LANGUAGE                LANG_EN
-=======
-#define DEFAULT_LAST_VERSION            0
->>>>>>> 5e324406
 
 typedef struct {
     uint32_t setupStep;
@@ -65,11 +56,8 @@
     uint32_t vibration;
     uint32_t darkMode;
     uint32_t usbSwitch;
-<<<<<<< HEAD
+    uint32_t lastVersion;
     uint32_t language;
-=======
-    uint32_t lastVersion;
->>>>>>> 5e324406
 } DeviceSettings_t;
 
 static int32_t SaveDeviceSettingsAsyncFunc(const void *inData, uint32_t inDataLen);
@@ -79,7 +67,7 @@
 static int32_t GetIntValue(const cJSON *obj, const char *key, int32_t defaultValue);
 static void GetStringValue(const cJSON *obj, const char *key, char *value, uint32_t maxLen);
 
-static const char g_deviceSettingsVersion[] = "1.0.1";
+static const char g_deviceSettingsVersion[] = "1.0.0";
 DeviceSettings_t g_deviceSettings;
 
 void DeviceSettingsInit(void)
@@ -117,11 +105,8 @@
         g_deviceSettings.vibration = DEFAULT_VIBRATION;
         g_deviceSettings.darkMode = DEFAULT_DARK_MODE;
         g_deviceSettings.usbSwitch = DEFAULT_USB_SWITCH;
-<<<<<<< HEAD
+        g_deviceSettings.lastVersion = DEFAULT_LAST_VERSION;
         g_deviceSettings.language = DEFAULT_LANGUAGE;
-=======
-        g_deviceSettings.lastVersion = DEFAULT_LAST_VERSION;
->>>>>>> 5e324406
         SaveDeviceSettingsSync();
     }
 }
@@ -220,19 +205,6 @@
     g_deviceSettings.usbSwitch = usbSwitch;
 }
 
-<<<<<<< HEAD
-uint32_t GetLanguage(void)
-{
-    return g_deviceSettings.language;
-}
-
-
-void SetLanguage(uint32_t language)
-{
-    g_deviceSettings.language = language;
-}
-
-=======
 bool IsUpdateSuccess(void)
 {
     uint32_t currentVersion = SOFTWARE_VERSION_MAJOR << 16 | SOFTWARE_VERSION_MINOR << 8 | SOFTWARE_VERSION_BUILD;
@@ -253,8 +225,17 @@
     return isUpdate;
 }
 
-
->>>>>>> 5e324406
+uint32_t GetLanguage(void)
+{
+    return g_deviceSettings.language;
+}
+
+
+void SetLanguage(uint32_t language)
+{
+    g_deviceSettings.language = language;
+}
+
 /// @brief Wipe device.
 void WipeDevice(void)
 {
@@ -314,11 +295,8 @@
         SetVibration(0);
         SetDarkMode(0);
         SetUSBSwitch(0);
-<<<<<<< HEAD
+        g_deviceSettings.lastVersion = 2;
         SetLanguage(DEFAULT_LANGUAGE);
-=======
-        g_deviceSettings.lastVersion = 2;
->>>>>>> 5e324406
         SaveDeviceSettings();
         printf("set device settings test\n");
     } else {
@@ -342,7 +320,7 @@
     jsonString = GetJsonStringFromDeviceSettings();
     printf("jsonString=%s\n", jsonString);
     Gd25FlashSectorErase(SPI_FLASH_ADDR_NORMAL_PARAM);      //Only one sector for device settings.
-    size = strnlen_s(jsonString, SPI_FLASH_SIZE_NORMAL_PARAM - 4 - 1);
+    size = strlen(jsonString);
     ASSERT(size < SPI_FLASH_SIZE_NORMAL_PARAM - 4);
     Gd25FlashWriteBuffer(SPI_FLASH_ADDR_NORMAL_PARAM, (uint8_t *)&size, 4);
     Gd25FlashWriteBuffer(SPI_FLASH_ADDR_NORMAL_PARAM + 4, (uint8_t *)jsonString, size + 1);
@@ -377,20 +355,9 @@
         g_deviceSettings.vibration = GetIntValue(rootJson, KEY_VIBRATION, DEFAULT_VIBRATION);
         g_deviceSettings.darkMode = GetIntValue(rootJson, KEY_DARK_MODE, DEFAULT_DARK_MODE);
         g_deviceSettings.usbSwitch = GetIntValue(rootJson, KEY_USB_SWITCH, DEFAULT_USB_SWITCH);
-<<<<<<< HEAD
+        g_deviceSettings.lastVersion = GetIntValue(rootJson, KEY_LAST_VERSION, DEFAULT_LAST_VERSION);
         g_deviceSettings.language = GetIntValue(rootJson, KEY_LANGUAGE, DEFAULT_LANGUAGE);
-=======
-        g_deviceSettings.lastVersion = GetIntValue(rootJson, KEY_LAST_VERSION, DEFAULT_LAST_VERSION);
->>>>>>> 5e324406
     } while (0);
-    printf("g_deviceSettings.setupStep=%d\n", g_deviceSettings.setupStep);
-    printf("g_deviceSettings.bright=%d\n", g_deviceSettings.bright);
-    printf("g_deviceSettings.autoLockScreen=%d\n", g_deviceSettings.autoLockScreen);
-    printf("g_deviceSettings.autoPowerOff=%d\n", g_deviceSettings.autoPowerOff);
-    printf("g_deviceSettings.vibration=%d\n", g_deviceSettings.vibration);
-    printf("g_deviceSettings.darkMode=%d\n", g_deviceSettings.darkMode);
-    printf("g_deviceSettings.usbSwitch=%d\n", g_deviceSettings.usbSwitch);
-    printf("g_deviceSettings.lastVersion=%d\n", g_deviceSettings.lastVersion);
     cJSON_Delete(rootJson);
 
     return ret;
@@ -410,11 +377,9 @@
     cJSON_AddItemToObject(rootJson, KEY_VIBRATION, cJSON_CreateNumber(g_deviceSettings.vibration));
     cJSON_AddItemToObject(rootJson, KEY_DARK_MODE, cJSON_CreateNumber(g_deviceSettings.darkMode));
     cJSON_AddItemToObject(rootJson, KEY_USB_SWITCH, cJSON_CreateNumber(g_deviceSettings.usbSwitch));
-<<<<<<< HEAD
+    cJSON_AddItemToObject(rootJson, KEY_LAST_VERSION, cJSON_CreateNumber(g_deviceSettings.lastVersion));
+    cJSON_AddItemToObject(rootJson, KEY_USB_SWITCH, cJSON_CreateNumber(g_deviceSettings.usbSwitch));
     cJSON_AddItemToObject(rootJson, KEY_LANGUAGE, cJSON_CreateNumber(g_deviceSettings.language));
-=======
-    cJSON_AddItemToObject(rootJson, KEY_LAST_VERSION, cJSON_CreateNumber(g_deviceSettings.lastVersion));
->>>>>>> 5e324406
     retStr = cJSON_Print(rootJson);
     RemoveFormatChar(retStr);
     cJSON_Delete(rootJson);
