--- conflicted
+++ resolved
@@ -41,12 +41,8 @@
 
 #define UPDATE_PUB_KEY_LEN                  64
 
-<<<<<<< HEAD
-static int32_t GetIntValue(const cJSON *obj, const char *key);
-=======
 #define MAX_OTA_HEAD_SIZE                   0x100000
 
->>>>>>> b5b9c184
 static uint32_t GetOtaFileInfo(OtaFileInfo_t *info, const char *filePath);
 static int32_t CheckOtaFile(OtaFileInfo_t *info, const char *filePath, uint32_t *pHeadSize);
 static bool CheckVersion(const OtaFileInfo_t *info, const char *filePath, uint32_t headSize, char *version);
@@ -128,15 +124,10 @@
 {
     FIL fp;
     int32_t ret;
-<<<<<<< HEAD
-    uint32_t headSize = 0, readSize;
-    char *headJsonStr = NULL;
-    cJSON *jsonRoot;
-=======
     uint32_t headSize = 0, readSize, fileSize;
     char *headData = NULL;
->>>>>>> b5b9c184
-
+    cJSON *jsonRoot;
+    
     ret = f_open(&fp, filePath, FA_OPEN_EXISTING | FA_READ);
     do {
         if (ret) {
@@ -149,27 +140,27 @@
             FatfsError((FRESULT)ret);
             break;
         }
-<<<<<<< HEAD
-        printf("headSize=%d\r\n", headSize);
-        headJsonStr = SRAM_MALLOC(headSize + 1);
-        if (headJsonStr == NULL) {
-            printf("malloc err\r\n");
-            break;
-        }
-        ret = f_read(&fp, headJsonStr, headSize, (UINT *)&readSize);
+        if (headSize > MAX_OTA_HEAD_SIZE) {
+            printf("headSize>MAX,%d,%d\n", headSize, MAX_OTA_HEAD_SIZE);
+            headSize = 0;
+            break;
+        }
+        if (headSize > fileSize - 4) {
+            printf("headSize>fileSize-4,%d,%d\n", headSize, fileSize);
+            headSize = 0;
+            break;
+        }
+        headData = SRAM_MALLOC(headSize + 2);
+        ret = f_read(&fp, headData, headSize + 1, (UINT *)&readSize);
         if (ret) {
+            headSize = 0;
             FatfsError((FRESULT)ret);
             break;
         }
-        if (readSize != headSize) {
-            printf("read err,readSize=%d,headSize=%d\r\n", readSize, headSize);
-            break;
-        }
-        headJsonStr[headSize] = '\0';
-        printf("headJsonStr=%s\r\n", headJsonStr);
-        jsonRoot = cJSON_Parse(headJsonStr);
-        if (jsonRoot == NULL) {
-            printf("parse error:%s\n", cJSON_GetErrorPtr());
+        headData[headSize + 1] = 0;
+        if (strlen(headData) != headSize) {
+            printf("head err,str len=%d,headSize=%d\n", strlen(headData), headSize);
+            headSize = 0;
             break;
         }
         cJSON *json = cJSON_GetObjectItem(jsonRoot, "mark");
@@ -197,31 +188,6 @@
         info->originalBriefSize = GetIntValue(jsonRoot, "originalBriefSize");
         info->originalBriefCrc32 = GetIntValue(jsonRoot, "originalBriefCrc32");
         cJSON_Delete(jsonRoot);
-=======
-        if (headSize > MAX_OTA_HEAD_SIZE) {
-            printf("headSize>MAX,%d,%d\n", headSize, MAX_OTA_HEAD_SIZE);
-            headSize = 0;
-            break;
-        }
-        if (headSize > fileSize - 4) {
-            printf("headSize>fileSize-4,%d,%d\n", headSize, fileSize);
-            headSize = 0;
-            break;
-        }
-        headData = SRAM_MALLOC(headSize + 2);
-        ret = f_read(&fp, headData, headSize + 1, (UINT *)&readSize);
-        if (ret) {
-            headSize = 0;
-            FatfsError((FRESULT)ret);
-            break;
-        }
-        headData[headSize + 1] = 0;
-        if (strlen(headData) != headSize) {
-            printf("head err,str len=%d,headSize=%d\n", strlen(headData), headSize);
-            headSize = 0;
-            break;
-        }
->>>>>>> b5b9c184
     } while (0);
     if (headJsonStr != NULL) {
         SRAM_FREE(headJsonStr);
@@ -411,18 +377,6 @@
     SRAM_FREE(g_dataUnit);
     SRAM_FREE(g_fileUnit);
     return true;
-<<<<<<< HEAD
-}
-
-
-static int32_t GetIntValue(const cJSON *obj, const char *key)
-{
-    cJSON *intJson = cJSON_GetObjectItem((cJSON *)obj, key);
-    if (intJson != NULL) {
-        return (uint32_t)intJson->valuedouble;
-    }
-    printf("key:%s does not exist\r\n", key);
-    return 0;
 }
 
 static void GetSignatureValue(const cJSON *obj, char *output, uint32_t maxLength)
@@ -435,6 +389,4 @@
     }
     memset(output, 0, maxLength);
     printf("signature does not exist\r\n");
-=======
->>>>>>> b5b9c184
 }