--- conflicted
+++ resolved
@@ -3,6 +3,7 @@
 #include "se_manager.h"
 #include "se_interface.h"
 #include "user_utils.h"
+#include "user_memory.h"
 #include "assert.h"
 #include "sha256.h"
 #include "err_code.h"
@@ -10,14 +11,7 @@
 #include "drv_atecc608b.h"
 #include "log_print.h"
 #include "hash_and_salt.h"
-<<<<<<< HEAD
-#ifdef COMPILE_SIMULATOR
-#define memset_s(a1,a2,a3,a4)               memset(a1,a2,a3)
-#endif
-=======
 #include "secret_cache.h"
-#include "safe_str_lib.h"
->>>>>>> 6111cd84
 
 #define SHA256_COUNT                            3
 
