#include "usb_task.h"
#include "stdio.h"
#include "string.h"
#include "cmsis_os.h"
#include "drv_usb.h"
#include "user_memory.h"
#include "user_msg.h"
#include "err_code.h"
#include "log.h"
#include "user_utils.h"
#include "screen_manager.h"
#include "gui_views.h"
#include "gui_api.h"
#include "drv_aw32001.h"
#include "device_setting.h"
#include "gui_setup_widgets.h"
#include "low_power.h"
#include "account_manager.h"

static void UsbTask(void *argument);

static osThreadId_t g_usbTaskHandle;
static volatile bool g_usbState = false;

void CreateUsbTask(void)
{
    const osThreadAttr_t usbTaskAttributes = {
        .name = "UsbTask",
        .stack_size = 1024 * 16,
        .priority = (osPriority_t) osPriorityNormal,
    };
    g_usbTaskHandle = osThreadNew(UsbTask, NULL, &usbTaskAttributes);
    printf("g_usbTaskHandle=%d\r\n", g_usbTaskHandle);
}

void SetUsbState(bool enable)
{
    PubValueMsg(USB_MSG_SET_STATE, enable);
}

void CloseUsb()
{
    PubValueMsg(USB_MSG_DEINIT, 0);
}

void OpenUsb()
{
    PubValueMsg(USB_MSG_INIT, 0);
}

bool GetUsbState(void)
{
    return g_usbState;
}

static void UsbTask(void *argument)
{
    Message_t rcvMsg;
    osStatus_t ret;

    osDelay(1000);
#if (USB_POP_WINDOW_ENABLE == 1)
    CloseUsb();
#else
    if (GetUSBSwitch() && GetUsbDetectState()) {
        OpenUsb();
    }
#endif
    while (1) {
        ret = osMessageQueueGet(g_usbQueue, &rcvMsg, NULL, 10000);
        if (ret == osOK) {
            switch (rcvMsg.id) {
            case USB_MSG_ISR_HANDLER: {
                ClearLockScreenTime();
<<<<<<< HEAD
#if (USB_POP_WINDOW_ENABLE == 1)

                if ((GetCurrentAccountIndex() != 0xFF || GuiIsSetup()) && GetUSBSwitch() && g_usbConnectMutex) {
#endif
                    USBD_OTG_ISR_Handler((USB_OTG_CORE_HANDLE *)rcvMsg.value);
                    NVIC_ClearPendingIRQ(USB_IRQn);
                    NVIC_EnableIRQ(USB_IRQn);
#if (USB_POP_WINDOW_ENABLE == 1)
                }
#endif
=======
                USBD_OTG_ISR_Handler((USB_OTG_CORE_HANDLE *)rcvMsg.value);
                NVIC_ClearPendingIRQ(USB_IRQn);
                NVIC_EnableIRQ(USB_IRQn);
>>>>>>> 5e324406
            }
            break;
            case USB_MSG_SET_STATE: {
                GuiApiEmitSignal(SIG_INIT_USB_STATE_CHANGE, NULL, 0);
            }
            break;
            case USB_MSG_INIT: {
                g_usbState = true;
                UsbInit();
                SetUsbState(true);
            }
            break;
            case USB_MSG_DEINIT: {
                g_usbState = false;
                UsbDeInit();
                SetUsbState(false);
            }
            break;
            default:
                break;
            }
            if (rcvMsg.buffer != NULL) {
                SRAM_FREE(rcvMsg.buffer);
            }
        }
    }
}

/// @brief
/// @param argc Test arg count.
/// @param argv Test arg values.
void UsbTest(int argc, char *argv[])
{
    if (strcmp(argv[0], "open") == 0) {
        printf("open usb\n");
        OpenUsb();
    } else if (strcmp(argv[0], "close") == 0) {
        printf("close usb\n");
        CloseUsb();
    }
}
<|MERGE_RESOLUTION|>--- conflicted
+++ resolved
@@ -72,22 +72,9 @@
             switch (rcvMsg.id) {
             case USB_MSG_ISR_HANDLER: {
                 ClearLockScreenTime();
-<<<<<<< HEAD
-#if (USB_POP_WINDOW_ENABLE == 1)
-
-                if ((GetCurrentAccountIndex() != 0xFF || GuiIsSetup()) && GetUSBSwitch() && g_usbConnectMutex) {
-#endif
-                    USBD_OTG_ISR_Handler((USB_OTG_CORE_HANDLE *)rcvMsg.value);
-                    NVIC_ClearPendingIRQ(USB_IRQn);
-                    NVIC_EnableIRQ(USB_IRQn);
-#if (USB_POP_WINDOW_ENABLE == 1)
-                }
-#endif
-=======
                 USBD_OTG_ISR_Handler((USB_OTG_CORE_HANDLE *)rcvMsg.value);
                 NVIC_ClearPendingIRQ(USB_IRQn);
                 NVIC_EnableIRQ(USB_IRQn);
->>>>>>> 5e324406
             }
             break;
             case USB_MSG_SET_STATE: {
