#include <stdio.h>
#include <stdlib.h>
#include "cjson/cJSON.h"
#include "lvgl.h"
#include "gui_analyze.h"
#include "gui_chain.h"
#include "gui_model.h"

#ifndef COMPILE_SIMULATOR
#include "safe_mem_lib.h"
#endif

#define PC_SIMULATOR_PATH "C:/assets"
#define OBJ_VECTOR_MAX_LEN 5

typedef void (*SetLvglFlagFunc)(lv_obj_t *obj, lv_obj_flag_t);

#include "gui_resource.h"
#include "gui.h"
#include "librust_c.h"
#include "user_memory.h"
typedef struct {
    GuiRemapViewType index;
    const char *config;
    GetChainDataFunc func;
    GetLabelDataFunc typeFunc;
    FreeChainDataFunc freeFunc;
} GuiAnalyze_t;

#define GUI_ANALYZE_TABVIEW_CNT 2
typedef struct {
    lv_obj_t *obj[GUI_ANALYZE_TABVIEW_CNT];
    lv_obj_t *img[GUI_ANALYZE_TABVIEW_CNT];
    uint8_t tabviewIndex;
} GuiAnalyzeTabview_t;
static GuiAnalyzeTabview_t g_analyzeTabview;

typedef struct {
    void *totalPtr;
    uint8_t col;
    uint8_t row;
} GuiAnalyzeTable_t;

const static GuiAnalyze_t g_analyzeArray[] = {
    {
        REMAPVIEW_BTC,
#ifndef COMPILE_SIMULATOR
        "{\"name\":\"btc_page\",\"type\":\"tabview\",\"pos\":[36,0],\"size\":[408,774],\"bg_color\":0,\"border_width\":0,\"children\":[{\"type\":\"tabview_child\",\"index\":1,\"tab_name\":\"Overview\",\"text_color\":16777215,\"font\":\"openSansEnIllustrate\",\"children\":[{\"type\":\"custom_container\",\"bg_color\":0,\"bg_opa\":0,\"pos\":[0,12],\"custom_show_func\":\"GuiBtcTxOverview\"}]},{\"type\":\"tabview_child\",\"index\":2,\"tab_name\":\"Details\",\"text_color\":16777215,\"font\":\"openSansEnIllustrate\",\"children\":[{\"type\":\"custom_container\",\"bg_color\":0,\"bg_opa\":0,\"pos\":[0,12],\"custom_show_func\":\"GuiBtcTxDetail\"}]}]}",
#else
        PC_SIMULATOR_PATH "/page_btc.json",
#endif
        GuiGetParsedQrData,
        NULL,
        FreePsbtUxtoMemory,
    },
    {
        REMAPVIEW_BTC_MESSAGE,
#ifndef COMPILE_SIMULATOR
        "{\"type\":\"container\",\"pos\":[36,0],\"size\":[408,526],\"bg_opa\":0,\"children\":[{\"type\":\"custom_container\",\"bg_color\":0,\"bg_opa\":0,\"pos\":[0,12],\"custom_show_func\":\"GuiBtcMsg\"}]}",
#else
        PC_SIMULATOR_PATH "/page_btc_msg.json",
#endif
        GuiGetParsedQrData,
        NULL,
        FreeBtcMsgMemory,
    },
#ifndef BTC_ONLY
    // temper test the ethereum page view not for production usage
    {
        REMAPVIEW_ETH,
#ifndef COMPILE_SIMULATOR
        // ethJson,
        "{\"name\":\"eth_page\",\"type\":\"tabview\",\"pos\":[36,0],\"size\":[408,900],\"bg_color\":0,\"children\":[{\"type\":\"tabview_child\",\"index\":1,\"tab_name\":\"Overview\",\"font\":\"openSansEnIllustrate\",\"children\":[{\"type\":\"container\",\"pos\":[0,12],\"size\":[408,152],\"bg_opa\":51,\"radius\":24,\"bg_color\":16078897,\"exist_func\":\"GetErc20WarningExist\",\"children\":[{\"type\":\"img\",\"pos\":[24,24],\"img_src\":\"imgWarningRed\"},{\"type\":\"label\",\"text\":\"WARNING\",\"pos\":[68,24],\"font\":\"openSansEnText\",\"text_color\":16078897},{\"type\":\"label\",\"text\":\"unknown_erc20_warning\",\"pos\":[24,68],\"text_color\":16777215,\"font\":\"illustrate\",\"text_width\":360}]},{\"type\":\"container\",\"pos\":[0,12],\"size\":[408,144],\"align_to\":-2,\"align\":13,\"bg_opa\":31,\"radius\":24,\"children\":[{\"type\":\"label\",\"text\":\"Value\",\"pos\":[24,16],\"font\":\"openSansEnIllustrate\",\"text_opa\":144},{\"type\":\"label\",\"text\":\"Max Txn Fee\",\"pos\":[24,98],\"font\":\"openSansEnIllustrate\",\"text_opa\":144},{\"type\":\"label\",\"text_func\":\"GetEthValue\",\"pos\":[24,50],\"text_color\":16090890,\"font\":\"openSansEnLittleTitle\"},{\"type\":\"label\",\"text_func\":\"GetEthTxFee\",\"pos\":[156,98],\"font\":\"openSansEnIllustrate\"}]},{\"type\":\"container\",\"pos\":[0,16],\"size\":[408,62],\"align_to\":-2,\"align\":13,\"bg_opa\":31,\"radius\":24,\"children\":[{\"type\":\"label\",\"text\":\"Network\",\"pos\":[24,16],\"font\":\"openSansEnIllustrate\",\"text_opa\":144},{\"type\":\"label\",\"text_func\":\"GetEthNetWork\",\"pos\":[120,16],\"font\":\"openSansEnIllustrate\"}]},{\"type\":\"container\",\"pos\":[0,16],\"size_func\":\"GetEthToFromSize\",\"align_to\":-2,\"align\":13,\"bg_opa\":31,\"radius\":24,\"children\":[{\"type\":\"label\",\"text\":\"From\",\"pos\":[24,16],\"font\":\"openSansEnIllustrate\",\"text_opa\":144},{\"type\":\"label\",\"text_func\":\"GetEthGetFromAddress\",\"text_width\":360,\"pos\":[24,54],\"font\":\"openSansEnIllustrate\"},{\"type\":\"img\",\"pos\":[24,129],\"exist_func\":\"GetEthEnsExist\",\"img_src\":\"imgEns\"},{\"type\":\"label\",\"text_func\":\"GetEthEnsName\",\"exist_func\":\"GetEthEnsExist\",\"pos\":[56,126],\"font\":\"openSansEnIllustrate\",\"text_color\":1827014},{\"type\":\"label\",\"text\":\"To\",\"pos_func\":\"GetEthToLabelPos\",\"text_opa\":144,\"font\":\"openSansEnIllustrate\"},{\"type\":\"label\",\"text_func\":\"GetEthGetToAddress\",\"text_width\":360,\"pos\":[0,8],\"align_to\":-2,\"align\":13,\"font\":\"openSansEnIllustrate\"},{\"type\":\"img\",\"pos\":[0,11],\"align_to\":-2,\"align\":13,\"exist_func\":\"GetToEthEnsExist\",\"img_src\":\"imgEns\"},{\"type\":\"label\",\"text_func\":\"GetToEthEnsName\",\"exist_func\":\"GetToEthEnsExist\",\"pos\":[8,0],\"align_to\":-2,\"align\":20,\"font\":\"openSansEnIllustrate\",\"text_color\":1827014},{\"type\":\"img\",\"pos\":[0,8],\"align_to\":-2,\"align\":13,\"exist_func\":\"GetEthContractDataExist\",\"img_src\":\"imgContract\"},{\"type\":\"label\",\"text_func\":\"GetEthContractName\",\"exist_func\":\"GetEthContractDataExist\",\"pos\":[38,8],\"align_to\":-3,\"align\":13,\"font\":\"openSansEnIllustrate\",\"text_color\":10782207}]}]},{\"type\":\"tabview_child\",\"index\":2,\"tab_name\":\"Details\",\"font\":\"openSansEnIllustrate\",\"children\":[{\"table\":{\"FeeMarket\":{\"type\":\"container\",\"pos\":[0,12],\"size\":[408,316],\"bg_opa\":31,\"radius\":24,\"children\":[{\"type\":\"label\",\"text\":\"Value\",\"pos\":[24,16],\"font\":\"openSansEnIllustrate\",\"text_opa\":144},{\"type\":\"label\",\"text_func\":\"GetEthValue\",\"pos\":[92,16],\"text_color\":16090890,\"font\":\"openSansEnIllustrate\"},{\"type\":\"label\",\"text\":\"Max Fee\",\"pos\":[24,54],\"font\":\"openSansEnIllustrate\",\"text_opa\":144},{\"type\":\"label\",\"text_func\":\"GetEthMaxFee\",\"pos\":[118,54],\"font\":\"openSansEnIllustrate\"},{\"type\":\"label\",\"text\":\"·   Max Fee Price * Gas Limit\",\"pos\":[24,92],\"text_opa\":144,\"font\":\"openSansEnIllustrate\"},{\"type\":\"label\",\"text\":\"Max Priority\",\"pos\":[24,124],\"font\":\"openSansEnIllustrate\",\"text_opa\":144},{\"type\":\"label\",\"text_func\":\"GetEthMaxPriority\",\"pos\":[153,124],\"font\":\"openSansEnIllustrate\"},{\"type\":\"label\",\"text\":\"·   Max Priority Fee Price * Gas Limit\",\"pos\":[24,162],\"text_opa\":144,\"font\":\"openSansEnIllustrate\"},{\"type\":\"label\",\"text\":\"Max Fee Price\",\"pos\":[24,194],\"font\":\"openSansEnIllustrate\",\"text_opa\":144},{\"type\":\"label\",\"text_func\":\"GetEthMaxFeePrice\",\"pos\":[169,194],\"font\":\"openSansEnIllustrate\"},{\"type\":\"label\",\"text\":\"Max Priority Fee Price\",\"pos\":[24,232],\"font\":\"openSansEnIllustrate\",\"text_opa\":144},{\"type\":\"label\",\"text_func\":\"GetEthMaxPriorityFeePrice\",\"pos\":[242,232],\"font\":\"openSansEnIllustrate\"},{\"type\":\"label\",\"text\":\"Gas Limit\",\"pos\":[24,270],\"font\":\"openSansEnIllustrate\",\"text_opa\":144},{\"type\":\"label\",\"text_func\":\"GetEthGasLimit\",\"pos\":[127,270],\"font\":\"openSansEnIllustrate\"}]},\"legacy\":{\"type\":\"container\",\"pos\":[0,12],\"size\":[408,208],\"align\":2,\"bg_opa\":31,\"radius\":24,\"children\":[{\"type\":\"label\",\"text\":\"Value\",\"pos\":[24,16],\"font\":\"openSansEnIllustrate\",\"text_opa\":144},{\"type\":\"label\",\"text_func\":\"GetEthValue\",\"pos\":[92,16],\"text_color\":16090890,\"font\":\"openSansEnIllustrate\"},{\"type\":\"label\",\"text\":\"Max Txn Fee\",\"pos\":[24,54],\"font\":\"openSansEnIllustrate\",\"text_opa\":144},{\"type\":\"label\",\"text_func\":\"GetEthTxFee\",\"pos\":[156,54],\"font\":\"openSansEnIllustrate\"},{\"type\":\"label\",\"text_func\":\"GetTxnFeeDesc\",\"pos\":[24,92],\"text_opa\":144,\"font\":\"openSansDesc\"},{\"type\":\"label\",\"text\":\"Gas Price\",\"pos\":[24,124],\"font\":\"openSansEnIllustrate\",\"text_opa\":144},{\"type\":\"label\",\"text_func\":\"GetEthGasPrice\",\"pos\":[127,124],\"font\":\"openSansEnIllustrate\"},{\"type\":\"label\",\"text\":\"Gas Limit\",\"pos\":[24,162],\"font\":\"openSansEnIllustrate\",\"text_opa\":144},{\"type\":\"label\",\"text_func\":\"GetEthGasLimit\",\"pos\":[127,162],\"font\":\"openSansEnIllustrate\"}]}}},{\"type\":\"container\",\"pos\":[16,16],\"size\":[408,62],\"align_to\":-2,\"align\":13,\"bg_opa\":31,\"radius\":24,\"children\":[{\"type\":\"label\",\"text\":\"Network\",\"pos\":[24,16],\"font\":\"openSansEnIllustrate\",\"text_opa\":144},{\"type\":\"label\",\"text_func\":\"GetEthNetWork\",\"pos\":[120,16],\"font\":\"openSansEnIllustrate\"}]},{\"type\":\"container\",\"exist_func\":\"GetEthContractDataExist\",\"pos\":[0,16],\"size\":[408,62],\"align_to\":-2,\"align\":13,\"bg_opa\":31,\"radius\":24,\"children\":[{\"type\":\"label\",\"text\":\"Method\",\"pos\":[24,16],\"font\":\"openSansEnIllustrate\",\"text_opa\":144},{\"type\":\"label\",\"text_func\":\"GetEthMethodName\",\"pos\":[113,16],\"font\":\"openSansEnIllustrate\"}]},{\"type\":\"container\",\"pos\":[0,16],\"size_func\":\"GetEthToFromSize\",\"align_to\":-2,\"align\":13,\"bg_opa\":31,\"radius\":24,\"children\":[{\"type\":\"label\",\"text\":\"From\",\"pos\":[24,16],\"font\":\"openSansEnIllustrate\",\"text_opa\":144},{\"type\":\"label\",\"text_func\":\"GetEthGetFromAddress\",\"text_width\":360,\"pos\":[24,54],\"font\":\"openSansEnIllustrate\"},{\"type\":\"img\",\"pos\":[24,129],\"exist_func\":\"GetEthEnsExist\",\"img_src\":\"imgEns\"},{\"type\":\"label\",\"text_func\":\"GetEthEnsName\",\"exist_func\":\"GetEthEnsExist\",\"pos\":[56,126],\"font\":\"openSansEnIllustrate\",\"text_color\":1827014},{\"type\":\"label\",\"text\":\"To\",\"pos_func\":\"GetEthToLabelPos\",\"text_opa\":144,\"font\":\"openSansEnIllustrate\"},{\"type\":\"label\",\"text_func\":\"GetEthGetToAddress\",\"text_width\":360,\"pos\":[0,8],\"align_to\":-2,\"align\":13,\"font\":\"openSansEnIllustrate\"},{\"type\":\"img\",\"pos\":[0,11],\"align_to\":-2,\"align\":13,\"exist_func\":\"GetToEthEnsExist\",\"img_src\":\"imgEns\"},{\"type\":\"label\",\"text_func\":\"GetToEthEnsName\",\"exist_func\":\"GetToEthEnsExist\",\"pos\":[8,0],\"align_to\":-2,\"align\":20,\"font\":\"openSansEnIllustrate\",\"text_color\":1827014},{\"type\":\"img\",\"pos\":[0,8],\"align_to\":-2,\"align\":13,\"exist_func\":\"GetEthContractDataExist\",\"img_src\":\"imgContract\"},{\"type\":\"label\",\"text_func\":\"GetEthContractName\",\"exist_func\":\"GetEthContractDataExist\",\"pos\":[38,8],\"align_to\":-3,\"align\":13,\"font\":\"openSansEnIllustrate\",\"text_color\":10782207}]},{\"type\":\"label\",\"text\":\"Input Data\",\"align_to\":-2,\"align\":13,\"exist_func\":\"GetEthInputDataExist\",\"pos\":[0,16],\"font\":\"openSansEnIllustrate\",\"text_opa\":144},{\"type\":\"container\",\"pos\":[0,16],\"size_func\":\"GetEthContractDataSize\",\"exist_func\":\"GetEthInputDataExist\",\"align_to\":-2,\"align\":13,\"bg_opa\":31,\"radius\":24,\"children\":[{\"type\":\"label\",\"exist_func\":\"GetEthContractDataNotExist\",\"text_func\":\"GetEthTransactionData\",\"text_width\":360,\"pos\":[24,16],\"font\":\"openSansEnIllustrate\"},{\"type\":\"label\",\"exist_func\":\"GetEthContractDataNotExist\",\"text\":\"Unknown Contract\",\"text_width\":360,\"pos\":[0,8],\"align_to\":-2,\"align\":13,\"text_color\":16105777,\"font\":\"openSansEnIllustrate\"},{\"type\":\"container\",\"exist_func\":\"GetEthContractDataNotExist\",\"aflag\":2,\"cb\":\"EthContractLearnMore\",\"pos\":[0,8],\"size\":[144,30],\"align_to\":-2,\"align\":13,\"bg_color\":1907997,\"children\":[{\"type\":\"label\",\"text\":\"Learn More\",\"text_width\":360,\"pos\":[0,0],\"text_color\":1827014,\"font\":\"openSansEnIllustrate\"},{\"type\":\"img\",\"img_src\":\"imgQrcodeTurquoise\",\"pos\":[120,3],\"text_color\":3056500,\"font\":\"openSansEnIllustrate\"}]},{\"type\":\"label\",\"exist_func\":\"GetEthContractDataExist\",\"text\":\"Method\",\"pos\":[24,16],\"text_color\":16777215,\"font\":\"openSansEnIllustrate\",\"text_opa\":144},{\"type\":\"label\",\"exist_func\":\"GetEthContractDataExist\",\"text_func\":\"GetEthMethodName\",\"pos\":[24,54],\"font\":\"openSansEnIllustrate\"},{\"name\":\"contract_data\",\"type\":\"table\",\"width\":360,\"align\":2,\"pos\":[0,100],\"bg_color\":1907997,\"key_width\":30,\"table_func\":\"GetEthContractData\",\"font\":\"openSansEnIllustrate\",\"exist_func\":\"GetEthContractDataExist\"}]}]}]}",
#else
        PC_SIMULATOR_PATH "/page_eth.json",
#endif
        GuiGetEthData,
        GetEthTransType,
        FreeEthMemory,
    },
    {
        REMAPVIEW_ETH_PERSONAL_MESSAGE,
#ifndef COMPILE_SIMULATOR
        "{\"table\":{\"utf8_message\":{\"type\":\"container\",\"pos\":[0,39],\"size\":[408,500],\"align\":2,\"bg_color\":16777215,\"bg_opa\":31,\"radius\":24,\"children\":[{\"type\":\"label\",\"text\":\"From\",\"pos\":[24,16],\"font\":\"openSansEnIllustrate\",\"text_opa\":144},{\"type\":\"label\",\"text_func\":\"GetMessageFrom\",\"pos\":[24,54],\"text_width\":360,\"font\":\"openSansEnIllustrate\"},{\"type\":\"label\",\"text\":\"Message\",\"pos\":[24,130],\"text_color\":16777215,\"font\":\"openSansEnIllustrate\",\"text_opa\":144},{\"type\":\"container\",\"pos\":[24,168],\"size\":[360,332],\"align\":1,\"aflag\":16,\"bg_opa\":0,\"children\":[{\"type\":\"label\",\"text_func\":\"GetMessageUtf8\",\"pos\":[0,0],\"text_width\":360,\"font\":\"openSansEnIllustrate\",\"text_color\":16777215}]}]},\"raw_message\":{\"type\":\"container\",\"pos\":[0,39],\"size\":[408,500],\"align\":2,\"bg_color\":16777215,\"bg_opa\":31,\"radius\":24,\"children\":[{\"type\":\"label\",\"text\":\"Raw Message\",\"pos\":[24,16],\"font\":\"openSansEnIllustrate\",\"text_opa\":144},{\"type\":\"container\",\"pos\":[24,54],\"size\":[360,450],\"align\":1,\"aflag\":16,\"bg_opa\":0,\"children\":[{\"type\":\"label\",\"text_func\":\"GetMessageRaw\",\"pos\":[0,0],\"text_width\":360,\"font\":\"openSansEnIllustrate\"}]}]}}}",
#else
        PC_SIMULATOR_PATH "/page_eth_person.json",
#endif
        GuiGetEthPersonalMessage,
        GetEthPersonalMessageType,
        FreeEthMemory,
    },
    {
        REMAPVIEW_ETH_TYPEDDATA,
#ifndef COMPILE_SIMULATOR
        "{\"type\":\"container\",\"pos\":[0,0],\"size\":[480,542],\"align\":0,\"bg_opa\":0,\"aflag\":16,\"children\":[{\"type\":\"container\",\"pos\":[36,24],\"size\":[408,298],\"align\":0,\"bg_color\":16777215,\"bg_opa\":31,\"radius\":24,\"children\":[{\"type\":\"label\",\"text\":\"Domain Name\",\"pos\":[24,16],\"text_color\":16777215,\"font\":\"openSansEnIllustrate\",\"text_opa\":144},{\"type\":\"label\",\"text_func\":\"GetEthTypedDataDomianName\",\"pos\":[24,54],\"text_color\":16777215,\"font\":\"openSansEnIllustrate\"},{\"type\":\"label\",\"text\":\"Verifying Contract\",\"pos\":[24,100],\"text_color\":16777215,\"font\":\"openSansEnIllustrate\",\"text_opa\":144},{\"type\":\"label\",\"text_func\":\"GetEthTypedDataDomianVerifyContract\",\"pos\":[24,138],\"text_color\":16777215,\"text_width\":360,\"font\":\"openSansEnIllustrate\"},{\"type\":\"label\",\"text\":\"Primary Type\",\"pos\":[24,214],\"text_color\":16777215,\"font\":\"openSansEnIllustrate\",\"text_opa\":144},{\"type\":\"label\",\"text_func\":\"GetEthTypedDataPrimayType\",\"pos\":[24,252],\"text_color\":16777215,\"font\":\"openSansEnIllustrate\"}]},{\"type\":\"label\",\"text\":\"Message\",\"pos\":[36,354],\"text_color\":16777215,\"font\":\"openSansEnIllustrate\",\"text_opa\":144},{\"type\":\"label\",\"text_func\":\"GetEthTypedDataMessage\",\"text_len_func\":\"GetEthTypedDataMessageLen\",\"pos\":[36,396],\"width\":408,\"bg_color\":16777215,\"bg_opa\":31,\"pad_vertical\":16,\"pad_horizontal\":24,\"radius\":24,\"text_color\":16777215,\"font\":\"openSansEnIllustrate\"}]}",
#else
        PC_SIMULATOR_PATH "/page_eth.json",
#endif
        GuiGetEthTypeData,
        NULL,
        FreeEthMemory,
    },
    {
        REMAPVIEW_TRX,
#ifndef COMPILE_SIMULATOR
        "{\"name\":\"trx_page\",\"type\":\"tabview\",\"pos\":[36,0],\"size\":[408,900],\"bg_color\":0,\"children\":[{\"type\":\"tabview_child\",\"index\":1,\"tab_name\":\"Overview\",\"font\":\"openSansEnIllustrate\",\"children\":[{\"type\":\"container\",\"pos\":[0,12],\"size\":[408,106],\"bg_opa\":31,\"radius\":24,\"children\":[{\"type\":\"label\",\"text\":\"Value\",\"pos\":[24,16],\"font\":\"openSansEnIllustrate\",\"text_opa\":144},{\"type\":\"label\",\"text_func\":\"GetTrxValue\",\"pos\":[24,50],\"text_color\":16090890,\"font\":\"openSansEnLittleTitle\"}]},{\"type\":\"container\",\"pos\":[0,16],\"size\":[408,62],\"align_to\":-2,\"align\":13,\"bg_opa\":31,\"radius\":24,\"children\":[{\"type\":\"label\",\"text\":\"Method\",\"pos\":[24,16],\"font\":\"openSansEnIllustrate\",\"text_opa\":144},{\"type\":\"label\",\"text_func\":\"GetTrxMethod\",\"pos\":[120,16],\"font\":\"openSansEnIllustrate\"}]},{\"type\":\"container\",\"pos\":[0,16],\"size\":[408,244],\"align_to\":-2,\"align\":13,\"bg_opa\":31,\"radius\":24,\"children\":[{\"type\":\"label\",\"text\":\"From\",\"pos\":[24,16],\"font\":\"openSansEnIllustrate\",\"text_opa\":144},{\"type\":\"label\",\"text_func\":\"GetTrxFromAddress\",\"text_width\":360,\"pos\":[24,54],\"font\":\"openSansEnIllustrate\"},{\"type\":\"label\",\"text\":\"To\",\"pos\":[24,130],\"text_opa\":144,\"font\":\"openSansEnIllustrate\"},{\"type\":\"label\",\"text_func\":\"GetTrxToAddress\",\"text_width\":360,\"pos\":[0,8],\"align_to\":-2,\"align\":13,\"font\":\"openSansEnIllustrate\"}]}]},{\"type\":\"tabview_child\",\"index\":2,\"tab_name\":\"Details\",\"font\":\"openSansEnIllustrate\",\"children\":[{\"type\":\"container\",\"pos\":[0,12],\"size\":[408,62],\"bg_opa\":31,\"radius\":24,\"children\":[{\"type\":\"label\",\"text\":\"Value\",\"pos\":[24,16],\"font\":\"openSansEnIllustrate\",\"text_opa\":144},{\"type\":\"label\",\"text_func\":\"GetTrxValue\",\"pos\":[92,16],\"text_color\":16090890,\"font\":\"openSansEnIllustrate\"}]},{\"type\":\"container\",\"pos\":[0,16],\"size\":[408,62],\"align_to\":-2,\"align\":13,\"bg_opa\":31,\"radius\":24,\"children\":[{\"type\":\"label\",\"text\":\"Method\",\"pos\":[24,16],\"font\":\"openSansEnIllustrate\",\"text_opa\":144},{\"type\":\"label\",\"text_func\":\"GetTrxMethod\",\"pos\":[120,16],\"font\":\"openSansEnIllustrate\"}]},{\"type\":\"container\",\"pos\":[0,16],\"size\":[408,244],\"align_to\":-2,\"align\":13,\"bg_opa\":31,\"radius\":24,\"children\":[{\"type\":\"label\",\"text\":\"From\",\"pos\":[24,16],\"font\":\"openSansEnIllustrate\",\"text_opa\":144},{\"type\":\"label\",\"text_func\":\"GetTrxFromAddress\",\"text_width\":360,\"pos\":[24,54],\"font\":\"openSansEnIllustrate\"},{\"type\":\"label\",\"text\":\"To\",\"pos\":[24,130],\"text_opa\":144,\"font\":\"openSansEnIllustrate\"},{\"type\":\"label\",\"text_func\":\"GetTrxToAddress\",\"text_width\":360,\"pos\":[0,8],\"align_to\":-2,\"align\":13,\"font\":\"openSansEnIllustrate\"}]},{\"type\":\"container\",\"pos\":[0,16],\"size\":[408,130],\"align_to\":-2,\"align\":13,\"bg_opa\":31,\"radius\":24,\"exist_func\":\"GetTrxContractExist\",\"children\":[{\"type\":\"label\",\"text\":\"Contract Address\",\"pos\":[24,16],\"font\":\"openSansEnIllustrate\",\"text_opa\":144},{\"type\":\"label\",\"text_func\":\"GetTrxContract\",\"pos\":[24,54],\"font\":\"openSansEnIllustrate\",\"text_width\":360}]},{\"type\":\"container\",\"pos\":[0,16],\"size\":[408,62],\"align_to\":-2,\"align\":13,\"bg_opa\":31,\"radius\":24,\"exist_func\":\"GetTrxTokenExist\",\"children\":[{\"type\":\"label\",\"text\":\"Token ID\",\"pos\":[24,16],\"font\":\"openSansEnIllustrate\",\"text_opa\":144},{\"type\":\"label\",\"text_func\":\"GetTrxToken\",\"pos\":[123,16],\"font\":\"openSansEnIllustrate\"}]}]}]}",
#else
        PC_SIMULATOR_PATH "/page_eth.json",
#endif
        GuiGetTrxData,
        NULL,
        FreeTrxMemory,
    },
    {
        REMAPVIEW_COSMOS,
#ifndef COMPILE_SIMULATOR
        "{\"table\":{\"tx\":{\"name\":\"cosmos_tx_page\",\"type\":\"tabview\",\"pos\":[36,0],\"size\":[408,900],\"bg_color\":0,\"children\":[{\"type\":\"tabview_child\",\"index\":1,\"tab_name\":\"Overview\",\"font\":\"openSansEnIllustrate\",\"children\":[{\"type\":\"list\",\"exist_func\":\"GetCosmosMsgListExist\",\"len_func\":\"GetCosmosMsgLen\",\"item_key_func\":\"GetCosmosMsgKey\",\"item_map\":{\"default\":{\"type\":\"container\",\"pos\":[0,16],\"size\":[408,402],\"bg_opa\":31,\"radius\":24,\"children\":[{\"type\":\"label\",\"text_func\":\"GetCosmosIndex\",\"pos\":[24,16],\"font\":\"openSansEnIllustrate\",\"text_color\":16090890},{\"type\":\"label\",\"text\":\"Value\",\"pos\":[24,62],\"font\":\"openSansEnIllustrate\",\"text_opa\":144},{\"type\":\"label\",\"text_func\":\"GetCosmosTextOfKind\",\"text_key\":\"Value\",\"pos\":[24,96],\"text_color\":16090890,\"text_width\":2000,\"font\":\"openSansEnLittleTitle\"},{\"type\":\"label\",\"text\":\"Method\",\"pos\":[24,144],\"font\":\"openSansEnIllustrate\",\"text_opa\":144},{\"type\":\"label\",\"text_func\":\"GetCosmosTextOfKind\",\"text_key\":\"Method\",\"pos\":[113,144],\"font\":\"openSansEnIllustrate\"},{\"type\":\"label\",\"text\":\"From\",\"pos\":[24,182],\"font\":\"openSansEnIllustrate\",\"text_opa\":144},{\"type\":\"label\",\"text_func\":\"GetCosmosTextOfKind\",\"text_key\":\"From\",\"text_width\":360,\"pos\":[24,220],\"font\":\"openSansEnIllustrate\"},{\"type\":\"label\",\"text\":\"To\",\"pos\":[24,288],\"font\":\"openSansEnIllustrate\",\"text_opa\":144},{\"type\":\"label\",\"text_func\":\"GetCosmosTextOfKind\",\"text_key\":\"To\",\"text_width\":360,\"pos\":[24,326],\"font\":\"openSansEnIllustrate\"}]},\"Undelegate\":{\"type\":\"container\",\"pos\":[0,16],\"size\":[408,402],\"bg_opa\":31,\"radius\":24,\"children\":[{\"type\":\"label\",\"text_func\":\"GetCosmosIndex\",\"pos\":[24,16],\"font\":\"openSansEnIllustrate\",\"text_color\":16090890},{\"type\":\"label\",\"text\":\"Value\",\"pos\":[24,62],\"font\":\"openSansEnIllustrate\",\"text_opa\":144},{\"type\":\"label\",\"text_func\":\"GetCosmosTextOfKind\",\"text_key\":\"Value\",\"pos\":[24,96],\"text_color\":16090890,\"font\":\"openSansEnLittleTitle\"},{\"type\":\"label\",\"text\":\"Method\",\"pos\":[24,144],\"font\":\"openSansEnIllustrate\",\"text_opa\":144},{\"type\":\"label\",\"text_func\":\"GetCosmosTextOfKind\",\"text_key\":\"Method\",\"pos\":[113,144],\"font\":\"openSansEnIllustrate\"},{\"type\":\"label\",\"text\":\"Validator\",\"pos\":[24,182],\"font\":\"openSansEnIllustrate\",\"text_opa\":144},{\"type\":\"label\",\"text_func\":\"GetCosmosTextOfKind\",\"text_key\":\"Validator\",\"text_width\":360,\"pos\":[24,220],\"font\":\"openSansEnIllustrate\"},{\"type\":\"label\",\"text\":\"To\",\"pos\":[24,288],\"font\":\"openSansEnIllustrate\",\"text_opa\":144},{\"type\":\"label\",\"text_func\":\"GetCosmosTextOfKind\",\"text_key\":\"To\",\"text_width\":360,\"pos\":[24,326],\"font\":\"openSansEnIllustrate\"}]},\"Re-delegate\":{\"type\":\"container\",\"pos\":[0,16],\"size\":[408,402],\"bg_opa\":31,\"radius\":24,\"children\":[{\"type\":\"label\",\"text_func\":\"GetCosmosIndex\",\"pos\":[24,16],\"font\":\"openSansEnIllustrate\",\"text_color\":16090890},{\"type\":\"label\",\"text\":\"Value\",\"pos\":[24,62],\"font\":\"openSansEnIllustrate\",\"text_opa\":144},{\"type\":\"label\",\"text_func\":\"GetCosmosTextOfKind\",\"text_key\":\"Value\",\"pos\":[24,96],\"text_color\":16090890,\"font\":\"openSansEnLittleTitle\"},{\"type\":\"label\",\"text\":\"Method\",\"pos\":[24,144],\"font\":\"openSansEnIllustrate\",\"text_opa\":144},{\"type\":\"label\",\"text_func\":\"GetCosmosTextOfKind\",\"text_key\":\"Method\",\"pos\":[113,144],\"font\":\"openSansEnIllustrate\"},{\"type\":\"label\",\"text\":\"To\",\"pos\":[24,182],\"font\":\"openSansEnIllustrate\",\"text_opa\":144},{\"type\":\"label\",\"text_func\":\"GetCosmosTextOfKind\",\"text_key\":\"To\",\"text_width\":360,\"pos\":[24,220],\"font\":\"openSansEnIllustrate\"},{\"type\":\"label\",\"text\":\"New Validator\",\"pos\":[24,288],\"font\":\"openSansEnIllustrate\",\"text_opa\":144},{\"type\":\"label\",\"text_func\":\"GetCosmosTextOfKind\",\"text_key\":\"New Validator\",\"text_width\":360,\"pos\":[24,326],\"font\":\"openSansEnIllustrate\"}]},\"Withdraw Reward\":{\"type\":\"container\",\"pos\":[0,16],\"size\":[408,320],\"bg_opa\":31,\"radius\":24,\"children\":[{\"type\":\"label\",\"text_func\":\"GetCosmosIndex\",\"pos\":[24,16],\"font\":\"openSansEnIllustrate\",\"text_color\":16090890},{\"type\":\"label\",\"text\":\"Method\",\"pos\":[24,62],\"font\":\"openSansEnIllustrate\",\"text_opa\":144},{\"type\":\"label\",\"text_func\":\"GetCosmosTextOfKind\",\"text_key\":\"Method\",\"pos\":[113,62],\"font\":\"openSansEnIllustrate\"},{\"type\":\"label\",\"text\":\"To\",\"pos\":[24,100],\"font\":\"openSansEnIllustrate\",\"text_opa\":144},{\"type\":\"label\",\"text_func\":\"GetCosmosTextOfKind\",\"text_key\":\"To\",\"text_width\":360,\"pos\":[24,138],\"font\":\"openSansEnIllustrate\"},{\"type\":\"label\",\"text\":\"Validator\",\"pos\":[24,206],\"font\":\"openSansEnIllustrate\",\"text_opa\":144},{\"type\":\"label\",\"text_func\":\"GetCosmosTextOfKind\",\"text_key\":\"Validator\",\"text_width\":360,\"pos\":[24,244],\"font\":\"openSansEnIllustrate\"}]},\"Vote\":{\"type\":\"container\",\"pos\":[0,16],\"size\":[408,290],\"bg_opa\":31,\"radius\":24,\"children\":[{\"type\":\"label\",\"text_func\":\"GetCosmosIndex\",\"pos\":[24,16],\"font\":\"openSansEnIllustrate\",\"text_color\":16090890},{\"type\":\"label\",\"text\":\"Proposal\",\"pos\":[24,62],\"font\":\"openSansEnIllustrate\",\"text_opa\":144},{\"type\":\"label\",\"text_func\":\"GetCosmosTextOfKind\",\"text_key\":\"Proposal\",\"pos\":[123,62],\"font\":\"openSansEnIllustrate\",\"text_color\":16090890},{\"type\":\"label\",\"text\":\"Voted\",\"pos\":[24,100],\"font\":\"openSansEnIllustrate\",\"text_opa\":144},{\"type\":\"label\",\"text_func\":\"GetCosmosTextOfKind\",\"text_key\":\"Voted\",\"pos\":[95,100],\"font\":\"openSansEnIllustrate\",\"text_color\":16090890},{\"type\":\"label\",\"text\":\"Method\",\"pos\":[24,138],\"font\":\"openSansEnIllustrate\",\"text_opa\":144},{\"type\":\"label\",\"text_func\":\"GetCosmosTextOfKind\",\"text_key\":\"Method\",\"pos\":[113,138],\"font\":\"openSansEnIllustrate\"},{\"type\":\"label\",\"text\":\"Voter\",\"pos\":[24,176],\"font\":\"openSansEnIllustrate\",\"text_opa\":144},{\"type\":\"label\",\"text_func\":\"GetCosmosTextOfKind\",\"text_key\":\"Voter\",\"pos\":[24,214],\"text_width\":360,\"font\":\"openSansEnIllustrate\"}]}}},{\"type\":\"container\",\"pos\":[0,16],\"size\":[408,106],\"bg_opa\":31,\"radius\":24,\"exist_func\":\"GetCosmosValueExist\",\"children\":[{\"type\":\"label\",\"text\":\"Value\",\"pos\":[24,16],\"font\":\"openSansEnIllustrate\",\"text_opa\":144},{\"type\":\"label\",\"text_func\":\"GetCosmosValue\",\"pos\":[24,50],\"text_color\":16090890,\"text_width\":2000,\"font\":\"openSansEnLittleTitle\"}]},{\"type\":\"container\",\"pos\":[0,16],\"size\":[408,106],\"bg_opa\":31,\"radius\":24,\"exist_func\":\"GetCosmosVoteExist\",\"children\":[{\"type\":\"label\",\"text\":\"Proposal\",\"pos\":[24,16],\"font\":\"openSansEnIllustrate\",\"text_opa\":144},{\"type\":\"label\",\"text_func\":\"GetCosmosProposal\",\"pos\":[123,16],\"text_color\":16090890,\"font\":\"openSansEnIllustrate\"},{\"type\":\"label\",\"text\":\"Voted\",\"pos\":[24,54],\"font\":\"openSansEnIllustrate\",\"text_opa\":144},{\"type\":\"label\",\"text_func\":\"GetCosmosVoted\",\"pos\":[95,54],\"text_color\":16090890,\"font\":\"openSansEnIllustrate\"}]},{\"type\":\"container\",\"pos\":[0,16],\"size\":[408,62],\"align_to\":-2,\"align\":13,\"bg_opa\":31,\"radius\":24,\"children\":[{\"type\":\"label\",\"text\":\"Network\",\"pos\":[24,16],\"font\":\"openSansEnIllustrate\",\"text_opa\":144},{\"type\":\"label\",\"text_func\":\"GetCosmosNetwork\",\"pos\":[120,16],\"font\":\"openSansEnIllustrate\"}]},{\"type\":\"container\",\"pos\":[0,16],\"size\":[408,62],\"align_to\":-2,\"align\":13,\"bg_opa\":31,\"radius\":24,\"exist_func\":\"GetCosmosMethodExist\",\"children\":[{\"type\":\"label\",\"text\":\"Method\",\"pos\":[24,16],\"font\":\"openSansEnIllustrate\",\"text_opa\":144},{\"type\":\"label\",\"text_func\":\"GetCosmosMethod\",\"pos\":[120,16],\"font\":\"openSansEnIllustrate\"}]},{\"type\":\"container\",\"pos\":[0,16],\"size_func\":\"GetCosmosOverviewAddrSize\",\"align_to\":-2,\"align\":13,\"bg_opa\":31,\"radius\":24,\"exist_func\":\"GetCosmosAddrExist\",\"children\":[{\"type\":\"label\",\"text_func\":\"GetCosmosAddress1Label\",\"pos\":[24,16],\"font\":\"openSansEnIllustrate\",\"text_opa\":144},{\"type\":\"label\",\"text_func\":\"GetCosmosAddress1Value\",\"text_width\":360,\"pos\":[24,54],\"font\":\"openSansEnIllustrate\"},{\"type\":\"label\",\"text_func\":\"GetCosmosAddress2Label\",\"pos\":[24,130],\"text_opa\":144,\"font\":\"openSansEnIllustrate\",\"exist_func\":\"GetCosmosAddress2Exist\"},{\"type\":\"label\",\"text_func\":\"GetCosmosAddress2Value\",\"text_width\":360,\"pos\":[0,8],\"align_to\":-2,\"align\":13,\"font\":\"openSansEnIllustrate\",\"exist_func\":\"GetCosmosAddress2Exist\"}]}]},{\"type\":\"tabview_child\",\"index\":2,\"tab_name\":\"Details\",\"font\":\"openSansEnIllustrate\",\"children\":[{\"type\":\"list\",\"exist_func\":\"GetCosmosMsgListExist\",\"len_func\":\"GetCosmosMsgLen\",\"item_key_func\":\"GetCosmosMsgKey\",\"item_map\":{\"default\":{\"type\":\"container\",\"pos\":[0,16],\"size\":[408,358],\"bg_opa\":31,\"radius\":24,\"children\":[{\"type\":\"label\",\"text_func\":\"GetCosmosIndex\",\"pos\":[24,16],\"font\":\"openSansEnIllustrate\",\"text_color\":16090890},{\"type\":\"label\",\"text\":\"Value\",\"pos\":[24,62],\"font\":\"openSansEnIllustrate\",\"text_opa\":144},{\"type\":\"label\",\"text_func\":\"GetCosmosTextOfKind\",\"text_key\":\"Value\",\"pos\":[92,62],\"text_color\":16090890,\"text_width\":2000,\"font\":\"openSansEnIllustrate\"},{\"type\":\"label\",\"text\":\"Method\",\"pos\":[24,100],\"font\":\"openSansEnIllustrate\",\"text_opa\":144},{\"type\":\"label\",\"text_func\":\"GetCosmosTextOfKind\",\"text_key\":\"Method\",\"pos\":[113,100],\"font\":\"openSansEnIllustrate\"},{\"type\":\"label\",\"text\":\"From\",\"pos\":[24,138],\"font\":\"openSansEnIllustrate\",\"text_opa\":144},{\"type\":\"label\",\"text_func\":\"GetCosmosTextOfKind\",\"text_key\":\"From\",\"text_width\":360,\"pos\":[24,176],\"font\":\"openSansEnIllustrate\"},{\"type\":\"label\",\"text\":\"To\",\"pos\":[24,244],\"font\":\"openSansEnIllustrate\",\"text_opa\":144},{\"type\":\"label\",\"text_func\":\"GetCosmosTextOfKind\",\"text_key\":\"To\",\"text_width\":360,\"pos\":[24,282],\"font\":\"openSansEnIllustrate\"}]},\"IBC Transfer\":{\"type\":\"container\",\"pos\":[0,16],\"size\":[408,396],\"bg_opa\":31,\"radius\":24,\"children\":[{\"type\":\"label\",\"text_func\":\"GetCosmosIndex\",\"pos\":[24,16],\"font\":\"openSansEnIllustrate\",\"text_color\":16090890},{\"type\":\"label\",\"text\":\"Value\",\"pos\":[24,62],\"font\":\"openSansEnIllustrate\",\"text_opa\":144},{\"type\":\"label\",\"text_func\":\"GetCosmosTextOfKind\",\"text_key\":\"Value\",\"pos\":[92,62],\"text_color\":16090890,\"text_width\":2000,\"font\":\"openSansEnIllustrate\"},{\"type\":\"label\",\"text\":\"Method\",\"pos\":[24,100],\"font\":\"openSansEnIllustrate\",\"text_opa\":144},{\"type\":\"label\",\"text_func\":\"GetCosmosTextOfKind\",\"text_key\":\"Method\",\"pos\":[113,100],\"font\":\"openSansEnIllustrate\"},{\"type\":\"label\",\"text\":\"From\",\"pos\":[24,138],\"font\":\"openSansEnIllustrate\",\"text_opa\":144},{\"type\":\"label\",\"text_func\":\"GetCosmosTextOfKind\",\"text_key\":\"From\",\"text_width\":360,\"pos\":[24,176],\"font\":\"openSansEnIllustrate\"},{\"type\":\"label\",\"text\":\"To\",\"pos\":[24,244],\"font\":\"openSansEnIllustrate\",\"text_opa\":144},{\"type\":\"label\",\"text_func\":\"GetCosmosTextOfKind\",\"text_key\":\"To\",\"text_width\":360,\"pos\":[24,282],\"font\":\"openSansEnIllustrate\"},{\"type\":\"label\",\"text\":\"Source Channel\",\"pos\":[24,350],\"font\":\"openSansEnIllustrate\",\"text_opa\":144},{\"type\":\"label\",\"text_func\":\"GetCosmosTextOfKind\",\"text_key\":\"Source Channel\",\"text_width\":360,\"pos\":[187,350],\"font\":\"openSansEnIllustrate\"}]},\"Undelegate\":{\"type\":\"container\",\"pos\":[0,16],\"size\":[408,358],\"bg_opa\":31,\"radius\":24,\"children\":[{\"type\":\"label\",\"text_func\":\"GetCosmosIndex\",\"pos\":[24,16],\"font\":\"openSansEnIllustrate\",\"text_color\":16090890},{\"type\":\"label\",\"text\":\"Value\",\"pos\":[24,62],\"font\":\"openSansEnIllustrate\",\"text_opa\":144},{\"type\":\"label\",\"text_func\":\"GetCosmosTextOfKind\",\"text_key\":\"Value\",\"pos\":[92,62],\"text_color\":16090890,\"font\":\"openSansEnIllustrate\"},{\"type\":\"label\",\"text\":\"Method\",\"pos\":[24,100],\"font\":\"openSansEnIllustrate\",\"text_opa\":144},{\"type\":\"label\",\"text_func\":\"GetCosmosTextOfKind\",\"text_key\":\"Method\",\"pos\":[113,100],\"font\":\"openSansEnIllustrate\"},{\"type\":\"label\",\"text\":\"Validator\",\"pos\":[24,138],\"font\":\"openSansEnIllustrate\",\"text_opa\":144},{\"type\":\"label\",\"text_func\":\"GetCosmosTextOfKind\",\"text_key\":\"Validator\",\"text_width\":360,\"pos\":[24,176],\"font\":\"openSansEnIllustrate\"},{\"type\":\"label\",\"text\":\"To\",\"pos\":[24,244],\"font\":\"openSansEnIllustrate\",\"text_opa\":144},{\"type\":\"label\",\"text_func\":\"GetCosmosTextOfKind\",\"text_key\":\"To\",\"text_width\":360,\"pos\":[24,282],\"font\":\"openSansEnIllustrate\"}]},\"Re-delegate\":{\"type\":\"container\",\"pos\":[0,16],\"size\":[408,464],\"bg_opa\":31,\"radius\":24,\"children\":[{\"type\":\"label\",\"text_func\":\"GetCosmosIndex\",\"pos\":[24,16],\"font\":\"openSansEnIllustrate\",\"text_color\":16090890},{\"type\":\"label\",\"text\":\"Value\",\"pos\":[24,62],\"font\":\"openSansEnIllustrate\",\"text_opa\":144},{\"type\":\"label\",\"text_func\":\"GetCosmosTextOfKind\",\"text_key\":\"Value\",\"pos\":[92,62],\"text_color\":16090890,\"font\":\"openSansEnIllustrate\"},{\"type\":\"label\",\"text\":\"Method\",\"pos\":[24,100],\"font\":\"openSansEnIllustrate\",\"text_opa\":144},{\"type\":\"label\",\"text_func\":\"GetCosmosTextOfKind\",\"text_key\":\"Method\",\"pos\":[113,100],\"font\":\"openSansEnIllustrate\"},{\"type\":\"label\",\"text\":\"To\",\"pos\":[24,138],\"font\":\"openSansEnIllustrate\",\"text_opa\":144},{\"type\":\"label\",\"text_func\":\"GetCosmosTextOfKind\",\"text_key\":\"To\",\"text_width\":360,\"pos\":[24,176],\"font\":\"openSansEnIllustrate\"},{\"type\":\"label\",\"text\":\"Old Validator\",\"pos\":[24,244],\"font\":\"openSansEnIllustrate\",\"text_opa\":144},{\"type\":\"label\",\"text_func\":\"GetCosmosTextOfKind\",\"text_key\":\"Old Validator\",\"text_width\":360,\"pos\":[24,282],\"font\":\"openSansEnIllustrate\"},{\"type\":\"label\",\"text\":\"New Validator\",\"pos\":[24,350],\"font\":\"openSansEnIllustrate\",\"text_opa\":144},{\"type\":\"label\",\"text_func\":\"GetCosmosTextOfKind\",\"text_key\":\"New Validator\",\"text_width\":360,\"pos\":[24,388],\"font\":\"openSansEnIllustrate\"}]},\"Withdraw Reward\":{\"type\":\"container\",\"pos\":[0,16],\"size\":[408,322],\"bg_opa\":31,\"radius\":24,\"children\":[{\"type\":\"label\",\"text_func\":\"GetCosmosIndex\",\"pos\":[24,16],\"font\":\"openSansEnIllustrate\",\"text_color\":16090890},{\"type\":\"label\",\"text\":\"Method\",\"pos\":[24,62],\"font\":\"openSansEnIllustrate\",\"text_opa\":144},{\"type\":\"label\",\"text_func\":\"GetCosmosTextOfKind\",\"text_key\":\"Method\",\"pos\":[113,62],\"font\":\"openSansEnIllustrate\"},{\"type\":\"label\",\"text\":\"To\",\"pos\":[24,100],\"font\":\"openSansEnIllustrate\",\"text_opa\":144},{\"type\":\"label\",\"text_func\":\"GetCosmosTextOfKind\",\"text_key\":\"To\",\"text_width\":360,\"pos\":[24,138],\"font\":\"openSansEnIllustrate\"},{\"type\":\"label\",\"text\":\"Validator\",\"pos\":[24,206],\"font\":\"openSansEnIllustrate\",\"text_opa\":144},{\"type\":\"label\",\"text_func\":\"GetCosmosTextOfKind\",\"text_key\":\"Validator\",\"text_width\":360,\"pos\":[24,244],\"font\":\"openSansEnIllustrate\"}]},\"Vote\":{\"type\":\"container\",\"pos\":[0,16],\"size\":[408,290],\"bg_opa\":31,\"radius\":24,\"children\":[{\"type\":\"label\",\"text_func\":\"GetCosmosIndex\",\"pos\":[24,16],\"font\":\"openSansEnIllustrate\",\"text_color\":16090890},{\"type\":\"label\",\"text\":\"Proposal\",\"pos\":[24,62],\"font\":\"openSansEnIllustrate\",\"text_opa\":144},{\"type\":\"label\",\"text_func\":\"GetCosmosTextOfKind\",\"text_key\":\"Proposal\",\"pos\":[123,62],\"font\":\"openSansEnIllustrate\"},{\"type\":\"label\",\"text\":\"Voted\",\"pos\":[24,100],\"font\":\"openSansEnIllustrate\",\"text_opa\":144},{\"type\":\"label\",\"text_func\":\"GetCosmosTextOfKind\",\"text_key\":\"Voted\",\"pos\":[95,100],\"font\":\"openSansEnIllustrate\"},{\"type\":\"label\",\"text\":\"Method\",\"pos\":[24,138],\"font\":\"openSansEnIllustrate\",\"text_opa\":144},{\"type\":\"label\",\"text_func\":\"GetCosmosTextOfKind\",\"text_key\":\"Method\",\"pos\":[113,138],\"font\":\"openSansEnIllustrate\"},{\"type\":\"label\",\"text\":\"Voter\",\"pos\":[24,176],\"font\":\"openSansEnIllustrate\",\"text_opa\":144},{\"type\":\"label\",\"text_func\":\"GetCosmosTextOfKind\",\"text_key\":\"Voter\",\"pos\":[24,214],\"text_width\":360,\"font\":\"openSansEnIllustrate\"}]}}},{\"type\":\"container\",\"pos\":[0,16],\"size_func\":\"GetCosmosDetailMsgSize\",\"exist_func\":\"GetCosmosMethodExist\",\"bg_opa\":31,\"radius\":24,\"children\":[{\"type\":\"label\",\"text\":\"Value\",\"pos\":[24,16],\"font\":\"openSansEnIllustrate\",\"text_opa\":144,\"exist_func\":\"GetCosmosValueExist\"},{\"type\":\"label\",\"text_func\":\"GetCosmosValue\",\"pos\":[92,16],\"text_color\":16090890,\"text_width\":2000,\"font\":\"openSansEnIllustrate\",\"exist_func\":\"GetCosmosValueExist\"},{\"type\":\"label\",\"text\":\"Proposal\",\"pos\":[24,16],\"font\":\"openSansEnIllustrate\",\"text_opa\":144,\"exist_func\":\"GetCosmosVoteExist\"},{\"type\":\"label\",\"text_func\":\"GetCosmosProposal\",\"pos\":[123,16],\"font\":\"openSansEnIllustrate\",\"exist_func\":\"GetCosmosVoteExist\"},{\"type\":\"label\",\"text\":\"Voted\",\"pos\":[24,62],\"font\":\"openSansEnIllustrate\",\"text_opa\":144,\"exist_func\":\"GetCosmosVoteExist\"},{\"type\":\"label\",\"text_func\":\"GetCosmosVoted\",\"pos\":[95,62],\"font\":\"openSansEnIllustrate\",\"exist_func\":\"GetCosmosVoteExist\"},{\"type\":\"label\",\"text\":\"Method\",\"pos_func\":\"GetCosmosDetailMethodLabelPos\",\"font\":\"openSansEnIllustrate\",\"text_opa\":144},{\"type\":\"label\",\"text_func\":\"GetCosmosMethod\",\"pos_func\":\"GetCosmosDetailMethodValuePos\",\"font\":\"openSansEnIllustrate\"},{\"type\":\"label\",\"text_func\":\"GetCosmosAddress1Label\",\"pos_func\":\"GetCosmosDetailAddress1LabelPos\",\"font\":\"openSansEnIllustrate\",\"text_opa\":144},{\"type\":\"label\",\"text_func\":\"GetCosmosAddress1Value\",\"text_width\":360,\"pos_func\":\"GetCosmosDetailAddress1ValuePos\",\"font\":\"openSansEnIllustrate\"},{\"type\":\"label\",\"text\":\"Old Validator\",\"pos\":[24,222],\"text_opa\":144,\"font\":\"openSansEnIllustrate\",\"exist_func\":\"GetCosmosOldValidatorExist\"},{\"type\":\"label\",\"text_func\":\"GetCosmosOldValidator\",\"text_width\":360,\"pos\":[24,260],\"font\":\"openSansEnIllustrate\",\"exist_func\":\"GetCosmosOldValidatorExist\"},{\"type\":\"label\",\"text_func\":\"GetCosmosAddress2Label\",\"pos_func\":\"GetCosmosDetailAddress2LabelPos\",\"text_opa\":144,\"font\":\"openSansEnIllustrate\",\"exist_func\":\"GetCosmosAddress2Exist\"},{\"type\":\"label\",\"text_func\":\"GetCosmosAddress2Value\",\"text_width\":360,\"pos_func\":\"GetCosmosDetailAddress2ValuePos\",\"font\":\"openSansEnIllustrate\",\"exist_func\":\"GetCosmosAddress2Exist\"},{\"type\":\"label\",\"text\":\"Source Channel\",\"pos\":[24,336],\"text_opa\":144,\"font\":\"openSansEnIllustrate\",\"exist_func\":\"GetCosmosChannelExist\"},{\"type\":\"label\",\"text_func\":\"GetCosmosChannel\",\"pos\":[187,336],\"font\":\"openSansEnIllustrate\",\"exist_func\":\"GetCosmosChannelExist\"}]},{\"type\":\"container\",\"pos\":[0,16],\"size\":[408,170],\"bg_opa\":31,\"radius\":24,\"align\":13,\"align_to\":-2,\"children\":[{\"type\":\"label\",\"text\":\"Max Fee\",\"pos\":[24,16],\"font\":\"openSansEnIllustrate\",\"text_opa\":144},{\"type\":\"label\",\"text_func\":\"GetCosmosMaxFee\",\"pos\":[118,16],\"text_width\":2000,\"font\":\"openSansEnIllustrate\"},{\"type\":\"label\",\"text\":\"  ·  Max Fee Price * Gas Limit\",\"pos\":[24,54],\"font\":\"openSansDesc\",\"text_opa\":144},{\"type\":\"label\",\"text\":\"Fee\",\"pos\":[24,86],\"font\":\"openSansEnIllustrate\",\"text_opa\":144},{\"type\":\"label\",\"text_func\":\"GetCosmosFee\",\"pos\":[73,86],\"text_width\":2000,\"font\":\"openSansEnIllustrate\"},{\"type\":\"label\",\"text\":\"Gas Limit\",\"pos\":[24,124],\"font\":\"openSansEnIllustrate\",\"text_opa\":144},{\"type\":\"label\",\"text_func\":\"GetCosmosGasLimit\",\"pos\":[127,124],\"font\":\"openSansEnIllustrate\"}]},{\"type\":\"container\",\"pos\":[0,12],\"size\":[408,100],\"bg_opa\":31,\"radius\":24,\"align\":13,\"align_to\":-2,\"children\":[{\"type\":\"label\",\"text\":\"Network\",\"pos\":[24,16],\"font\":\"openSansEnIllustrate\",\"text_opa\":144},{\"type\":\"label\",\"text_func\":\"GetCosmosNetwork\",\"pos\":[120,16],\"font\":\"openSansEnIllustrate\"},{\"type\":\"label\",\"text\":\"Chain ID\",\"pos\":[24,54],\"font\":\"openSansEnIllustrate\",\"text_opa\":144},{\"type\":\"label\",\"text_func\":\"GetCosmosChainId\",\"pos\":[120,54],\"font\":\"openSansEnIllustrate\"}]}]}]},\"unknown\":{\"name\":\"cosmos_unknown_page\",\"type\":\"container\",\"pos\":[36,0],\"size\":[408,600],\"bg_color\":0,\"children\":[{\"type\":\"container\",\"pos\":[0,80],\"size\":[408,170],\"bg_opa\":31,\"radius\":24,\"children\":[{\"type\":\"label\",\"text\":\"Max Fee\",\"pos\":[24,16],\"font\":\"openSansEnIllustrate\",\"text_opa\":144},{\"type\":\"label\",\"text_func\":\"GetCosmosDetailItemValue\",\"text_key\":\"Max Fee\",\"pos\":[118,16],\"text_width\":2000,\"font\":\"openSansEnIllustrate\"},{\"type\":\"label\",\"text\":\"  ·  Max Fee Price * Gas Limit\",\"pos\":[24,54],\"font\":\"openSansDesc\",\"text_opa\":144},{\"type\":\"label\",\"text\":\"Fee\",\"pos\":[24,86],\"font\":\"openSansEnIllustrate\",\"text_opa\":144},{\"type\":\"label\",\"text_func\":\"GetCosmosDetailItemValue\",\"text_key\":\"Fee\",\"pos\":[73,86],\"text_width\":2000,\"font\":\"openSansEnIllustrate\"},{\"type\":\"label\",\"text\":\"Gas Limit\",\"pos\":[24,124],\"font\":\"openSansEnIllustrate\",\"text_opa\":144},{\"type\":\"label\",\"text_func\":\"GetCosmosDetailItemValue\",\"text_key\":\"Gas Limit\",\"pos\":[127,124],\"font\":\"openSansEnIllustrate\"}]},{\"type\":\"container\",\"pos\":[0,16],\"size\":[408,62],\"bg_opa\":31,\"radius\":24,\"align\":13,\"align_to\":-2,\"children\":[{\"type\":\"label\",\"text\":\"Network\",\"pos\":[24,16],\"font\":\"openSansEnIllustrate\",\"text_opa\":144},{\"type\":\"label\",\"text_func\":\"GetCosmosDetailItemValue\",\"text_key\":\"Network\",\"pos\":[120,16],\"font\":\"openSansEnIllustrate\"}]},{\"type\":\"container\",\"pos\":[0,16],\"size\":[408,62],\"bg_opa\":31,\"radius\":24,\"align\":13,\"align_to\":-2,\"children\":[{\"type\":\"label\",\"text\":\"Message\",\"pos\":[24,16],\"font\":\"openSansEnIllustrate\",\"text_opa\":144},{\"type\":\"label\",\"text_func\":\"GetCosmosDetailItemValue\",\"text_key\":\"Message\",\"pos\":[120,16],\"font\":\"openSansEnIllustrate\",\"text_color\":16105777}]}]},\"msg\":{\"name\":\"cosmos_msg_page\",\"type\":\"container\",\"pos\":[36,0],\"size\":[408,600],\"bg_color\":0,\"children\":[{\"type\":\"container\",\"pos\":[0,16],\"size\":[408,62],\"bg_opa\":31,\"radius\":24,\"children\":[{\"type\":\"label\",\"text\":\"Network\",\"pos\":[24,16],\"font\":\"openSansEnIllustrate\",\"text_opa\":144},{\"type\":\"label\",\"text_func\":\"GetCosmosDetailItemValue\",\"text_key\":\"Network\",\"pos\":[120,16],\"font\":\"openSansEnIllustrate\"}]},{\"type\":\"container\",\"pos\":[0,16],\"size\":[408,130],\"bg_opa\":31,\"radius\":24,\"align\":13,\"align_to\":-2,\"children\":[{\"type\":\"label\",\"text\":\"Signer\",\"pos\":[24,16],\"font\":\"openSansEnIllustrate\",\"text_opa\":144},{\"type\":\"label\",\"text_func\":\"GetCosmosDetailItemValue\",\"text_key\":\"Signer\",\"text_width\":360,\"pos\":[24,54],\"font\":\"openSansEnIllustrate\"}]},{\"type\":\"container\",\"pos\":[0,16],\"size\":[408,250],\"bg_opa\":31,\"radius\":24,\"align\":13,\"align_to\":-2,\"children\":[{\"type\":\"label\",\"text\":\"Message\",\"pos\":[24,16],\"font\":\"openSansEnIllustrate\",\"text_opa\":144},{\"type\":\"label\",\"text_func\":\"GetCosmosDetailItemValue\",\"text_key\":\"Message\",\"pos\":[24,54],\"font\":\"openSansEnIllustrate\"}]}]}}}",
#else
        PC_SIMULATOR_PATH "/page_eth.json",
#endif
        GuiGetCosmosData,
        GuiGetCosmosTmpType,
        FreeCosmosMemory,
    },
    {
        REMAPVIEW_SUI,
#ifndef COMPILE_SIMULATOR
        "{\"type\":\"container\",\"pos\":[36,0],\"size\":[408,526],\"bg_opa\":0,\"children\":[{\"type\":\"label\",\"text\":\"Transaction Raw Data\",\"text_width\":360,\"text_opa\":144,\"pos\":[0,0],\"font\":\"openSansEnIllustrate\"},{\"type\":\"container\",\"pos\":[0,38],\"size\":[408,488],\"bg_opa\":31,\"radius\":24,\"children\":[{\"type\":\"label\",\"text_func\":\"GetSuiDetail\",\"text_len_func\":\"GetSuiDetailLen\",\"text_width\":360,\"pos\":[24,24],\"font\":\"openSansEnIllustrate\"}]}]}",
#else
        PC_SIMULATOR_PATH "/page_eth.json",
#endif
        GuiGetSuiData,
        NULL,
        FreeSuiMemory,
    },
    {
        REMAPVIEW_SOL,
#ifndef COMPILE_SIMULATOR
        "{\"name\":\"sol_page\",\"type\":\"tabview\",\"pos\":[36,0],\"size\":[408,774],\"bg_color\":0,\"border_width\":0,\"children\":[{\"type\":\"tabview_child\",\"index\":1,\"tab_name\":\"Overview\",\"text_color\":16777215,\"font\":\"openSansEnIllustrate\",\"children\":[{\"type\":\"custom_container\",\"bg_color\":0,\"bg_opa\":0,\"pos\":[0,12],\"custom_show_func\":\"GuiShowSolTxOverview\"}]},{\"type\":\"tabview_child\",\"index\":2,\"tab_name\":\"Details\",\"text_color\":16777215,\"font\":\"openSansEnIllustrate\",\"children\":[{\"type\":\"custom_container\",\"bg_color\":0,\"bg_opa\":0,\"pos\":[0,12],\"custom_show_func\":\"GuiShowSolTxDetail\"}]}]}",
#else
        PC_SIMULATOR_PATH "/page_sol.json",
#endif
        GuiGetSolData,
        NULL,
        FreeSolMemory,
    },
    {
        REMAPVIEW_SOL_MESSAGE,
#ifndef COMPILE_SIMULATOR
        "{\"table\":{\"utf8_message\":{\"type\":\"container\",\"pos\":[0,39],\"size\":[408,500],\"align\":2,\"bg_color\":16777215,\"bg_opa\":31,\"radius\":24,\"children\":[{\"type\":\"label\",\"text\":\"From\",\"pos\":[24,16],\"font\":\"openSansEnIllustrate\",\"text_opa\":144},{\"type\":\"label\",\"text_func\":\"GetSolMessageFrom\",\"pos\":[24,54],\"text_width\":360,\"font\":\"openSansEnIllustrate\"},{\"type\":\"label\",\"text\":\"Message\",\"pos\":[24,130],\"text_color\":16777215,\"font\":\"openSansEnIllustrate\",\"text_opa\":144},{\"type\":\"container\",\"pos\":[24,168],\"size\":[360,332],\"align\":1,\"aflag\":16,\"bg_opa\":0,\"children\":[{\"type\":\"label\",\"text_func\":\"GetSolMessageUtf8\",\"pos\":[0,0],\"text_width\":360,\"font\":\"openSansEnIllustrate\",\"text_color\":16777215}]}]},\"raw_message\":{\"type\":\"container\",\"pos\":[0,39],\"size\":[408,500],\"align\":2,\"bg_color\":16777215,\"bg_opa\":31,\"radius\":24,\"children\":[{\"type\":\"label\",\"text\":\"Raw Message\",\"pos\":[24,16],\"font\":\"openSansEnIllustrate\",\"text_opa\":144},{\"type\":\"container\",\"pos\":[24,54],\"size\":[360,450],\"align\":1,\"aflag\":16,\"bg_opa\":0,\"children\":[{\"type\":\"label\",\"text_func\":\"GetSolMessageRaw\",\"pos\":[0,0],\"text_width\":360,\"font\":\"openSansEnIllustrate\"}]}]}}}",
#else
        PC_SIMULATOR_PATH "/page_eth.json",
#endif
        GuiGetSolMessageData,
        GetSolMessageType,
        FreeSolMemory,
    },
    {
        REMAPVIEW_APT,
#ifndef COMPILE_SIMULATOR
        "{\"type\":\"container\",\"pos\":[36,0],\"size\":[408,526],\"bg_opa\":0,\"children\":[{\"type\":\"label\",\"text\":\"Transaction Raw Data\",\"text_width\":360,\"text_opa\":144,\"pos\":[0,0],\"font\":\"openSansEnIllustrate\"},{\"type\":\"container\",\"pos\":[0,38],\"size\":[408,488],\"bg_opa\":31,\"radius\":24,\"children\":[{\"type\":\"label\",\"text_func\":\"GetAptosDetail\",\"text_len_func\":\"GetAptosDetailLen\",\"text_width\":360,\"pos\":[24,24],\"font\":\"openSansEnIllustrate\"}]}]}",
#else
        PC_SIMULATOR_PATH "/page_eth.json",
#endif
        GuiGetAptosData,
        NULL,
        FreeAptosMemory,
    },
    {
        REMAPVIEW_ADA,
#ifndef COMPILE_SIMULATOR
        "{\"type\":\"container\",\"pos\":[36,0],\"size\":[408,500],\"bg_color\":0,\"border_width\":0,\"children\":[{\"type\":\"container\",\"bg_opa\":31,\"radius\":24,\"size\":[408,62],\"children\":[{\"type\":\"label\",\"text\":\"Network\",\"pos\":[24,16],\"text_color\":16777215,\"font\":\"openSansEnIllustrate\",\"text_opa\":144},{\"type\":\"label\",\"text_func\":\"GetAdaNetwork\",\"pos\":[120,16],\"font\":\"openSansEnIllustrate\"}]},{\"type\":\"container\",\"bg_opa\":31,\"radius\":24,\"align\":13,\"align_to\":-2,\"pos\":[0,16],\"size\":[408,138],\"children\":[{\"type\":\"label\",\"text\":\"Input Value\",\"pos\":[24,16],\"text_color\":16777215,\"font\":\"openSansEnIllustrate\",\"text_opa\":144},{\"type\":\"label\",\"text_func\":\"GetAdaTotalInput\",\"pos\":[147,16],\"font\":\"openSansEnIllustrate\"},{\"type\":\"label\",\"text\":\"Output Value\",\"pos\":[24,54],\"text_color\":16777215,\"font\":\"openSansEnIllustrate\",\"text_opa\":144},{\"type\":\"label\",\"text_func\":\"GetAdaTotalOutput\",\"pos\":[164,54],\"font\":\"openSansEnIllustrate\"},{\"type\":\"label\",\"text\":\"Fee\",\"pos\":[24,92],\"text_color\":16777215,\"font\":\"openSansEnIllustrate\",\"text_opa\":144},{\"type\":\"label\",\"text_func\":\"GetAdaFee\",\"pos\":[73,92],\"font\":\"openSansEnIllustrate\"}]},{\"type\":\"container\",\"pos\":[0,16],\"size_func\":\"GetAdaInputDetailSize\",\"align\":13,\"align_to\":-2,\"bg_opa\":31,\"radius\":24,\"children\":[{\"type\":\"label\",\"text\":\"From\",\"pos\":[24,16],\"text_color\":16777215,\"font\":\"openSansEnIllustrate\",\"text_opa\":144},{\"name\":\"input\",\"type\":\"table\",\"width\":360,\"align\":2,\"pos\":[0,54],\"bg_color\":2105376,\"key_width\":30,\"table_func\":\"GetAdaInputDetail\",\"font\":\"openSansEnIllustrate\"}]},{\"type\":\"container\",\"pos\":[0,16],\"size_func\":\"GetAdaOutputDetailSize\",\"align\":13,\"align_to\":-2,\"bg_opa\":31,\"radius\":24,\"children\":[{\"type\":\"label\",\"text\":\"To\",\"pos\":[24,16],\"text_color\":16777215,\"font\":\"openSansEnIllustrate\",\"text_opa\":144},{\"name\":\"input\",\"type\":\"table\",\"width\":360,\"align\":2,\"pos\":[0,54],\"bg_color\":2105376,\"key_width\":30,\"table_func\":\"GetAdaOutputDetail\",\"font\":\"openSansEnIllustrate\"}]},{\"type\":\"label\",\"exist_func\":\"GetAdaCertificatesExist\",\"text_func\":\"GetAdaCertificatesLabel\",\"pos\":[0,16],\"text_color\":16777215,\"font\":\"openSansEnIllustrate\",\"text_opa\":144,\"align\":13,\"align_to\":-2},{\"name\":\"certificates\",\"type\":\"container\",\"pos\":[0,16],\"exist_func\":\"GetAdaCertificatesExist\",\"size_func\":\"GetAdaCertificatesSize\",\"align\":13,\"align_to\":-2,\"bg_opa\":31,\"radius\":24,\"children\":[{\"name\":\"input\",\"type\":\"table\",\"width\":360,\"align\":2,\"pos\":[0,24],\"bg_color\":2105376,\"key_width\":30,\"table_func\":\"GetAdaCertificatesData\",\"font\":\"openSansEnIllustrate\"}]},{\"type\":\"label\",\"text_func\":\"GetAdaWithdrawalsLabel\",\"exist_func\":\"GetAdaWithdrawalsExist\",\"pos\":[0,16],\"text_color\":16777215,\"font\":\"openSansEnIllustrate\",\"text_opa\":144,\"align\":13,\"align_to\":-2},{\"name\":\"withdrawal\",\"type\":\"container\",\"pos\":[0,16],\"exist_func\":\"GetAdaWithdrawalsExist\",\"size_func\":\"GetAdaWithdrawalsSize\",\"align\":13,\"align_to\":-2,\"bg_opa\":31,\"radius\":24,\"children\":[{\"name\":\"input\",\"type\":\"table\",\"width\":360,\"align\":2,\"pos\":[0,24],\"bg_color\":2105376,\"key_width\":30,\"table_func\":\"GetAdaWithdrawalsData\",\"font\":\"openSansEnIllustrate\"}]},{\"type\":\"label\",\"pos\":[0,16],\"exist_func\":\"GetAdaExtraDataExist\",\"text\":\"Extra Data\",\"align\":13,\"align_to\":-2,\"text_color\":16777215,\"font\":\"openSansEnIllustrate\",\"text_opa\":144},{\"type\":\"container\",\"pos\":[0,16],\"size\":[408,500],\"align\":13,\"align_to\":-2,\"bg_opa\":31,\"radius\":24,\"exist_func\":\"GetAdaExtraDataExist\",\"children\":[{\"type\":\"label\",\"text_func\":\"GetAdaExtraData\",\"text_len_func\":\"GetAdaExtraDataLen\",\"text_width\":360,\"pos\":[24,24],\"font\":\"openSansEnIllustrate\"}]}]}",
#else
        PC_SIMULATOR_PATH "/page_ada.json",
#endif
        GuiGetAdaData,
        NULL,
        FreeAdaMemory,
    },
    {
        REMAPVIEW_ADA_SIGN_DATA,
#ifndef COMPILE_SIMULATOR
        "{\"name\":\"ada_sign_data_page\",\"type\":\"container\",\"pos\":[36,0],\"size\":[408,542],\"bg_color\":0,\"children\":[{\"type\":\"container\",\"size\":[408,100],\"pos\":[0,0],\"bg_opa\":31,\"radius\":24,\"children\":[{\"type\":\"label\",\"text\":\"Path\",\"text_color\":16090890,\"pos\":[24,16],\"size\":[408,130],\"font\":\"openSansEnIllustrate\"},{\"type\":\"label\",\"text_func\":\"GetAdaSignDataDerviationPathText\",\"text_width\":360,\"pos\":[24,54],\"font\":\"openSansEnIllustrate\"}]},{\"type\":\"container\",\"size\":[408,418],\"pos\":[0,124],\"bg_opa\":31,\"radius\":24,\"children\":[{\"type\":\"label\",\"text\":\"Payload\",\"text_color\":16090890,\"pos\":[24,16],\"size\":[408,130],\"font\":\"openSansEnIllustrate\"},{\"type\":\"label\",\"text_func\":\"GetAdaSignDataPayloadText\",\"text_len_func\":\"GetAdaSignDataPayloadLength\",\"text_width\":360,\"pos\":[24,54],\"font\":\"openSansEnIllustrate\"}]}]}",
#else
        PC_SIMULATOR_PATH "/page_ada_sign_data.json",
#endif
        GuiGetAdaSignDataData,
        NULL,
        FreeAdaSignDataMemory,
    },
    {
        REMAPVIEW_ADA_CATALYST,
#ifndef COMPILE_SIMULATOR
        "{\"name\":\"ada_catalyst_page\",\"type\":\"container\",\"pos\":[36,0],\"size\":[408,542],\"bg_color\":0,\"children\":[{\"type\":\"container\",\"pos\":[0,0],\"size\":[408,62],\"bg_opa\":31,\"radius\":24,\"children\":[{\"type\":\"label\",\"text\":\"Method\",\"pos\":[24,16],\"font\":\"openSansEnIllustrate\",\"text_opa\":144},{\"type\":\"label\",\"text\":\"VoteKeyRegistration\",\"pos\":[120,16],\"font\":\"openSansEnIllustrate\"}]},{\"type\":\"container\",\"pos\":[0,78],\"size\":[408,62],\"bg_opa\":31,\"radius\":24,\"children\":[{\"type\":\"label\",\"text\":\"Nonce\",\"pos\":[24,16],\"font\":\"openSansEnIllustrate\",\"text_opa\":144},{\"type\":\"label\",\"text_func\":\"GetCatalystNonce\",\"pos\":[120,16],\"font\":\"openSansEnIllustrate\"}]},{\"type\":\"container\",\"pos\":[0,156],\"size\":[408,160],\"bg_opa\":31,\"radius\":24,\"children\":[{\"type\":\"label\",\"text\":\"StakeKey\",\"pos\":[24,16],\"font\":\"openSansEnIllustrate\",\"text_opa\":144},{\"type\":\"label\",\"text_func\":\"GetCatalystVotePublicKey\",\"text_width\":360,\"pos\":[24,54],\"font\":\"openSansEnIllustrate\"}]},{\"type\":\"container\",\"pos\":[0,332],\"size\":[408,258],\"bg_opa\":31,\"radius\":24,\"children\":[{\"type\":\"label\",\"text\":\"RewardsGoTo\",\"pos\":[24,16],\"font\":\"openSansEnIllustrate\",\"text_opa\":144},{\"type\":\"label\",\"text_func\":\"GetCatalystRewards\",\"text_width\":360,\"pos\":[24,54],\"font\":\"openSansEnIllustrate\"},{\"type\":\"custom_container\",\"pos\":[24,182],\"custom_show_func\":\"GetCatalystRewardsNotice\"}]},{\"type\":\"container\",\"pos\":[0,606],\"size_func\":\"GetCatalystStakeKeysPathSize\",\"bg_opa\":31,\"radius\":24,\"children\":[{\"type\":\"label\",\"text\":\"VoteKeyPath\",\"pos\":[24,16],\"font\":\"openSansEnIllustrate\",\"text_opa\":144},{\"type\":\"label\",\"text_func\":\"GetCatalystStakeKeysPath\",\"text_width\":360,\"pos\":[24,54],\"font\":\"openSansEnIllustrate\"}]}]}",
#else
        PC_SIMULATOR_PATH "/page_ada_catalyst.json",
#endif
        GuiGetAdaCatalyst,
        NULL,
        FreeAdaCatalystMemory,
    },
    {
        REMAPVIEW_XRP,
#ifndef COMPILE_SIMULATOR
        "{\"type\":\"container\",\"pos\":[36,0],\"size\":[408,526],\"bg_opa\":0,\"children\":[{\"type\":\"label\",\"text\":\"Transaction Raw Data\",\"text_width\":360,\"text_opa\":144,\"pos\":[0,0],\"font\":\"openSansEnIllustrate\"},{\"type\":\"container\",\"pos\":[0,38],\"size\":[408,488],\"bg_opa\":31,\"radius\":24,\"children\":[{\"type\":\"label\",\"text_func\":\"GetXrpDetail\",\"text_len_func\":\"GetXrpDetailLen\",\"text_width\":360,\"pos\":[24,24],\"font\":\"openSansEnIllustrate\"}]}]}",
#else
        PC_SIMULATOR_PATH "/page_xrp.json",
#endif
        GuiGetXrpData,
        NULL,
        FreeXrpMemory,
    },
    {
        REMAPVIEW_AR,
#ifndef COMPILE_SIMULATOR
        "{\"name\":\"ar_page\",\"type\":\"tabview\",\"pos\":[36,0],\"size\":[408,900],\"bg_color\":0,\"children\":[{\"type\":\"tabview_child\",\"index\":1,\"tab_name\":\"Overview\",\"font\":\"openSansEnIllustrate\",\"children\":[{\"type\":\"container\",\"pos\":[0,12],\"size\":[408,144],\"bg_opa\":31,\"radius\":24,\"children\":[{\"type\":\"label\",\"text\":\"Value\",\"pos\":[24,16],\"font\":\"openSansEnIllustrate\",\"text_opa\":144},{\"type\":\"label\",\"text_func\":\"GetArweaveValue\",\"pos\":[24,50],\"text_color\":16090890,\"font\":\"openSansEnLittleTitle\"},{\"type\":\"label\",\"text\":\"Fee\",\"pos\":[24,98],\"font\":\"openSansEnIllustrate\",\"text_opa\":144},{\"type\":\"label\",\"text_func\":\"GetArweaveFee\",\"pos\":[73,98],\"font\":\"openSansEnIllustrate\"}]},{\"type\":\"container\",\"pos\":[0,16],\"size\":[408,244],\"align_to\":-2,\"align\":13,\"bg_opa\":31,\"radius\":24,\"children\":[{\"type\":\"label\",\"text\":\"From\",\"pos\":[24,16],\"font\":\"openSansEnIllustrate\",\"text_opa\":144},{\"type\":\"label\",\"text_func\":\"GetArweaveFromAddress\",\"text_width\":360,\"pos\":[24,54],\"font\":\"openSansEnIllustrate\"},{\"type\":\"label\",\"text\":\"To\",\"pos\":[24,130],\"text_opa\":144,\"font\":\"openSansEnIllustrate\"},{\"type\":\"label\",\"text_func\":\"GetArweaveToAddress\",\"text_width\":360,\"pos\":[0,8],\"align_to\":-2,\"align\":13,\"font\":\"openSansEnIllustrate\"}]}]},{\"type\":\"tabview_child\",\"index\":2,\"tab_name\":\"Details\",\"font\":\"openSansEnIllustrate\",\"children\":[{\"type\":\"container\",\"pos\":[0,12],\"size\":[408,358],\"bg_opa\":31,\"radius\":24,\"children\":[{\"type\":\"label\",\"text\":\"##1\",\"font\":\"openSansEnIllustrate\",\"text_color\":16090890,\"pos\":[24,16]},{\"type\":\"label\",\"text\":\"Value\",\"font\":\"openSansEnIllustrate\",\"text_opa\":144,\"pos\":[24,62]},{\"type\":\"label\",\"text_func\":\"GetArweaveValue\",\"pos\":[92,62],\"text_color\":16090890,\"font\":\"openSansEnIllustrate\"},{\"type\":\"label\",\"text\":\"Fee\",\"font\":\"openSansEnIllustrate\",\"text_opa\":144,\"pos\":[24,100]},{\"type\":\"label\",\"text_func\":\"GetArweaveFee\",\"pos\":[73,100],\"font\":\"openSansEnIllustrate\"},{\"type\":\"label\",\"text\":\"From\",\"font\":\"openSansEnIllustrate\",\"text_opa\":144,\"pos\":[24,138]},{\"type\":\"label\",\"text_func\":\"GetArweaveFromAddress\",\"pos\":[24,176],\"text_width\":360,\"font\":\"openSansEnIllustrate\"},{\"type\":\"label\",\"text\":\"To\",\"pos\":[24,244],\"text_opa\":144,\"font\":\"openSansEnIllustrate\"},{\"type\":\"label\",\"text_func\":\"GetArweaveToAddress\",\"pos\":[24,282],\"text_width\":360,\"font\":\"openSansEnIllustrate\"}]},{\"type\":\"custom_container\",\"pos\":[0,16],\"radius\":24,\"custom_show_func\":\"GuiShowArweaveTxDetail\"}]}]}",
#else
        PC_SIMULATOR_PATH "/page_ar.json",
#endif
        GuiGetArData,
        NULL,
        FreeArMemory,
    },
    {
        REMAPVIEW_AR_MESSAGE,
#ifndef COMPILE_SIMULATOR
        "{\"name\":\"ar_message_page\",\"type\":\"container\",\"pos\":[36,0],\"size\":[408,542],\"bg_color\":0,\"children\":[{\"type\":\"container\",\"size\":[408,130],\"bg_opa\":31,\"radius\":24,\"children\":[{\"type\":\"label\",\"text\":\"Address \",\"pos\":[24,16],\"size\":[408,130],\"font\":\"openSansEnIllustrate\",\"text_opa\":144},{\"type\":\"label\",\"text_func\":\"GetArweaveMessageAddress\",\"text_width\":360,\"pos\":[24,54],\"font\":\"openSansEnIllustrate\"}]},{\"type\":\"container\",\"pos\":[0,146],\"size\":[408,766],\"bg_opa\":31,\"radius\":24,\"children\":[{\"type\":\"label\",\"text\":\"Message(UTF-8)\",\"font\":\"openSansEnIllustrate\",\"text_color\":16090890,\"pos\":[24,16]},{\"type\":\"label\",\"text_func\":\"GetArweaveMessageText\",\"text_len_func\":\"GetArweaveMessageLength\",\"pos\":[24,62],\"text_width\":360,\"font\":\"openSansEnIllustrate\"}]},{\"type\":\"container\",\"pos\":[0,928],\"size\":[408,900],\"bg_opa\":31,\"radius\":24,\"children\":[{\"type\":\"label\",\"text\":\"Message\",\"font\":\"openSansEnIllustrate\",\"text_color\":16090890,\"pos\":[24,16]},{\"type\":\"label\",\"text_func\":\"GetArweaveRawMessage\",\"text_len_func\":\"GetArweaveRawMessageLength\",\"pos\":[24,62],\"text_width\":360,\"font\":\"openSansEnIllustrate\"}]}]}",
#else
        PC_SIMULATOR_PATH "/page_ar_message.json",
#endif
        GuiGetArData,
        NULL,
        FreeArMemory,
    },
    {
        REMAPVIEW_STELLAR,
#ifndef COMPILE_SIMULATOR
        "{\"name\":\"ar_message_page\",\"type\":\"container\",\"pos\":[36,0],\"size\":[408,542],\"bg_color\":0,\"children\":[{\"type\":\"custom_container\",\"size\":[408,212],\"pos\":[0,0],\"radius\":24,\"custom_show_func\":\"GuiStellarTxNotice\"},{\"type\":\"container\",\"size\":[408,310],\"pos\":[0,236],\"bg_opa\":31,\"radius\":24,\"children\":[{\"type\":\"label\",\"text\":\"XDR\",\"text_color\":16090890,\"pos\":[24,16],\"size\":[408,130],\"font\":\"openSansEnIllustrate\"},{\"type\":\"label\",\"text_func\":\"GetStellarRawMessage\",\"text_len_func\":\"GetStellarRawMessageLength\",\"text_width\":360,\"pos\":[24,54],\"font\":\"openSansEnIllustrate\"}]}]}",
#else
        PC_SIMULATOR_PATH "/page_stellar.json",
#endif
        GuiGetStellarData,
        NULL,
        FreeStellarMemory,
    },
    {
        REMAPVIEW_STELLAR_HASH,
#ifndef COMPILE_SIMULATOR
        "{\"name\":\"ar_message_page\",\"type\":\"container\",\"pos\":[36,0],\"size\":[408,542],\"bg_color\":0,\"children\":[{\"type\":\"custom_container\",\"size\":[408,260],\"pos\":[0,0],\"radius\":24,\"custom_show_func\":\"GuiStellarHashNotice\"},{\"type\":\"container\",\"size\":[408,130],\"pos\":[0,284],\"bg_opa\":31,\"radius\":24,\"children\":[{\"type\":\"label\",\"text\":\"Hash\",\"text_color\":16090890,\"pos\":[24,16],\"size\":[408,130],\"font\":\"openSansEnIllustrate\"},{\"type\":\"label\",\"text_func\":\"GetStellarRawMessage\",\"text_len_func\":\"GetStellarRawMessageLength\",\"text_width\":360,\"pos\":[24,54],\"font\":\"openSansEnIllustrate\"}]}]}",
#else
        PC_SIMULATOR_PATH "/page_stellar_hash.json",
#endif
        GuiGetStellarData,
        NULL,
        FreeStellarMemory,
    },
    {
        REMAPVIEW_AR_DATAITEM,
#ifndef COMPILE_SIMULATOR
        "{\"name\":\"ar_data_item_page\",\"type\":\"tabview\",\"pos\":[36,0],\"size\":[408,900],\"bg_color\":0,\"children\":[{\"type\":\"tabview_child\",\"index\":1,\"tab_name\":\"Overview\",\"font\":\"openSansEnIllustrate\",\"children\":[{\"type\":\"custom_container\",\"bg_color\":0,\"bg_opa\":0,\"pos\":[0,12],\"custom_show_func\":\"GuiArDataItemOverview\"}]},{\"type\":\"tabview_child\",\"index\":2,\"tab_name\":\"Additions\",\"text_color\":16777215,\"font\":\"openSansEnIllustrate\",\"children\":[{\"type\":\"custom_container\",\"bg_color\":0,\"bg_opa\":0,\"pos\":[0,12],\"custom_show_func\":\"GuiArDataItemDetail\"}]}]}",
#else
        PC_SIMULATOR_PATH "/page_ar_data_item.json",
#endif
        GuiGetArData,
        NULL,
        FreeArMemory,
    },
    {
        REMAPVIEW_TON,
#ifndef COMPILE_SIMULATOR
        "{\"name\":\"ton_page\",\"type\":\"tabview\",\"pos\":[36,0],\"size\":[408,900],\"bg_color\":0,\"children\":[{\"type\":\"tabview_child\",\"index\":1,\"tab_name\":\"Overview\",\"font\":\"openSansEnIllustrate\",\"children\":[{\"type\":\"custom_container\",\"bg_color\":0,\"bg_opa\":0,\"pos\":[0,12],\"custom_show_func\":\"GuiTonTxOverview\"}]},{\"type\":\"tabview_child\",\"index\":2,\"tab_name\":\"Raw Data\",\"text_color\":16777215,\"font\":\"openSansEnIllustrate\",\"children\":[{\"type\":\"custom_container\",\"bg_color\":0,\"bg_opa\":0,\"pos\":[0,12],\"custom_show_func\":\"GuiTonTxRawData\"}]}]}",
#else
        PC_SIMULATOR_PATH "/page_ton.json",
#endif
        GuiGetTonGUIData,
        NULL,
        FreeArMemory,
    },
    {
        REMAPVIEW_TON_SIGNPROOF,
#ifndef COMPILE_SIMULATOR
        "{\"name\":\"btc_page\",\"type\":\"tabview\",\"pos\":[36,0],\"size\":[408,774],\"bg_color\":0,\"border_width\":0,\"children\":[{\"type\":\"tabview_child\",\"index\":1,\"tab_name\":\"Overview\",\"text_color\":16777215,\"font\":\"openSansEnIllustrate\",\"children\":[{\"type\":\"custom_container\",\"bg_color\":0,\"bg_opa\":0,\"pos\":[0,12],\"custom_show_func\":\"GuiTonProofOverview\"}]},{\"type\":\"tabview_child\",\"index\":2,\"tab_name\":\"Raw Data\",\"text_color\":16777215,\"font\":\"openSansEnIllustrate\",\"children\":[{\"type\":\"custom_container\",\"bg_color\":0,\"bg_opa\":0,\"pos\":[0,12],\"custom_show_func\":\"GuiTonProofRawData\"}]}]}",
#else
        PC_SIMULATOR_PATH "/page_ton_proof.json",
#endif
        GuiGetTonProofGUIData,
        NULL,
        FreeArMemory,
    },
#endif
};

void *GuiTemplateReload(lv_obj_t *parent, uint8_t index);
void GuiTemplateClosePage(void);
static void *GuiWidgetFactoryCreate(lv_obj_t *parent, cJSON *json);

lv_obj_t *g_templateContainer = NULL;
lv_obj_t *g_tableView = NULL;
void *g_totalData;
GuiRemapViewType g_reMapIndex = REMAPVIEW_BUTT;
uint8_t g_viewTypeIndex = ViewTypeUnKnown;
lv_obj_t *g_defaultVector[OBJ_VECTOR_MAX_LEN];
lv_obj_t *g_hiddenVector[OBJ_VECTOR_MAX_LEN];
GuiAnalyzeTable_t g_tableData[8];
uint8_t g_tableDataAmount = 0;

void GuiAnalyzeFreeTable(uint8_t row, uint8_t col, void *param)
{
    int i = 0, j = 0;
    char ***indata = (char ***)param;
    for (i = 0; i < col; i++) {
        for (j = 0; j < row; j++) {
            if (indata[i][j] != NULL) SRAM_FREE(indata[i][j]);
        }
        if (indata[i] != NULL) SRAM_FREE(indata[i]);
    }
    if (indata != NULL) SRAM_FREE(indata);
}

const lv_font_t *GetLvglTextFont(char *fontStr)
{
    if (!strcmp(fontStr, "openSansEnTitle")) {
        return &openSansEnTitle;
    } else if (!strcmp(fontStr, "openSansEnLittleTitle")) {
        return &openSansEnLittleTitle;
    } else if (!strcmp(fontStr, "openSansEnText")) {
        return &openSansEnText;
    } else if (!strcmp(fontStr, "openSansEnIllustrate")) {
        return &openSansEnIllustrate;
    } else if (!strcmp(fontStr, "openSansDesc")) {
        return &openSansDesc;
    } else if (!strcmp(fontStr, "illustrate")) {
        return g_defIllustrateFont;
    }

    return &openSansEnIllustrate;
}

GetContSizeFunc GetPsbtContainerSize(char *type)
{
    if (!strcmp(type, "GetPsbtOverviewSize")) {
        return GetPsbtOverviewSize;
    } else if (!strcmp(type, "GetPsbtDetailSize")) {
        return GetPsbtDetailSize;
    }
    return NULL;
}

#ifndef BTC_ONLY
GetContSizeFunc GetEthContainerSize(char *type)
{
    if (!strcmp(type, "GetEthToFromSize")) {
        return GetEthToFromSize;
    } else if (!strcmp(type, "GetEthContractDataSize")) {
        return GetEthContractDataSize;
    }
    return NULL;
}

GetContSizeFunc GetCosmosContainerSize(char *type)
{
    if (!strcmp(type, "GetCosmosDetailMsgSize")) {
        return GetCosmosDetailMsgSize;
    } else if (!strcmp(type, "GetCosmosOverviewAddrSize")) {
        return GetCosmosOverviewAddrSize;
    }
    return NULL;
}

GetContSizeFunc GetAdaContainerSize(char *type)
{
    if (!strcmp(type, "GetAdaInputDetailSize")) {
        return GetAdaInputDetailSize;
    }
    if (!strcmp(type, "GetAdaOutputDetailSize")) {
        return GetAdaOutputDetailSize;
    }
    if (!strcmp(type, "GetAdaCertificatesSize")) {
        return GetAdaCertificatesSize;
    }
    if (!strcmp(type, "GetAdaWithdrawalsSize")) {
        return GetAdaWithdrawalsSize;
    }
    if (!strcmp(type, "GetCatalystStakeKeysPathSize")) {
        return GetCatalystStakeKeysPathSize;
    }
    return NULL;
}
#endif

GetContSizeFunc GuiTemplateSizeFuncGet(char *type)
{
    switch (g_reMapIndex) {
    case REMAPVIEW_BTC:
        return GetPsbtContainerSize(type);
#ifndef BTC_ONLY
    case REMAPVIEW_ETH:
        return GetEthContainerSize(type);
    case REMAPVIEW_COSMOS:
        return GetCosmosContainerSize(type);
    case REMAPVIEW_ADA:
    case REMAPVIEW_ADA_SIGN_DATA:
    case REMAPVIEW_ADA_CATALYST:
        return GetAdaContainerSize(type);
#endif
    default:
        return NULL;
    }

    return NULL;
}

#ifndef BTC_ONLY
GetListLenFunc GetCosmosListLen(char *type)
{
    if (!strcmp(type, "GetCosmosMsgLen")) {
        return GetCosmosMsgLen;
    }
    return NULL;
}
#endif

GetListLenFunc GuiTemplateListLenFuncGet(char *type)
{
    switch (g_reMapIndex) {
#ifndef BTC_ONLY
    case REMAPVIEW_COSMOS:
        return GetCosmosListLen(type);
#endif
    default:
        return NULL;
    }
}

#ifndef BTC_ONLY
GetListItemKeyFunc GetCosmosListItemKey(char *type)
{
    if (!strcmp(type, "GetCosmosMsgKey")) {
        return GetCosmosMsgKey;
    }
    return NULL;
}
#endif

GetListItemKeyFunc GuiTemplateListItemKeyFuncGet(char *type)
{
    switch (g_reMapIndex) {
#ifndef BTC_ONLY
    case REMAPVIEW_COSMOS:
        return GetCosmosListItemKey(type);
#endif
    default:
        return NULL;
    }
}

#ifndef BTC_ONLY
GetContSizeFunc GetEthObjPos(char *type)
{
    if (!strcmp(type, "GetEthToLabelPos")) {
        return GetEthToLabelPos;
    }
    return NULL;
}

GetContSizeFunc GetCosmosObjPos(char *type)
{
    if (!strcmp(type, "GetCosmosDetailMethodLabelPos")) {
        return GetCosmosDetailMethodLabelPos;
    } else if (!strcmp(type, "GetCosmosDetailMethodValuePos")) {
        return GetCosmosDetailMethodValuePos;
    } else if (!strcmp(type, "GetCosmosDetailAddress1LabelPos")) {
        return GetCosmosDetailAddress1LabelPos;
    } else if (!strcmp(type, "GetCosmosDetailAddress1ValuePos")) {
        return GetCosmosDetailAddress1ValuePos;
    } else if (!strcmp(type, "GetCosmosDetailAddress2LabelPos")) {
        return GetCosmosDetailAddress2LabelPos;
    } else if (!strcmp(type, "GetCosmosDetailAddress2ValuePos")) {
        return GetCosmosDetailAddress2ValuePos;
    }
    return NULL;
}
#endif

GetContSizeFunc GuiTemplatePosFuncGet(char *type)
{
    switch (g_reMapIndex) {
#ifndef BTC_ONLY
    case REMAPVIEW_ETH:
        return GetEthObjPos(type);
    case REMAPVIEW_COSMOS:
        return GetCosmosObjPos(type);
#endif
    default:
        return NULL;
    }

    return NULL;
}

GetLabelDataFunc GuiBtcTextFuncGet(char *type)
{
    if (!strcmp(type, "GetPsbtTotalOutAmount")) {
        return GetPsbtTotalOutAmount;
    } else if (!strcmp(type, "GetPsbtFeeAmount")) {
        return GetPsbtFeeAmount;
    } else if (!strcmp(type, "GetPsbtTotalOutSat")) {
        return GetPsbtTotalOutSat;
    } else if (!strcmp(type, "GetPsbtFeeSat")) {
        return GetPsbtFeeSat;
    } else if (!strcmp(type, "GetPsbtNetWork")) {
        return GetPsbtNetWork;
    } else if (!strcmp(type, "GetPsbtDetailOutputValue")) {
        return GetPsbtDetailOutputValue;
    } else if (!strcmp(type, "GetPsbtDetailInputValue")) {
        return GetPsbtDetailInputValue;
    } else if (!strcmp(type, "GetPsbtDetailFee")) {
        return GetPsbtDetailFee;
    }
    return NULL;
}

#ifndef BTC_ONLY
GetLabelDataFunc GuiEthTextFuncGet(char *type)
{
    if (!strcmp(type, "GetEthValue")) {
        return GetEthValue;
    } else if (!strcmp(type, "GetEthTxFee")) {
        return GetEthTxFee;
    } else if (!strcmp(type, "GetEthGasPrice")) {
        return GetEthGasPrice;
    } else if (!strcmp(type, "GetEthGasLimit")) {
        return GetEthGasLimit;
    } else if (!strcmp(type, "GetEthNetWork")) {
        return GetEthNetWork;
    } else if (!strcmp(type, "GetEthMaxFee")) {
        return GetEthMaxFee;
    } else if (!strcmp(type, "GetEthMaxPriority")) {
        return GetEthMaxPriority;
    } else if (!strcmp(type, "GetEthMaxFeePrice")) {
        return GetEthMaxFeePrice;
    } else if (!strcmp(type, "GetEthMaxPriorityFeePrice")) {
        return GetEthMaxPriorityFeePrice;
    } else if (!strcmp(type, "GetEthGetFromAddress")) {
        return GetEthGetFromAddress;
    } else if (!strcmp(type, "GetEthGetToAddress")) {
        return GetEthGetToAddress;
    } else if (!strcmp(type, "GetTxnFeeDesc")) {
        return GetTxnFeeDesc;
    } else if (!strcmp(type, "GetEthEnsName")) {
        return GetEthEnsName;
    } else if (!strcmp(type, "GetToEthEnsName")) {
        return GetToEthEnsName;
    } else if (!strcmp(type, "GetEthMethodName")) {
        return GetEthMethodName;
    } else if (!strcmp(type, "GetEthTransactionData")) {
        return GetEthTransactionData;
    } else if (!strcmp(type, "GetEthContractName")) {
        return GetEthContractName;
    }

    return NULL;
}

GetLabelDataFunc GuiEthPersonalMessageTextFuncGet(char *type)
{
    if (!strcmp(type, "GetMessageFrom")) {
        return GetMessageFrom;
    } else if (!strcmp(type, "GetMessageUtf8")) {
        return GetMessageUtf8;
    } else if (!strcmp(type, "GetMessageRaw")) {
        return GetMessageRaw;
    }
    return NULL;
}

GetLabelDataFunc GuiSolMessageTextFuncGet(char *type)
{
    if (!strcmp(type, "GetSolMessageFrom")) {
        return GetSolMessageFrom;
    } else if (!strcmp(type, "GetSolMessageUtf8")) {
        return GetSolMessageUtf8;
    } else if (!strcmp(type, "GetSolMessageRaw")) {
        return GetSolMessageRaw;
    }
    return NULL;
}

GetLabelDataFunc GuiEthTypedDataTextFuncGet(char *type)
{
    if (!strcmp(type, "GetEthTypedDataDomianName")) {
        return GetEthTypedDataDomianName;
    } else if (!strcmp(type, "GetEthTypedDataDomianVersion")) {
        return GetEthTypedDataDomianVersion;
    } else if (!strcmp(type, "GetEthTypedDataDomianChainId")) {
        return GetEthTypedDataDomianChainId;
    } else if (!strcmp(type, "GetEthTypedDataDomianVerifyContract")) {
        return GetEthTypedDataDomianVerifyContract;
    } else if (!strcmp(type, "GetEthTypedDataDomianSalt")) {
        return GetEthTypedDataDomianSalt;
    } else if (!strcmp(type, "GetEthTypedDataMessage")) {
        return GetEthTypedDataMessage;
    } else if (!strcmp(type, "GetEthTypedDataFrom")) {
        return GetEthTypedDataFrom;
    } else if (!strcmp(type, "GetEthTypedDataPrimayType")) {
        return GetEthTypedDataPrimayType;
    }
    return NULL;
}

#endif

GetTableDataFunc GuiBtcTableFuncGet(char *type)
{
    if (!strcmp(type, "GetPsbtInputData")) {
        return GetPsbtInputData;
    } else if (!strcmp(type, "GetPsbtOutputData")) {
        return GetPsbtOutputData;
    } else if (!strcmp(type, "GetPsbtInputDetailData")) {
        return GetPsbtInputDetailData;
    } else if (!strcmp(type, "GetPsbtOutputDetailData")) {
        return GetPsbtOutputDetailData;
    }
    return NULL;
}

GetLabelDataLenFunc GuiStellarTextLenFuncGet(char *type)
{
    if (!strcmp(type, "GetStellarRawMessageLength")) {
        return GetStellarRawMessageLength;
    }
    return NULL;
}

GetLabelDataLenFunc GuiArTextLenFuncGet(char *type)
{
    if (!strcmp(type, "GetArweaveRawMessageLength")) {
        return GetArweaveRawMessageLength;
    } else if (!strcmp(type, "GetArweaveMessageLength")) {
        return GetArweaveMessageLength;
    }
    return NULL;
}

#ifndef BTC_ONLY
GetTableDataFunc GuiEthTableFuncGet(char *type)
{
    if (!strcmp(type, "GetEthContractData")) {
        return GetEthContractData;
    }
    return NULL;
}

GetTableDataFunc GuiAdaTabelFuncGet(char *type)
{
    if (!strcmp(type, "GetAdaInputDetail")) {
        return GetAdaInputDetail;
    }
    if (!strcmp(type, "GetAdaOutputDetail")) {
        return GetAdaOutputDetail;
    }
    if (!strcmp(type, "GetAdaWithdrawalsData")) {
        return GetAdaWithdrawalsData;
    }
    if (!strcmp(type, "GetAdaCertificatesData")) {
        return GetAdaCertificatesData;
    }
    return NULL;
}

GetLabelDataFunc GuiTrxTextFuncGet(char *type)
{
    if (!strcmp(type, "GetTrxValue")) {
        return GetTrxValue;
    } else if (!strcmp(type, "GetTrxMethod")) {
        return GetTrxMethod;
    } else if (!strcmp(type, "GetTrxFromAddress")) {
        return GetTrxFromAddress;
    } else if (!strcmp(type, "GetTrxToAddress")) {
        return GetTrxToAddress;
    } else if (!strcmp(type, "GetTrxContract")) {
        return GetTrxContract;
    } else if (!strcmp(type, "GetTrxToken")) {
        return GetTrxToken;
    }
    return NULL;
}

GetLabelDataFunc GuiCosmosTextFuncGet(char *type)
{
    if (!strcmp(type, "GetCosmosValue")) {
        return GetCosmosValue;
    } else if (!strcmp(type, "GetCosmosNetwork")) {
        return GetCosmosNetwork;
    } else if (!strcmp(type, "GetCosmosMethod")) {
        return GetCosmosMethod;
    } else if (!strcmp(type, "GetCosmosAddress1Label")) {
        return GetCosmosAddress1Label;
    } else if (!strcmp(type, "GetCosmosAddress1Value")) {
        return GetCosmosAddress1Value;
    } else if (!strcmp(type, "GetCosmosAddress2Label")) {
        return GetCosmosAddress2Label;
    } else if (!strcmp(type, "GetCosmosAddress2Value")) {
        return GetCosmosAddress2Value;
    } else if (!strcmp(type, "GetCosmosMaxFee")) {
        return GetCosmosMaxFee;
    } else if (!strcmp(type, "GetCosmosFee")) {
        return GetCosmosFee;
    } else if (!strcmp(type, "GetCosmosGasLimit")) {
        return GetCosmosGasLimit;
    } else if (!strcmp(type, "GetCosmosChainId")) {
        return GetCosmosChainId;
    } else if (!strcmp(type, "GetCosmosChannel")) {
        return GetCosmosChannel;
    } else if (!strcmp(type, "GetCosmosOldValidator")) {
        return GetCosmosOldValidator;
    } else if (!strcmp(type, "GetCosmosProposal")) {
        return GetCosmosProposal;
    } else if (!strcmp(type, "GetCosmosVoted")) {
        return GetCosmosVoted;
    } else if (!strcmp(type, "GetCosmosIndex")) {
        return GetCosmosIndex;
    } else if (!strcmp(type, "GetCosmosTextOfKind")) {
        return GetCosmosTextOfKind;
    } else if (!strcmp(type, "GetCosmosDetailItemValue")) {
        return GetCosmosDetailItemValue;
    }
    return NULL;
}

GetLabelDataFunc GuiSuiTextFuncGet(char *type)
{
    if (!strcmp(type, "GetSuiDetail")) {
        return GetSuiDetail;
    }
    return NULL;
}

GetLabelDataLenFunc GuiSuiTextLenFuncGet(char *type)
{
    if (!strcmp(type, "GetSuiDetailLen")) {
        return GetSuiDetailLen;
    }
    return NULL;
}

GetLabelDataFunc GuiAptosTextFuncGet(char *type)
{
    if (!strcmp(type, "GetAptosDetail")) {
        return GetAptosDetail;
    }
    return NULL;
}

GetLabelDataLenFunc GuiAptosTextLenFuncGet(char *type)
{
    if (!strcmp(type, "GetAptosDetailLen")) {
        return GetAptosDetailLen;
    }
    return NULL;
}

GetLabelDataFunc GuiXrpTextFuncGet(char *type)
{
    if (!strcmp(type, "GetXrpDetail")) {
        return GetXrpDetail;
    }
    return NULL;
}

GetLabelDataFunc GuiArTextFuncGet(char *type)
{
    if (!strcmp(type, "GetArweaveValue")) {
        return GetArweaveValue;
    } else if (!strcmp(type, "GetArweaveFee")) {
        return GetArweaveFee;
    } else if (!strcmp(type, "GetArweaveFromAddress")) {
        return GetArweaveFromAddress;
    } else if (!strcmp(type, "GetArweaveToAddress")) {
        return GetArweaveToAddress;
    } else if (!strcmp(type, "GetArweaveValue")) {
        return GetArweaveValue;
    } else if (!strcmp(type, "GetArweaveMessageText")) {
        return GetArweaveMessageText;
    } else if (!strcmp(type, "GetArweaveRawMessage")) {
        return GetArweaveRawMessage;
    } else if (!strcmp(type, "GetArweaveMessageAddress")) {
        return GetArweaveMessageAddress;
    }
    return NULL;
}

GetLabelDataFunc GuiStellarTextFuncGet(char *type)
{
    if (!strcmp(type, "GetStellarRawMessage")) {
        return GetStellarRawMessage;
    }
    return NULL;
}

GetLabelDataLenFunc GuiXrpTextLenFuncGet(char *type)
{
    if (!strcmp(type, "GetXrpDetailLen")) {
        return GetXrpDetailLen;
    }
    return NULL;
}

GetLabelDataLenFunc GuiEthTextLenFuncGet(char *type)
{
    if (!strcmp(type, "GetEthTypedDataMessageLen")) {
        return GetEthTypedDataMessageLen;
    }
    return NULL;
}

GetLabelDataFunc GuiAdaTextFuncGet(char *type)
{
    if (!strcmp(type, "GetAdaExtraData")) {
        return GetAdaExtraData;
    }
    if (!strcmp(type, "GetAdaNetwork")) {
        return GetAdaNetwork;
    }
    if (!strcmp(type, "GetAdaTotalInput")) {
        return GetAdaTotalInput;
    }
    if (!strcmp(type, "GetAdaTotalOutput")) {
        return GetAdaTotalOutput;
    }
    if (!strcmp(type, "GetAdaFee")) {
        return GetAdaFee;
    } else if (!strcmp(type, "GetAdaWithdrawalsLabel")) {
        return GetAdaWithdrawalsLabel;
    } else if (!strcmp(type, "GetAdaCertificatesLabel")) {
        return GetAdaCertificatesLabel;
    } else if (!strcmp(type, "GetAdaSignDataPayloadText")) {
        return GetAdaSignDataPayloadText;
    } else if (!strcmp(type, "GetAdaSignDataDerviationPathText")) {
        return GetAdaSignDataDerviationPathText;
    } else if (!strcmp(type, "GetCatalystNonce")) {
        return GetCatalystNonce;
    } else if (!strcmp(type, "GetCatalystVotePublicKey")) {
        return GetCatalystVotePublicKey;
    } else if (!strcmp(type, "GetCatalystRewards")) {
        return GetCatalystRewards;
    } else if (!strcmp(type, "GetCatalystStakeKeysPath")) {
        return GetCatalystStakeKeysPath;
    }
    return NULL;
}

GetLabelDataLenFunc GuiAdaTextLenFuncGet(char *type)
{
    if (!strcmp(type, "GetAdaExtraDataLen")) {
        return GetAdaExtraDataLen;
    } else if (!strcmp(type, "GetAdaSignDataPayloadLength")) {
        return GetAdaSignDataPayloadLength;
    }
    return NULL;
}
#endif

GetLabelDataLenFunc GuiTemplateTextLenFuncGet(char *type)
{
    switch (g_reMapIndex) {
#ifndef BTC_ONLY
    case REMAPVIEW_SUI:
        return GuiSuiTextLenFuncGet(type);
    case REMAPVIEW_APT:
        return GuiAptosTextLenFuncGet(type);
    case REMAPVIEW_ADA:
    case REMAPVIEW_ADA_SIGN_DATA:
    case REMAPVIEW_ADA_CATALYST:
        return GuiAdaTextLenFuncGet(type);
    case REMAPVIEW_XRP:
        return GuiXrpTextLenFuncGet(type);
    case REMAPVIEW_ETH_TYPEDDATA:
        return GuiEthTextLenFuncGet(type);
    case REMAPVIEW_AR:
    case REMAPVIEW_AR_MESSAGE:
        return GuiArTextLenFuncGet(type);
    case REMAPVIEW_STELLAR:
        return GuiStellarTextLenFuncGet(type);
#endif
    default:
        return NULL;
    }
}

GetLabelDataFunc GuiTemplateTextFuncGet(char *type)
{
    switch (g_reMapIndex) {
    case REMAPVIEW_BTC:
    case REMAPVIEW_BTC_MESSAGE:
        return GuiBtcTextFuncGet(type);
#ifndef BTC_ONLY
    case REMAPVIEW_ETH:
        return GuiEthTextFuncGet(type);
    case REMAPVIEW_ETH_PERSONAL_MESSAGE:
        return GuiEthPersonalMessageTextFuncGet(type);
    case REMAPVIEW_ETH_TYPEDDATA:
        return GuiEthTypedDataTextFuncGet(type);
    case REMAPVIEW_TRX:
        return GuiTrxTextFuncGet(type);
    case REMAPVIEW_COSMOS:
        return GuiCosmosTextFuncGet(type);
    case REMAPVIEW_SUI:
        return GuiSuiTextFuncGet(type);
    case REMAPVIEW_SOL_MESSAGE:
        return GuiSolMessageTextFuncGet(type);
    case REMAPVIEW_APT:
        return GuiAptosTextFuncGet(type);
    case REMAPVIEW_ADA:
    case REMAPVIEW_ADA_SIGN_DATA:
    case REMAPVIEW_ADA_CATALYST:
        return GuiAdaTextFuncGet(type);
    case REMAPVIEW_XRP:
        return GuiXrpTextFuncGet(type);
    case REMAPVIEW_AR:
    case REMAPVIEW_AR_MESSAGE:
        return GuiArTextFuncGet(type);
    case REMAPVIEW_STELLAR:
    case REMAPVIEW_STELLAR_HASH:
        return GuiStellarTextFuncGet(type);
#endif
    default:
        return NULL;
    }

    return NULL;
}

GetTableDataFunc GuiTemplateTableFuncGet(char *type)
{
    switch (g_reMapIndex) {
    case REMAPVIEW_BTC:
        return GuiBtcTableFuncGet(type);
#ifndef BTC_ONLY
    case REMAPVIEW_ETH:
        return GuiEthTableFuncGet(type);
    case REMAPVIEW_ADA:
    case REMAPVIEW_ADA_SIGN_DATA:
    case REMAPVIEW_ADA_CATALYST:
        return GuiAdaTabelFuncGet(type);
#endif
    default:
        return NULL;
    }

    return NULL;
}

const void *GetImgSrc(char *type)
{
    if (!strcmp(type, "imgEns")) {
        return &imgEns;
    }
    if (!strcmp(type, "imgWarningRed")) {
        return &imgWarningRed;
    }
    if (!strcmp(type, "imgContract")) {
        return &imgContract;
    }
    if (!strcmp(type, "imgQrcodeTurquoise")) {
        return &imgQrcodeTurquoise;
    }
    if (!strcmp(type, "imgConversion")) {
        return &imgConversion;
    }
    return &imgSwitch;
}

GetObjStateFunc GuiTemplateStateFuncGet(char *type)
{
#ifndef BTC_ONLY
    if (!strcmp(type, "GetEthEnsExist")) {
        return GetEthEnsExist;
    } else if (!strcmp(type, "GetToEthEnsExist")) {
        return GetToEthEnsExist;
    } else if (!strcmp(type, "GetEthContractDataExist")) {
        return GetEthContractDataExist;
    } else if (!strcmp(type, "GetErc20WarningExist")) {
        return GetErc20WarningExist;
    } else if (!strcmp(type, "GetEthContractDataNotExist")) {
        return GetEthContractDataNotExist;
    } else if (!strcmp(type, "GetEthInputDataExist")) {
        return GetEthInputDataExist;
    } else if (!strcmp(type, "GetTrxContractExist")) {
        return GetTrxContractExist;
    } else if (!strcmp(type, "GetTrxTokenExist")) {
        return GetTrxTokenExist;
    } else if (!strcmp(type, "GetCosmosChannelExist")) {
        return GetCosmosChannelExist;
    } else if (!strcmp(type, "GetCosmosOldValidatorExist")) {
        return GetCosmosOldValidatorExist;
    } else if (!strcmp(type, "GetCosmosValueExist")) {
        return GetCosmosValueExist;
    } else if (!strcmp(type, "GetCosmosVoteExist")) {
        return GetCosmosVoteExist;
    } else if (!strcmp(type, "GetCosmosAddress2Exist")) {
        return GetCosmosAddress2Exist;
    } else if (!strcmp(type, "GetCosmosMsgListExist")) {
        return GetCosmosMsgListExist;
    } else if (!strcmp(type, "GetCosmosMethodExist")) {
        return GetCosmosMethodExist;
    } else if (!strcmp(type, "GetCosmosAddrExist")) {
        return GetCosmosAddrExist;
    } else if (!strcmp(type, "GetAdaWithdrawalsExist")) {
        return GetAdaWithdrawalsExist;
    } else if (!strcmp(type, "GetAdaCertificatesExist")) {
        return GetAdaCertificatesExist;
    } else if (!strcmp(type, "GetAdaExtraDataExist")) {
        return GetAdaExtraDataExist;
    }
#endif
    return NULL;
}

static void SwitchHidden(lv_event_t *e)
{
    SetLvglFlagFunc clearHidden = lv_obj_add_flag;
    SetLvglFlagFunc addHidden = lv_obj_clear_flag;
    if (lv_obj_has_flag(g_defaultVector[0], LV_OBJ_FLAG_HIDDEN)) {
        clearHidden = lv_obj_clear_flag;
        addHidden = lv_obj_add_flag;
    } else {
        clearHidden = lv_obj_add_flag;
        addHidden = lv_obj_clear_flag;
    }

    for (int i = 0; i < OBJ_VECTOR_MAX_LEN && g_defaultVector[i] != NULL; i++) {
        clearHidden(g_defaultVector[i], LV_OBJ_FLAG_HIDDEN);
    }

    for (int i = 0; i < OBJ_VECTOR_MAX_LEN && g_hiddenVector[i] != NULL; i++) {
        addHidden(g_hiddenVector[i], LV_OBJ_FLAG_HIDDEN);
    }
}

lv_event_cb_t GuiTemplateEventCbGet(char *type)
{
    if (!strcmp(type, "SwitchHidden")) {
        return SwitchHidden;
    }
#ifndef BTC_ONLY
    if (!strcmp(type, "EthContractLearnMore")) {
        return EthContractLearnMore;
    }
#endif
    return NULL;
}

void GuiWidgetBaseInit(lv_obj_t *obj, cJSON *json)
{
    GetContSizeFunc func = NULL;
    uint16_t xpos, ypos;
    int xsize, ysize;
    lv_align_t align;
    // virtual void create_lvgl_widget(cJSON *json) {};
    cJSON *item = cJSON_GetObjectItem(json, "pos_func");
    if (item != NULL) {
        func = GuiTemplatePosFuncGet(item->valuestring);
        func(&xpos, &ypos, g_totalData);
        lv_obj_align(obj, LV_ALIGN_DEFAULT, xpos, ypos);
    } else {
        item = cJSON_GetObjectItem(json, "pos");
        if (item != NULL) {
            xpos = item->child->valueint;
            ypos = item->child->next->valueint;
            item = cJSON_GetObjectItem(json, "align");
            if (item != NULL) {
                align = item->valueint;
                item = cJSON_GetObjectItem(json, "align_to");
                if (item != NULL) {
                    lv_obj_t *parent = lv_obj_get_parent(obj);
                    lv_obj_t *alignChild = lv_obj_get_child(parent, lv_obj_get_child_cnt(parent) + item->valueint);
                    lv_obj_align_to(obj, alignChild, align, xpos, ypos);
                } else {
                    lv_obj_align(obj, align, xpos, ypos);
                }
            } else {
                lv_obj_align(obj, LV_ALIGN_DEFAULT, xpos, ypos);
            }
        }
    }
    item = cJSON_GetObjectItem(json, "size");
    if (item != NULL) {
        xsize = item->child->valueint;
        ysize = item->child->next->valueint;
        lv_obj_set_size(obj, xsize, ysize);
    } else {
        item = cJSON_GetObjectItem(json, "width");
        if (item != NULL) {
            lv_obj_set_width(obj, item->valueint);
        }
    }

    item = cJSON_GetObjectItem(json, "bg_color");
    if (item != NULL) {
        lv_obj_set_style_bg_color(obj, lv_color_hex(item->valueint), LV_PART_MAIN | LV_STATE_DEFAULT);
    } else {
        lv_obj_set_style_bg_color(obj, WHITE_COLOR, LV_PART_MAIN | LV_STATE_DEFAULT);
    }

    item = cJSON_GetObjectItem(json, "bg_opa");
    if (item != NULL) {
        lv_obj_set_style_bg_opa(obj, item->valueint, LV_PART_MAIN | LV_STATE_DEFAULT);
    }

    item = cJSON_GetObjectItem(json, "radius");
    if (item != NULL) {
        lv_obj_set_style_radius(obj, item->valueint, LV_PART_MAIN | LV_STATE_DEFAULT);
    } else {
        lv_obj_set_style_radius(obj, 0, LV_PART_MAIN | LV_STATE_DEFAULT);
    }

    item = cJSON_GetObjectItem(json, "border_width");
    if (item != NULL) {
        lv_obj_set_style_border_width(obj, item->valueint, LV_PART_MAIN | LV_STATE_DEFAULT);
    } else {
        lv_obj_set_style_border_width(obj, 0, LV_PART_MAIN | LV_STATE_DEFAULT);
    }

    item = cJSON_GetObjectItem(json, "border_color");
    if (item != NULL) {
        lv_obj_set_style_border_color(obj, lv_color_hex(item->valueint), LV_PART_MAIN | LV_STATE_DEFAULT);
    }

    item = cJSON_GetObjectItem(json, "pad_vertical");
    if (item != NULL) {
        lv_obj_set_style_pad_top(obj, item->valueint, LV_PART_MAIN | LV_STATE_DEFAULT);
        lv_obj_set_style_pad_bottom(obj, item->valueint, LV_PART_MAIN | LV_STATE_DEFAULT);
    }

    item = cJSON_GetObjectItem(json, "pad_horizontal");
    if (item != NULL) {
        lv_obj_set_style_pad_left(obj, item->valueint, LV_PART_MAIN | LV_STATE_DEFAULT);
        lv_obj_set_style_pad_right(obj, item->valueint, LV_PART_MAIN | LV_STATE_DEFAULT);
    }

    item = cJSON_GetObjectItem(json, "aflag");
    if (item != NULL) {
        lv_obj_add_flag(obj, item->valueint);
    }

    item = cJSON_GetObjectItem(json, "cflag");
    if (item != NULL) {
        lv_obj_clear_flag(obj, item->valueint);
    }

    item = cJSON_GetObjectItem(json, "is_show");
    if (item != NULL) {
        // ((1<<(g_viewTypeIndex - 1)) & 0x7fffffff);
        if ((item->valueint & (1 << g_viewTypeIndex)) == 0) {
            lv_obj_add_flag(obj, LV_OBJ_FLAG_HIDDEN);
        }
    }

    lv_obj_set_scrollbar_mode(obj, LV_SCROLLBAR_MODE_OFF);

    cJSON *childrenArray = cJSON_GetObjectItem(json, "children");
    if (childrenArray != NULL) {
        for (cJSON *child = childrenArray->child; child != NULL; child = child->next) {
            GuiWidgetFactoryCreate(obj, child);
        }
    }
}

void *GuiWidgetLabel(lv_obj_t *parent, cJSON *json)
{
    GetLabelDataFunc pFunc = NULL;
    GetLabelDataLenFunc lenFunc = NULL;
    int textWidth = 0;
    int bufLen = BUFFER_SIZE_512;
    cJSON *item = cJSON_GetObjectItem(json, "text_len_func");
    if (item != NULL) {
        lenFunc = GuiTemplateTextLenFuncGet(item->valuestring);
        if (lenFunc != NULL) {
            bufLen = lenFunc(g_totalData) + 1;
        }
    }
    char *text = EXT_MALLOC(bufLen);
    lv_obj_t *obj = lv_label_create(parent);
    item = cJSON_GetObjectItem(json, "text");
    if (item != NULL) {
        lv_label_set_text(obj, _(item->valuestring));
    } else {
        lv_label_set_text(obj, "");
    }

    item = cJSON_GetObjectItem(json, "text_width");
    if (item != NULL) {
        textWidth = item->valueint;
    } else {
        textWidth = 400;
    }

    item = cJSON_GetObjectItem(json, "font");
    if (item != NULL) {
        const lv_font_t *font = GetLvglTextFont(item->valuestring);
        lv_obj_set_style_text_font(obj, font, LV_STATE_DEFAULT | LV_PART_MAIN);
    }

    item = cJSON_GetObjectItem(json, "text_color");
    if (item != NULL) {
        lv_obj_set_style_text_color(obj, lv_color_hex(item->valueint), LV_PART_MAIN | LV_STATE_DEFAULT);
    } else {
        lv_obj_set_style_text_color(obj, WHITE_COLOR, LV_PART_MAIN | LV_STATE_DEFAULT);
    }

    item = cJSON_GetObjectItem(json, "text_func");
    if (item != NULL) {
        pFunc = GuiTemplateTextFuncGet(item->valuestring);
        item = cJSON_GetObjectItem(json, "text_key");
        if (item != NULL) {
            strcpy_s(text, BUFFER_SIZE_512, item->valuestring);
        }
    }

    item = cJSON_GetObjectItem(json, "text_opa");
    if (item != NULL) {
        lv_obj_set_style_text_opa(obj, item->valueint, LV_PART_MAIN | LV_STATE_DEFAULT);
    }

    lv_label_set_recolor(obj, true);
    lv_obj_set_style_text_letter_space(obj, LV_STATE_DEFAULT | LV_PART_MAIN, 20);
    if (pFunc) {
        pFunc(text, g_totalData, bufLen);
        lv_label_set_text(obj, text);
    }
    if (lv_obj_get_self_width(obj) >= textWidth) {
        lv_label_set_long_mode(obj, LV_LABEL_LONG_WRAP);
        lv_obj_set_width(obj, textWidth);
    }
    EXT_FREE(text);
    return obj;
}

void *GuiWidgetContainer(lv_obj_t *parent, cJSON *json)
{
    uint16_t contWidth = 0;
    uint16_t contHeight = 0;
    GetContSizeFunc func = NULL;
    lv_obj_t *obj = lv_obj_create(parent);
    lv_obj_set_style_outline_width(obj, 0, LV_STATE_DEFAULT | LV_PART_MAIN);
    lv_obj_set_style_border_width(obj, 0, LV_STATE_DEFAULT | LV_PART_MAIN);
    lv_obj_set_style_border_side(obj, 0, LV_STATE_DEFAULT | LV_PART_MAIN);
    lv_obj_set_style_shadow_width(obj, 0, LV_STATE_DEFAULT | LV_PART_MAIN);
    lv_obj_set_style_pad_all(obj, 0, LV_STATE_DEFAULT | LV_PART_MAIN);

    cJSON *item = cJSON_GetObjectItem(json, "size_func");
    if (item != NULL) {
        func = GuiTemplateSizeFuncGet(item->valuestring);
        func(&contWidth, &contHeight, g_totalData);
        lv_obj_set_size(obj, contWidth, contHeight);
    }

    item = cJSON_GetObjectItem(json, "cb");
    if (item != NULL) {
        lv_obj_add_event_cb(obj, GuiTemplateEventCbGet(item->valuestring), LV_EVENT_CLICKED, NULL);
    }
    return obj;
}

GetCustomContainerFunc GuiTemplateCustomFunc(char *funcName)
{
    if (!strcmp(funcName, "GuiBtcTxOverview")) {
        return GuiBtcTxOverview;
    } else if (!strcmp(funcName, "GuiBtcTxDetail")) {
        return GuiBtcTxDetail;
    }
#ifndef BTC_ONLY
    if (!strcmp(funcName, "GuiShowSolTxOverview")) {
        return GuiShowSolTxOverview;
    } else if (!strcmp(funcName, "GuiShowSolTxDetail")) {
        return GuiShowSolTxDetail;
    } else if (!strcmp(funcName, "GuiShowArweaveTxDetail")) {
        return GuiShowArweaveTxDetail;
<<<<<<< HEAD
    } else if (!strcmp(funcName, "GetCatalystRewardsNotice")) {
        return GetCatalystRewardsNotice;
    } 
=======
    } else if (!strcmp(funcName, "GuiStellarTxNotice")) {
        return GuiStellarTxNotice;
    } else if (!strcmp(funcName, "GuiStellarHashNotice")) {
        return GuiStellarHashNotice;
    } else if (!strcmp(funcName, "GuiTonTxOverview")) {
        return GuiTonTxOverview;
    } else if (!strcmp(funcName, "GuiTonTxRawData")) {
        return GuiTonTxRawData;
    } else if (!strcmp(funcName, "GuiTonProofOverview")) {
        return GuiTonProofOverview;
    } else if (!strcmp(funcName, "GuiTonProofRawData")) {
        return GuiTonProofRawData;
    } else if (!strcmp(funcName, "GuiArDataItemOverview")) {
        return GuiArDataItemOverview;
    } else if (!strcmp(funcName, "GuiArDataItemDetail")) {
        return GuiArDataItemDetail;
    } else if (!strcmp(funcName, "GuiBtcMsg")) {
        return GuiBtcMsg;
    }
>>>>>>> b6f0e970
#endif
    return NULL;
}

void *GuiWidgetCustomContainer(lv_obj_t *parent, cJSON *json)
{
    lv_obj_t *obj = lv_obj_create(parent);
    lv_obj_set_style_outline_width(obj, 0, LV_STATE_DEFAULT | LV_PART_MAIN);
    lv_obj_set_style_border_width(obj, 0, LV_STATE_DEFAULT | LV_PART_MAIN);
    lv_obj_set_style_border_side(obj, 0, LV_STATE_DEFAULT | LV_PART_MAIN);
    lv_obj_set_style_shadow_width(obj, 0, LV_STATE_DEFAULT | LV_PART_MAIN);
    lv_obj_set_style_pad_all(obj, 0, LV_STATE_DEFAULT | LV_PART_MAIN);

    GetCustomContainerFunc func = NULL;
    cJSON *item = cJSON_GetObjectItem(json, "custom_show_func");
    if (item != NULL) {
        func = GuiTemplateCustomFunc(item->valuestring);
        if (func != NULL) {
            func(obj, g_totalData);
        }
    }
    return obj;
}

void GuiWidgetList(lv_obj_t *parent, cJSON *json)
{
    GetListLenFunc lenFunc = NULL;
    GetListItemKeyFunc keyFunc = NULL;
    cJSON *item = cJSON_GetObjectItem(json, "len_func");
    uint8_t len = 0;
    if (item != NULL) {
        lenFunc = GuiTemplateListLenFuncGet(item->valuestring);
        lenFunc(&len, g_totalData);
    } else {
        item = cJSON_GetObjectItem(json, "len");
        len = item->valueint;
    }
    if (len != 0) {
        cJSON *itemMap = cJSON_GetObjectItem(json, "item_map");
        cJSON *itemDefault = itemMap == NULL ? NULL : cJSON_GetObjectItem(itemMap, "default");
        cJSON *itemKeyFunc = cJSON_GetObjectItem(json, "item_key_func");
        cJSON *child = cJSON_GetObjectItem(json, "item");
        keyFunc = GuiTemplateListItemKeyFuncGet(itemKeyFunc->valuestring);
        char *key = SRAM_MALLOC(BUFFER_SIZE_64);
        for (uint8_t i = 0; i < len; i++) {
            if (itemKeyFunc != NULL) {
                keyFunc(key, g_totalData, BUFFER_SIZE_64);
            }
            if (itemMap != NULL) {
                child = cJSON_GetObjectItem(itemMap, key);
                if (child == NULL) {
                    if (itemDefault != NULL) {
                        child = itemDefault;
                    } else {
                        printf("key %s not found!\r\n", key);
                    }
                }
            }
            GuiWidgetFactoryCreate(parent, child);
        }
        SRAM_FREE(key);
    }
}

void *GuiWidgetTable(lv_obj_t *parent, cJSON *json)
{
    uint16_t tableWidth = 400;
    char ***tableData;
    uint8_t col;
    uint8_t row;
    uint16_t keyWidth = 50;
    GetTableDataFunc getDataFunc = NULL;
    lv_obj_t *obj = lv_table_create(parent);
    cJSON *item = cJSON_GetObjectItem(json, "width");
    if (item != NULL) {
        tableWidth = item->valueint;
        lv_obj_set_width(obj, tableWidth);
    }

    item = cJSON_GetObjectItem(json, "key_width");
    if (item != NULL) {
        keyWidth = item->valueint;
    }

    item = cJSON_GetObjectItem(json, "bg_color");
    if (item != NULL) {
        lv_obj_set_style_bg_color(obj, lv_color_hex(item->valueint), LV_PART_MAIN | LV_PART_ITEMS);
    }

    item = cJSON_GetObjectItem(json, "font");
    if (item != NULL) {
        const lv_font_t *font = GetLvglTextFont(item->valuestring);
        lv_obj_set_style_text_font(obj, font, LV_STATE_DEFAULT | LV_PART_MAIN);
    }

    item = cJSON_GetObjectItem(json, "table_func");
    if (item != NULL) {
        getDataFunc = GuiTemplateTableFuncGet(item->valuestring);
    }

    lv_obj_set_style_bg_color(obj, lv_color_hex(0X0), LV_PART_MAIN | LV_STATE_DEFAULT);
    lv_obj_set_style_bg_opa(obj, LV_OPA_10, LV_PART_MAIN | LV_STATE_DEFAULT);
    lv_obj_set_style_text_color(obj, lv_color_hex(0xffffff), LV_PART_ITEMS);
    lv_obj_set_style_text_line_space(obj, -5, LV_PART_MAIN | LV_PART_ITEMS);
    lv_obj_set_style_outline_pad(obj, 0, LV_PART_MAIN | LV_PART_ITEMS);
    lv_obj_set_style_pad_left(obj, 0, LV_PART_MAIN | LV_PART_ITEMS);
    lv_obj_set_style_pad_bottom(obj, 0, LV_PART_MAIN | LV_PART_ITEMS);
    lv_obj_set_style_border_color(obj, lv_color_hex(0X202020), LV_PART_ITEMS);
    lv_obj_clear_state(obj, LV_STATE_FOCUS_KEY);

    tableData = (char ***)getDataFunc(&row, &col, g_totalData);

    if (col == 1) {
        lv_table_set_col_width(obj, 0, tableWidth);
    } else {
        lv_table_set_col_width(obj, 0, keyWidth);
        lv_table_set_col_width(obj, 1, tableWidth - keyWidth);
    }

    for (int i = 0; i < col; i++) {
        for (int j = 0; j < row; j++) {
            lv_table_set_cell_value(obj, j, i, (char *)tableData[i][j]);
        }
    }
    g_tableData[g_tableDataAmount].col = col;
    g_tableData[g_tableDataAmount].row = row;
    g_tableData[g_tableDataAmount].totalPtr = tableData;
    g_tableDataAmount++;

    return obj;
}

void *GuiWidgetImg(lv_obj_t *parent, cJSON *json)
{
    lv_obj_t *obj = lv_img_create(parent);
    cJSON *item = cJSON_GetObjectItem(json, "img_src");
    if (item != NULL) {
        lv_img_set_src(obj, GetImgSrc(item->valuestring));
    } else {
        lv_img_set_src(obj, &imgSwitch);
        lv_obj_align(obj, LV_ALIGN_RIGHT_MID, -24, 0);
    }

    item = cJSON_GetObjectItem(json, "cb");
    if (item != NULL) {
        lv_obj_add_event_cb(obj, GuiTemplateEventCbGet(item->valuestring), LV_EVENT_CLICKED, NULL);
    }

    cJSON *array = cJSON_GetObjectItem(json, "default");
    if (array != NULL) {
        int i = 0;
        for (cJSON *iter = array->child; iter != NULL; iter = iter->next) {
            lv_obj_t *parent = lv_obj_get_parent(obj);
            lv_obj_t *child = lv_obj_get_child(parent, lv_obj_get_child_cnt(parent) + iter->valueint);
            g_defaultVector[i++] = child;
        }
    }

    array = cJSON_GetObjectItem(json, "hidden");
    if (array != NULL) {
        int i = 0;
        for (cJSON *iter = array->child; iter != NULL; iter = iter->next) {
            lv_obj_t *parent = lv_obj_get_parent(obj);
            lv_obj_t *child = lv_obj_get_child(parent, lv_obj_get_child_cnt(parent) + iter->valueint);
            g_hiddenVector[i++] = child;
        }
    }

    return obj;
}

void *GuiWidgetTabView(lv_obj_t *parent, cJSON *json)
{
    lv_obj_t *obj = lv_tabview_create(parent, LV_DIR_TOP, 64);
    lv_obj_set_style_bg_color(obj, lv_color_hex(0x0), LV_PART_MAIN);
    lv_obj_set_style_bg_color(obj, lv_color_hex(0x0), LV_PART_ITEMS);
    lv_obj_set_style_border_width(obj, 20, LV_PART_MAIN | LV_STATE_DEFAULT);
    lv_obj_set_style_text_color(obj, lv_color_hex(0xffffff), LV_PART_ITEMS);

    lv_obj_set_style_bg_color(obj, lv_color_hex(0), LV_PART_ITEMS);
    lv_obj_set_style_text_color(obj, lv_color_hex(0xffffff), LV_PART_ITEMS);
    lv_obj_set_style_border_color(obj, lv_color_hex(0), LV_PART_ITEMS);

    g_tableView = obj;
    lv_obj_t *line;
    static lv_point_t points[2] = {{0, 0}, {408, 0}};
    line = (lv_obj_t *)GuiCreateLine(parent, points, 2);
    lv_obj_align(line, LV_ALIGN_TOP_LEFT, 36, 64);

    return obj;
}

void *GuiWidgetTabViewChild(lv_obj_t *parent, cJSON *json)
{
    cJSON *item = cJSON_GetObjectItem(json, "tab_name");
    lv_obj_t *obj = lv_tabview_add_tab(g_tableView, item->valuestring);

    lv_obj_t *tab_btns = lv_tabview_get_tab_btns(g_tableView);
    lv_obj_set_style_bg_color(tab_btns, BLACK_COLOR, LV_PART_MAIN);
    lv_obj_set_style_text_font(tab_btns, g_defIllustrateFont, LV_PART_ITEMS);
    lv_obj_set_style_text_color(tab_btns, WHITE_COLOR, LV_PART_ITEMS | LV_STATE_CHECKED);
    lv_obj_set_style_text_color(tab_btns, WHITE_COLOR, LV_PART_MAIN);
    lv_obj_set_style_border_side(tab_btns, LV_BORDER_SIDE_BOTTOM, LV_PART_ITEMS | LV_STATE_CHECKED);
    lv_obj_set_width(tab_btns, 200);

    item = cJSON_GetObjectItem(json, "font");
    if (item != NULL) {
        const lv_font_t *font = GetLvglTextFont(item->valuestring);
        lv_obj_set_style_text_font(obj, font, LV_STATE_DEFAULT | LV_PART_MAIN);
    }

    item = cJSON_GetObjectItem(json, "text_color");
    if (item != NULL) {
        lv_obj_set_style_text_color(obj, lv_color_hex(item->valueint), LV_PART_MAIN | LV_STATE_DEFAULT);
    }

    item = cJSON_GetObjectItem(json, "opa");
    if (item != NULL) {
        lv_obj_set_style_text_opa(obj, item->valueint, LV_PART_MAIN | LV_STATE_DEFAULT);
    }

    g_analyzeTabview.obj[g_analyzeTabview.tabviewIndex] = obj;
    g_analyzeTabview.tabviewIndex++;

    return obj;
}

static void *GuiWidgetFactoryCreate(lv_obj_t *parent, cJSON *json)
{
    lv_obj_t *obj = NULL;
    cJSON *item = cJSON_GetObjectItem(json, "type");
    if (item == NULL) {
        item = cJSON_GetObjectItem(json, "table");
        if (item != NULL) {
            char typeBuf[16];
            g_analyzeArray[g_reMapIndex].typeFunc(typeBuf, g_totalData, sizeof(typeBuf));
            item = cJSON_GetObjectItem(item, typeBuf);
            if (item != NULL) {
                return GuiWidgetFactoryCreate(parent, item);
            }
        } else {
            return NULL;
        }
    }
    const char *type = item->valuestring;
    if (!type) {
        return NULL;
    }

    item = cJSON_GetObjectItem(json, "exist_func");
    if (item != NULL) {
        GetObjStateFunc func = GuiTemplateStateFuncGet(item->valuestring);
        if (!func(NULL, g_totalData)) {
            return NULL;
        }
    }

    if (0 == strcmp(type, "list")) {
        GuiWidgetList(parent, json);
        return NULL;
    }
    if (0 == strcmp(type, "container")) {
        obj = GuiWidgetContainer(parent, json);
    } else if (0 == strcmp(type, "img")) {
        obj = GuiWidgetImg(parent, json);
    } else if (0 == strcmp(type, "label")) {
        obj = GuiWidgetLabel(parent, json);
    } else if (0 == strcmp(type, "table")) {
        obj = GuiWidgetTable(parent, json);
    } else if (0 == strcmp(type, "tabview")) {
        obj = GuiWidgetTabView(parent, json);
    } else if (0 == strcmp(type, "tabview_child")) {
        obj = GuiWidgetTabViewChild(parent, json);
    } else if (0 == strcmp(type, "custom_container")) {
        obj = GuiWidgetCustomContainer(parent, json);
    } else {
        printf("json type is %s\n", type);
        return NULL;
    }
    GuiWidgetBaseInit(obj, json);
    return obj;
}

void SetParseTransactionResult(void* result)
{
    g_totalData = ((TransactionParseResult_DisplayTx *)result)->data;
}

static void* CreateTransactionDetailWidgets()
{
    int index = -1;
    for (int j = 0; j < NUMBER_OF_ARRAYS(g_analyzeArray); j++) {
        if (g_reMapIndex == g_analyzeArray[j].index) {
            index = j;
            break;
        }
    }
    if (index == -1) {
        return NULL;
    }
#ifdef COMPILE_SIMULATOR
    lv_fs_file_t fd;
    uint32_t size;
#define JSON_MAX_LEN (1024 * 100)
    char buf[JSON_MAX_LEN];
    if (LV_FS_RES_OK != lv_fs_open(&fd, g_analyzeArray[index].config, LV_FS_MODE_RD)) {
        printf("lv_fs_open failed %s\n", g_analyzeArray[index].config);
        return NULL;
    }

    lv_fs_read(&fd, buf, JSON_MAX_LEN, &size);
    buf[size] = '\0';
#endif

#ifdef COMPILE_SIMULATOR
    cJSON *paramJson = cJSON_Parse(buf);
#else
    cJSON *paramJson = cJSON_Parse(g_analyzeArray[index].config);
#endif
    if (paramJson == NULL) {
        printf("cJSON_Parse failed\n");
#ifdef COMPILE_SIMULATOR
        lv_fs_close(&fd);
#endif
        return NULL;
    }
    lv_obj_t *obj = GuiWidgetFactoryCreate(g_templateContainer, paramJson);
#ifdef COMPILE_SIMULATOR
    lv_fs_close(&fd);
#endif
    cJSON_Delete(paramJson);
    return obj;
}

void ParseTransaction(uint8_t index)
{
    g_reMapIndex = ViewTypeReMap(index);
    g_viewTypeIndex = index;

    for (int i = 0; i < NUMBER_OF_ARRAYS(g_analyzeArray); i++) {
        if (g_reMapIndex == g_analyzeArray[i].index) {
            GuiModelParseTransaction(g_analyzeArray[i].func);
            break;
        }
    }
}

GuiRemapViewType ViewTypeReMap(uint8_t viewType)
{
    switch (viewType) {
    case BtcNativeSegwitTx:
    case BtcSegwitTx:
    case BtcLegacyTx:
    case BtcTx:
#ifndef BTC_ONLY
    case LtcTx:
    case DashTx:
    case BchTx:
#endif
        return REMAPVIEW_BTC;
    case BtcMsg:
        return REMAPVIEW_BTC_MESSAGE;
#ifndef BTC_ONLY
    case EthTx:
        return REMAPVIEW_ETH;
    case EthPersonalMessage:
        return REMAPVIEW_ETH_PERSONAL_MESSAGE;
    case EthTypedData:
        return REMAPVIEW_ETH_TYPEDDATA;
    case TronTx:
        return REMAPVIEW_TRX;
    case CosmosTx:
    case CosmosEvmTx:
        return REMAPVIEW_COSMOS;
    case SuiTx:
        return REMAPVIEW_SUI;
    case SolanaTx:
        return REMAPVIEW_SOL;
    case SolanaMessage:
        return REMAPVIEW_SOL_MESSAGE;
    case AptosTx:
        return REMAPVIEW_APT;
    case CardanoTx:
        return REMAPVIEW_ADA;
    case CardanoSignData:
        return REMAPVIEW_ADA_SIGN_DATA;
    case CardanoCatalystVotingRegistration:
        return REMAPVIEW_ADA_CATALYST;
    case XRPTx:
        return REMAPVIEW_XRP;
    case ArweaveTx:
        return REMAPVIEW_AR;
    case ArweaveMessage:
        return REMAPVIEW_AR_MESSAGE;
    case StellarTx:
        return REMAPVIEW_STELLAR;
    case StellarHash:
        return REMAPVIEW_STELLAR_HASH;
    case ArweaveDataItem:
        return REMAPVIEW_AR_DATAITEM;
    case TonTx:
        return REMAPVIEW_TON;
    case TonSignProof:
        return REMAPVIEW_TON_SIGNPROOF;
#endif
    default:
        return REMAPVIEW_BUTT;
    }
    return REMAPVIEW_BUTT;
}

static lv_obj_t *g_imgCont = NULL;
void GuiAnalyzeViewInit(lv_obj_t *parent)
{
    uint16_t width = 0;
    g_imgCont = (lv_obj_t *)GuiCreateContainerWithParent(parent, 440, 530);
    lv_obj_align(g_imgCont, LV_ALIGN_TOP_MID, 0, 0);
    lv_obj_set_scroll_dir(g_imgCont, LV_DIR_VER);
    lv_obj_add_flag(g_imgCont, LV_OBJ_FLAG_SCROLLABLE);
    lv_obj_add_flag(g_imgCont, LV_OBJ_FLAG_CLICKABLE);
    lv_obj_set_scrollbar_mode(g_imgCont, LV_SCROLLBAR_MODE_OFF);
    lv_obj_clear_flag(g_imgCont, LV_OBJ_FLAG_SCROLL_ELASTIC);

    lv_obj_t *tabView = lv_tabview_create(g_imgCont, LV_DIR_TOP, 64);
    lv_obj_set_style_bg_color(tabView, lv_color_hex(0x0), LV_PART_MAIN);
    lv_obj_set_style_bg_color(tabView, lv_color_hex(0x0), LV_PART_ITEMS);
    lv_obj_set_style_border_width(tabView, 0, LV_PART_MAIN | LV_STATE_DEFAULT);
    lv_obj_set_style_text_color(tabView, lv_color_hex(0xffffff), LV_PART_ITEMS);
    lv_obj_clear_flag(tabView, LV_OBJ_FLAG_SCROLL_ELASTIC);

    lv_obj_set_style_bg_color(tabView, lv_color_hex(0), LV_PART_ITEMS);
    lv_obj_set_style_text_color(tabView, lv_color_hex(0xffffff), LV_PART_ITEMS);
    lv_obj_set_style_border_color(tabView, lv_color_hex(0), LV_PART_ITEMS);

    static lv_point_t points[2] = {{0, 0}, {408, 0}};
    lv_obj_t *line = (lv_obj_t *)GuiCreateLine(g_imgCont, points, 2);
    lv_obj_align(line, LV_ALIGN_TOP_LEFT, 0, 64);

    for (int i = 0; i < 2; i++) {
        lv_obj_t *tabChild;
        if (i == 0) {
            tabChild = lv_tabview_add_tab(tabView, _("Overview"));
            lv_obj_t *temp = GuiCreateIllustrateLabel(tabView, _("Overview"));
            width = lv_obj_get_self_width(temp) > 100 ? 300 : 200;
            lv_obj_del(temp);
        } else if (i == 1) {
            tabChild = lv_tabview_add_tab(tabView, _("Details"));
        }
        lv_obj_set_style_pad_all(tabChild, 0, LV_PART_MAIN);
        lv_obj_set_style_border_width(tabChild, 0, LV_PART_MAIN);
        lv_obj_set_style_shadow_width(tabChild, 0, LV_PART_MAIN);
        lv_obj_t *tab_btns = lv_tabview_get_tab_btns(tabView);
        lv_obj_set_style_bg_color(tab_btns, BLACK_COLOR, LV_PART_MAIN);
        lv_obj_set_style_text_font(tab_btns, g_defIllustrateFont, LV_PART_ITEMS);
        lv_obj_set_style_text_color(tab_btns, WHITE_COLOR, LV_PART_ITEMS | LV_STATE_CHECKED);
        lv_obj_set_style_text_color(tab_btns, WHITE_COLOR, LV_PART_MAIN);
        lv_obj_set_style_border_side(tab_btns, LV_BORDER_SIDE_BOTTOM, LV_PART_ITEMS | LV_STATE_CHECKED);
        lv_obj_set_style_text_opa(tab_btns, 255, LV_PART_MAIN | LV_STATE_CHECKED);
        lv_obj_set_style_text_opa(tab_btns, 150, LV_PART_MAIN | LV_STATE_DEFAULT);
        lv_obj_set_width(tab_btns, width);
        int childCnt = lv_obj_get_child_cnt(g_analyzeTabview.obj[i]);
        int yOffset = 12;
        for (int j = 0; j < childCnt; j++) {
            lv_obj_t *child = lv_obj_get_child(g_analyzeTabview.obj[i], j);
            if (lv_obj_get_child_cnt(child) == 0) {
                lv_obj_align(child, LV_ALIGN_DEFAULT, 0, yOffset);
            } else {
                lv_obj_align(child, LV_ALIGN_TOP_MID, 0, yOffset);
            }
            yOffset = yOffset + lv_obj_get_content_height(child) + 16;
        }
        lv_obj_set_parent(g_analyzeTabview.obj[i], tabChild);
    }
}

void *GuiTemplateReload(lv_obj_t *parent, uint8_t index)
{
    g_tableView = NULL;
    g_analyzeTabview.tabviewIndex = 0;
    g_reMapIndex = ViewTypeReMap(index);
    if (g_reMapIndex == REMAPVIEW_BUTT) {
        return NULL;
    }
    g_viewTypeIndex = index;
    g_templateContainer = (lv_obj_t *)GuiCreateContainerWithParent(parent, 480, 542);
    lv_obj_align(g_templateContainer, LV_ALIGN_TOP_MID, 0, 0);
    lv_obj_set_scrollbar_mode(g_templateContainer, LV_SCROLLBAR_MODE_OFF);
    if (CreateTransactionDetailWidgets() == NULL) {
        lv_obj_del(g_templateContainer);
        return NULL;
    }

    if (g_tableView == NULL) {
        return g_templateContainer;
    }
    GuiAnalyzeViewInit(parent);
    lv_obj_del(g_templateContainer);
    return g_imgCont;
}

void GuiTemplateClosePage(void)
{
    for (uint32_t i = 0; i < NUMBER_OF_ARRAYS(g_analyzeArray); i++) {
        if (g_reMapIndex == g_analyzeArray[i].index) {
            g_analyzeArray[i].freeFunc();
            break;
        }
    }

    for (uint32_t i = 0; i < g_tableDataAmount; i++) {
        GuiAnalyzeFreeTable(g_tableData[i].row, g_tableData[i].col, g_tableData[i].totalPtr);
        memset_s(&g_tableData[i], sizeof(g_tableData[i]), 0, sizeof(g_tableData[i]));
    }
    g_tableDataAmount = 0;
}<|MERGE_RESOLUTION|>--- conflicted
+++ resolved
@@ -1277,11 +1277,8 @@
         return GuiShowSolTxDetail;
     } else if (!strcmp(funcName, "GuiShowArweaveTxDetail")) {
         return GuiShowArweaveTxDetail;
-<<<<<<< HEAD
     } else if (!strcmp(funcName, "GetCatalystRewardsNotice")) {
         return GetCatalystRewardsNotice;
-    } 
-=======
     } else if (!strcmp(funcName, "GuiStellarTxNotice")) {
         return GuiStellarTxNotice;
     } else if (!strcmp(funcName, "GuiStellarHashNotice")) {
@@ -1301,7 +1298,6 @@
     } else if (!strcmp(funcName, "GuiBtcMsg")) {
         return GuiBtcMsg;
     }
->>>>>>> b6f0e970
 #endif
     return NULL;
 }
