--- conflicted
+++ resolved
@@ -211,7 +211,6 @@
         FreeArMemory,
     },
     {
-<<<<<<< HEAD
         REMAPVIEW_STELLAR,
 #ifndef COMPILE_SIMULATOR
         "{\"name\":\"ar_message_page\",\"type\":\"container\",\"pos\":[36,0],\"size\":[408,542],\"bg_color\":0,\"children\":[{\"type\":\"custom_container\",\"size\":[408,212],\"pos\":[0,0],\"radius\":24,\"custom_show_func\":\"GuiStellarTxNotice\"},{\"type\":\"container\",\"size\":[408,310],\"pos\":[0,236],\"bg_opa\":31,\"radius\":24,\"children\":[{\"type\":\"label\",\"text\":\"XDR\",\"text_color\":16090890,\"pos\":[24,16],\"size\":[408,130],\"font\":\"openSansEnIllustrate\"},{\"type\":\"label\",\"text_func\":\"GetStellarRawMessage\",\"text_len_func\":\"GetStellarRawMessageLength\",\"text_width\":360,\"pos\":[24,54],\"font\":\"openSansEnIllustrate\"}]}]}",
@@ -232,7 +231,8 @@
         GuiGetStellarData,
         NULL,
         FreeStellarMemory,
-=======
+    },
+    {
         REMAPVIEW_AR_DATAITEM,
 #ifndef COMPILE_SIMULATOR
         "{\"name\":\"ar_data_item_page\",\"type\":\"tabview\",\"pos\":[36,0],\"size\":[408,900],\"bg_color\":0,\"children\":[{\"type\":\"tabview_child\",\"index\":1,\"tab_name\":\"Overview\",\"font\":\"openSansEnIllustrate\",\"children\":[{\"type\":\"custom_container\",\"bg_color\":0,\"bg_opa\":0,\"pos\":[0,12],\"custom_show_func\":\"GuiArDataItemOverview\"}]},{\"type\":\"tabview_child\",\"index\":2,\"tab_name\":\"Additions\",\"text_color\":16777215,\"font\":\"openSansEnIllustrate\",\"children\":[{\"type\":\"custom_container\",\"bg_color\":0,\"bg_opa\":0,\"pos\":[0,12],\"custom_show_func\":\"GuiArDataItemDetail\"}]}]}",
@@ -242,7 +242,6 @@
         GuiGetArData,
         NULL,
         FreeArMemory,
->>>>>>> b077b22b
     },
     {
         REMAPVIEW_TON,
@@ -1650,15 +1649,12 @@
         return REMAPVIEW_AR;
     case ArweaveMessage:
         return REMAPVIEW_AR_MESSAGE;
-<<<<<<< HEAD
     case StellarTx:
         return REMAPVIEW_STELLAR;
     case StellarHash:
         return REMAPVIEW_STELLAR_HASH;
-=======
     case ArweaveDataItem:
         return REMAPVIEW_AR_DATAITEM;
->>>>>>> b077b22b
     case TonTx:
         return REMAPVIEW_TON;
     case TonSignProof:
