--- conflicted
+++ resolved
@@ -1050,24 +1050,9 @@
     lv_obj_t *line = (lv_obj_t *)GuiCreateLine(g_imgCont, points, 2);
     lv_obj_align(line, LV_ALIGN_TOP_LEFT, 0, 64);
 
-<<<<<<< HEAD
-    for (int i = 0; i < 2; i++) {
-        lv_obj_t *tabChild;
-        if (g_analyzeTabview.obj[i] == NULL) {
-            continue;
-        }
-        if (i == 0) {
-            tabChild = lv_tabview_add_tab(tabView, _("Overview"));
-            lv_obj_t *temp = GuiCreateIllustrateLabel(tabView, _("Overview"));
-            width = lv_obj_get_self_width(temp) > 100 ? 300 : 200;
-            lv_obj_del(temp);
-        } else if (i == 1) {
-            tabChild = lv_tabview_add_tab(tabView, _("Details"));
-=======
     for (int i = 0; i < GUI_ANALYZE_TABVIEW_CNT; i++) {
         if (g_analyzeTabview.obj[i] == NULL) {
             break;
->>>>>>> f4fa3dc9
         }
         lv_obj_t *tabChild;
         tabChild = lv_tabview_add_tab(tabView, g_tableName[i]);
