--- conflicted
+++ resolved
@@ -1077,11 +1077,7 @@
     static lv_point_t points[2] = {{0, 0}, {408, 0}};
     lv_obj_t *line = (lv_obj_t *)GuiCreateLine(g_imgCont, points, 2);
     lv_obj_align(line, LV_ALIGN_TOP_LEFT, 0, 64);
-<<<<<<< HEAD
-    uint16_t tabWidth = 0;
-=======
     uint16_t tabWidth = 300;
->>>>>>> 58fe6bd5
     for (int i = 0; i < GUI_ANALYZE_TABVIEW_CNT; i++) {
         if (g_analyzeTabview.obj[i] == NULL) {
             if (i <= 1) {
