--- conflicted
+++ resolved
@@ -310,7 +310,6 @@
         FreeArMemory,
     },
     {
-<<<<<<< HEAD
         REMAPVIEW_ZCASH,
 #ifndef COMPILE_SIMULATOR
         "{\"name\":\"zcash_page\",\"type\":\"custom_container\",\"pos\":[36,0],\"size\":[408,900],\"bg_color\":0,\"custom_show_func\":\"GuiZcashOverview\"}",
@@ -320,8 +319,8 @@
         GuiGetZcashGUIData,
         NULL,
         FreeZcashMemory,
-    }
-=======
+    },
+    {
         REMAPVIEW_XMR_OUTPUT,
 #ifndef COMPILE_SIMULATOR
         "{\"name\":\"monero_output_page\",\"type\":\"container\",\"pos\":[36,0],\"size\":[408,542],\"bg_color\":0,\"children\":[{\"type\":\"custom_container\",\"pos\":[0,0],\"bg_opa\":0,\"custom_show_func\":\"GuiShowXmrOutputsDetails\"}]}",
@@ -343,7 +342,6 @@
         NULL,
         FreeMoneroMemory,
     },
->>>>>>> a2bb7159
 #endif
 };
 
