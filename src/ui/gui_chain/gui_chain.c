#include "gui_chain.h"

typedef TransactionCheckResult *(*CheckUrResultHandler)(void);

typedef struct {
    ViewType type;
    GenerateUR handler;
    GenerateUR unlimitHandler;
    CheckUrResultHandler checkHandler;
    GuiChainCoinType coinType;
    GuiRemapViewType remapType;
} ViewHandlerEntry;

#ifndef BTC_ONLY
bool CheckViewTypeIsAllow(uint8_t viewType)
{
    switch (ViewTypeReMap(viewType)) {
    case REMAPVIEW_ETH:
    case REMAPVIEW_ETH_PERSONAL_MESSAGE:
    case REMAPVIEW_ETH_TYPEDDATA:
    case REMAPVIEW_SOL:
    case REMAPVIEW_SOL_MESSAGE:
    case REMAPVIEW_BTC:
    case REMAPVIEW_BTC_MESSAGE:
    case REMAPVIEW_COSMOS:
    case REMAPVIEW_SUI_SIGN_MESSAGE_HASH:
    case REMAPVIEW_ADA_SIGN_TX_HASH:
        return true;
    default:
        return false;
    }
}
#endif

static const ViewHandlerEntry g_viewHandlerMap[] = {
    {BtcNativeSegwitTx, GuiGetBtcSignQrCodeData, GuiGetBtcSignUrDataUnlimited, GuiGetPsbtCheckResult, CHAIN_BTC, REMAPVIEW_BTC},
    {BtcSegwitTx, GuiGetBtcSignQrCodeData, GuiGetBtcSignUrDataUnlimited, GuiGetPsbtCheckResult, CHAIN_BTC, REMAPVIEW_BTC},
    {BtcLegacyTx, GuiGetBtcSignQrCodeData, GuiGetBtcSignUrDataUnlimited, GuiGetPsbtCheckResult, CHAIN_BTC, REMAPVIEW_BTC},
    {BtcTx, GuiGetBtcSignQrCodeData, GuiGetBtcSignUrDataUnlimited, GuiGetPsbtCheckResult, CHAIN_BTC, REMAPVIEW_BTC},
    {BtcMsg, GuiGetBtcSignQrCodeData, GuiGetBtcSignUrDataUnlimited, GuiGetPsbtCheckResult, CHAIN_BTC, REMAPVIEW_BTC_MESSAGE},

#ifdef BTC_ONLY
    {LtcTx, GuiGetBtcSignQrCodeData, GuiGetBtcSignUrDataUnlimited, GuiGetPsbtCheckResult, CHAIN_LTC, REMAPVIEW_BTC},
    {DashTx, GuiGetBtcSignQrCodeData, GuiGetBtcSignUrDataUnlimited, GuiGetPsbtCheckResult, CHAIN_DASH, REMAPVIEW_BTC},
    {BchTx, GuiGetBtcSignQrCodeData, GuiGetBtcSignUrDataUnlimited, GuiGetPsbtCheckResult, CHAIN_BCH, REMAPVIEW_BTC},
#endif

#ifdef WEB3_VERSION
    {EthTx, GuiGetEthSignQrCodeData, GuiGetEthSignUrDataUnlimited, GuiGetEthCheckResult, CHAIN_ETH, REMAPVIEW_ETH},
    {EthPersonalMessage, GuiGetEthSignQrCodeData, GuiGetEthSignUrDataUnlimited, GuiGetEthCheckResult, CHAIN_ETH, REMAPVIEW_ETH_PERSONAL_MESSAGE},
    {EthTypedData, GuiGetEthSignQrCodeData, GuiGetEthSignUrDataUnlimited, GuiGetEthCheckResult, CHAIN_ETH, REMAPVIEW_ETH_TYPEDDATA},

    {TronTx, GuiGetTrxSignQrCodeData, NULL, GuiGetTrxCheckResult, CHAIN_TRX, CHAIN_TRX, REMAPVIEW_TRX},

    // must get from GuiGetCosmosTxChain
    {CosmosTx, GuiGetCosmosSignQrCodeData, NULL, GuiGetCosmosCheckResult, CHAIN_ATOM, REMAPVIEW_COSMOS},
    {CosmosEvmTx, GuiGetCosmosSignQrCodeData, NULL, GuiGetCosmosCheckResult, CHAIN_ATOM, REMAPVIEW_COSMOS},

    {SuiTx, GuiGetSuiSignQrCodeData, NULL, GuiGetSuiCheckResult, CHAIN_SUI, REMAPVIEW_SUI},
    {SuiSignMessageHash, GuiGetSuiSignHashQrCodeData, NULL, GuiGetSuiSignHashCheckResult, CHAIN_SUI, REMAPVIEW_SUI_SIGN_MESSAGE_HASH},

    {SolanaTx, GuiGetSolSignQrCodeData, NULL, GuiGetSolCheckResult, CHAIN_SOL, REMAPVIEW_SOL},
    {SolanaMessage, GuiGetSolSignQrCodeData, NULL, GuiGetSolCheckResult, CHAIN_SOL, REMAPVIEW_SOL_MESSAGE},

    {AptosTx, GuiGetAptosSignQrCodeData, NULL, GuiGetAptosCheckResult, CHAIN_APT, REMAPVIEW_APT},

    {CardanoSignTxHash, GuiGetAdaSignTxHashQrCodeData, NULL, GuiGetAdaSignTxHashCheckResult, CHAIN_ADA, REMAPVIEW_ADA_SIGN_TX_HASH},
    {CardanoSignData, GuiGetAdaSignSignDataQrCodeData, NULL, GuiGetAdaSignDataCheckResult, CHAIN_ADA, REMAPVIEW_ADA_SIGN_DATA},
    {CardanoCatalystVotingRegistration, GuiGetAdaSignCatalystVotingRegistrationQrCodeData, NULL, GuiGetAdaCatalystCheckResult, CHAIN_ADA, REMAPVIEW_ADA_CATALYST},
    {CardanoTx, GuiGetAdaSignQrCodeData, NULL, GuiGetAdaCheckResult, CHAIN_ADA, REMAPVIEW_ADA},

    {XRPTx, GuiGetXrpSignQrCodeData, NULL, GuiGetXrpCheckResult, CHAIN_XRP, REMAPVIEW_XRP},

    {ArweaveTx, GuiGetArweaveSignQrCodeData, NULL, GuiGetArCheckResult, CHAIN_ARWEAVE, REMAPVIEW_AR},
    {ArweaveMessage, GuiGetArweaveSignQrCodeData, NULL, GuiGetArCheckResult, CHAIN_ARWEAVE, REMAPVIEW_AR_MESSAGE},
    {ArweaveDataItem, GuiGetArweaveSignQrCodeData, NULL, GuiGetArCheckResult, CHAIN_ARWEAVE, REMAPVIEW_AR_DATAITEM},

    {StellarTx, GuiGetStellarSignQrCodeData, NULL, GuiGetStellarCheckResult, CHAIN_STELLAR, REMAPVIEW_STELLAR},
    {StellarHash, GuiGetStellarSignQrCodeData, NULL, GuiGetStellarCheckResult, CHAIN_STELLAR, REMAPVIEW_STELLAR_HASH},

    {TonTx, GuiGetTonSignQrCodeData, NULL, GuiGetTonCheckResult, CHAIN_TON, REMAPVIEW_TON},
    {TonSignProof, GuiGetTonProofSignQrCodeData, NULL, GuiGetTonCheckResult, CHAIN_TON, REMAPVIEW_TON_SIGNPROOF},
#endif

#ifdef CYBERPUNK_VERSION
    {ZcashTx, GuiGetZcashSignQrCodeData, NULL, GuiGetZcashCheckResult, CHAIN_ZCASH, REMAPVIEW_ZCASH},
#endif
};

static const ViewHandlerEntry *GetViewHandlerEntry(ViewType viewType);

PtrT_TransactionCheckResult CheckUrResult(uint8_t viewType)
{
<<<<<<< HEAD
    const ViewHandlerEntry *entry = GetViewHandlerEntry(viewType);
    if (entry != NULL) {
        return entry->checkHandler();
=======
    switch (ViewTypeReMap(viewType)) {
    case REMAPVIEW_BTC:
    case REMAPVIEW_BTC_MESSAGE:
        return GuiGetPsbtCheckResult();
#ifndef BTC_ONLY
    case REMAPVIEW_ETH:
    case REMAPVIEW_ETH_PERSONAL_MESSAGE:
    case REMAPVIEW_ETH_TYPEDDATA:
        return GuiGetEthCheckResult();
    case REMAPVIEW_TRX:
        return GuiGetTrxCheckResult();
    case REMAPVIEW_COSMOS:
        return GuiGetCosmosCheckResult();
    case REMAPVIEW_SUI:
        return GuiGetSuiCheckResult();
    case REMAPVIEW_SUI_SIGN_MESSAGE_HASH:
        return GuiGetSuiSignHashCheckResult();
    case REMAPVIEW_SOL:
    case REMAPVIEW_SOL_MESSAGE:
        return GuiGetSolCheckResult();
    case REMAPVIEW_APT:
        return GuiGetAptosCheckResult();
    case REMAPVIEW_ADA_SIGN_TX_HASH:
        return GuiGetAdaSignTxHashCheckResult();
    case REMAPVIEW_ADA:
        return GuiGetAdaCheckResult();
    case REMAPVIEW_ADA_SIGN_DATA:
        return GuiGetAdaSignDataCheckResult();
    case REMAPVIEW_ADA_CATALYST:
        return GuiGetAdaCatalystCheckResult();
    case REMAPVIEW_XRP:
        return GuiGetXrpCheckResult();
    case REMAPVIEW_AR:
    case REMAPVIEW_AR_MESSAGE:
    case REMAPVIEW_AR_DATAITEM:
        return GuiGetArCheckResult();
    case REMAPVIEW_STELLAR:
    case REMAPVIEW_STELLAR_HASH:
        return GuiGetStellarCheckResult();
    case REMAPVIEW_XMR_OUTPUT:
        return GuiGetMoneroOutputCheckResult();
    case REMAPVIEW_XMR_UNSIGNED:
        return GuiGetMoneroUnsignedTxCheckResult();
    case REMAPVIEW_TON:
    case REMAPVIEW_TON_SIGNPROOF:
        return GuiGetTonCheckResult();
#endif
    default:
        return NULL;
>>>>>>> 28324d93
    }
    return NULL;
}

GuiChainCoinType ViewTypeToChainTypeSwitch(uint8_t viewType)
{
#ifdef WEB3_VERSION
    if (viewType == CosmosTx || viewType == CosmosEvmTx) {
        return GuiGetCosmosTxChain();
<<<<<<< HEAD
    }
=======
    case SuiTx:
        return CHAIN_SUI;
    case SuiSignMessageHash:
        return CHAIN_SUI;
    case SolanaTx:
    case SolanaMessage:
        return CHAIN_SOL;
    case AptosTx:
        return CHAIN_APT;
    case CardanoSignTxHash:
        return CHAIN_ADA;
    case CardanoTx:
    case CardanoSignData:
    case CardanoCatalystVotingRegistration:
        return CHAIN_ADA;
    case XRPTx:
        return CHAIN_XRP;
    case ArweaveTx:
    case ArweaveMessage:
    case ArweaveDataItem:
        return CHAIN_ARWEAVE;
    case StellarTx:
    case StellarHash:
        return CHAIN_STELLAR;
    case XmrOutput:
    case XmrTxUnsigned:
        return CHAIN_XMR;
    case TonTx:
    case TonSignProof:
        return CHAIN_TON;
>>>>>>> 28324d93
#endif

    const ViewHandlerEntry *entry = GetViewHandlerEntry(viewType);
    if (entry != NULL) {
        return entry->coinType;
    }
    return CHAIN_BUTT;
}

#ifdef WEB3_VERSION
bool IsMessageType(uint8_t type)
{
    return type == EthPersonalMessage || type == EthTypedData || IsCosmosMsg(type) || type == SolanaMessage || IsAptosMsg(type) || type == BtcMsg || type == ArweaveMessage || type == CardanoSignData;
}

bool isCatalystVotingRegistration(uint8_t type)
{
    return type == CardanoCatalystVotingRegistration;
}
#endif

bool isTonSignProof(uint8_t type)
{
    return type == TonSignProof;
}

static GenerateUR UrGenerator(ViewType viewType, bool isMulti)
{
    const ViewHandlerEntry *entry = GetViewHandlerEntry(viewType);
    if (entry != NULL) {
        return isMulti ? entry->handler : entry->unlimitHandler;
    }
    return NULL;
}

GuiRemapViewType ViewTypeReMap(uint8_t viewType)
{
<<<<<<< HEAD
    const ViewHandlerEntry *entry = GetViewHandlerEntry(viewType);
    if (entry != NULL) {
        return entry->remapType;
=======
    GenerateUR func = NULL;
    switch (viewType) {
    case BtcNativeSegwitTx:
    case BtcSegwitTx:
    case BtcLegacyTx:
    case BtcTx:
    case BtcMsg:
#ifndef BTC_ONLY
    case LtcTx:
    case DashTx:
    case BchTx:
#endif
        func = isMulti ? GuiGetBtcSignQrCodeData : GuiGetBtcSignUrDataUnlimited;
        break;
#ifndef BTC_ONLY
    case EthTx:
    case EthPersonalMessage:
    case EthTypedData:
        func = isMulti ? GuiGetEthSignQrCodeData : GuiGetEthSignUrDataUnlimited;
        break;
    case TronTx:
        func = GuiGetTrxSignQrCodeData;
        break;
    case CosmosTx:
    case CosmosEvmTx:
        func = GuiGetCosmosSignQrCodeData;
        break;
    case SuiTx:
        func = GuiGetSuiSignQrCodeData;
        break;
    case SuiSignMessageHash:
        func = GuiGetSuiSignHashQrCodeData;
        break;
    case SolanaTx:
    case SolanaMessage:
        func = GuiGetSolSignQrCodeData;
        break;
    case AptosTx:
        func = GuiGetAptosSignQrCodeData;
        break;
    case CardanoSignTxHash:
        func = GuiGetAdaSignTxHashQrCodeData;
        break;
    case CardanoSignData:
        func = GuiGetAdaSignSignDataQrCodeData;
        break;
    case CardanoCatalystVotingRegistration:
        func = GuiGetAdaSignCatalystVotingRegistrationQrCodeData;
        break;
    case CardanoTx:
        func = GuiGetAdaSignQrCodeData;
        break;
    case XRPTx:
        func = GuiGetXrpSignQrCodeData;
        break;
    case ArweaveTx:
    case ArweaveMessage:
    case ArweaveDataItem:
        func = GuiGetArweaveSignQrCodeData;
        break;
    case StellarTx:
    case StellarHash:
        func = GuiGetStellarSignQrCodeData;
        break;
    case XmrOutput:
        func = GuiGetMoneroKeyimagesQrCodeData;
        break;
    case XmrTxUnsigned:
        func = GuiGetMoneroSignedTransactionQrCodeData;
        break;
    case TonTx:
        func = GuiGetTonSignQrCodeData;
        break;
    case TonSignProof:
        func = GuiGetTonProofSignQrCodeData;
        break;
#endif
    default:
        break;
>>>>>>> 28324d93
    }
    return REMAPVIEW_BUTT;
}

GenerateUR GetUrGenerator(ViewType viewType)
{
    return UrGenerator(viewType, true);
}

GenerateUR GetSingleUrGenerator(ViewType viewType)
{
    return UrGenerator(viewType, false);
}

static const ViewHandlerEntry *GetViewHandlerEntry(ViewType viewType)
{
    for (size_t i = 0; i < NUMBER_OF_ARRAYS(g_viewHandlerMap); i++) {
        if (g_viewHandlerMap[i].type == viewType) {
            return &g_viewHandlerMap[i];
        }
    }
    return NULL;
}<|MERGE_RESOLUTION|>--- conflicted
+++ resolved
@@ -84,6 +84,8 @@
 
 #ifdef CYBERPUNK_VERSION
     {ZcashTx, GuiGetZcashSignQrCodeData, NULL, GuiGetZcashCheckResult, CHAIN_ZCASH, REMAPVIEW_ZCASH},
+    {XmrOutput, GuiGetMoneroKeyimagesQrCodeData, NULL, GuiGetMoneroOutputCheckResult, CHAIN_XMR, REMAPVIEW_XMR_OUTPUT},
+    {XmrTxUnsigned, GuiGetMoneroSignedTransactionQrCodeData, NULL, GuiGetMoneroUnsignedTxCheckResult, CHAIN_XMR, REMAPVIEW_XMR_UNSIGNED},
 #endif
 };
 
@@ -91,61 +93,9 @@
 
 PtrT_TransactionCheckResult CheckUrResult(uint8_t viewType)
 {
-<<<<<<< HEAD
     const ViewHandlerEntry *entry = GetViewHandlerEntry(viewType);
     if (entry != NULL) {
         return entry->checkHandler();
-=======
-    switch (ViewTypeReMap(viewType)) {
-    case REMAPVIEW_BTC:
-    case REMAPVIEW_BTC_MESSAGE:
-        return GuiGetPsbtCheckResult();
-#ifndef BTC_ONLY
-    case REMAPVIEW_ETH:
-    case REMAPVIEW_ETH_PERSONAL_MESSAGE:
-    case REMAPVIEW_ETH_TYPEDDATA:
-        return GuiGetEthCheckResult();
-    case REMAPVIEW_TRX:
-        return GuiGetTrxCheckResult();
-    case REMAPVIEW_COSMOS:
-        return GuiGetCosmosCheckResult();
-    case REMAPVIEW_SUI:
-        return GuiGetSuiCheckResult();
-    case REMAPVIEW_SUI_SIGN_MESSAGE_HASH:
-        return GuiGetSuiSignHashCheckResult();
-    case REMAPVIEW_SOL:
-    case REMAPVIEW_SOL_MESSAGE:
-        return GuiGetSolCheckResult();
-    case REMAPVIEW_APT:
-        return GuiGetAptosCheckResult();
-    case REMAPVIEW_ADA_SIGN_TX_HASH:
-        return GuiGetAdaSignTxHashCheckResult();
-    case REMAPVIEW_ADA:
-        return GuiGetAdaCheckResult();
-    case REMAPVIEW_ADA_SIGN_DATA:
-        return GuiGetAdaSignDataCheckResult();
-    case REMAPVIEW_ADA_CATALYST:
-        return GuiGetAdaCatalystCheckResult();
-    case REMAPVIEW_XRP:
-        return GuiGetXrpCheckResult();
-    case REMAPVIEW_AR:
-    case REMAPVIEW_AR_MESSAGE:
-    case REMAPVIEW_AR_DATAITEM:
-        return GuiGetArCheckResult();
-    case REMAPVIEW_STELLAR:
-    case REMAPVIEW_STELLAR_HASH:
-        return GuiGetStellarCheckResult();
-    case REMAPVIEW_XMR_OUTPUT:
-        return GuiGetMoneroOutputCheckResult();
-    case REMAPVIEW_XMR_UNSIGNED:
-        return GuiGetMoneroUnsignedTxCheckResult();
-    case REMAPVIEW_TON:
-    case REMAPVIEW_TON_SIGNPROOF:
-        return GuiGetTonCheckResult();
-#endif
-    default:
-        return NULL;
->>>>>>> 28324d93
     }
     return NULL;
 }
@@ -155,40 +105,7 @@
 #ifdef WEB3_VERSION
     if (viewType == CosmosTx || viewType == CosmosEvmTx) {
         return GuiGetCosmosTxChain();
-<<<<<<< HEAD
     }
-=======
-    case SuiTx:
-        return CHAIN_SUI;
-    case SuiSignMessageHash:
-        return CHAIN_SUI;
-    case SolanaTx:
-    case SolanaMessage:
-        return CHAIN_SOL;
-    case AptosTx:
-        return CHAIN_APT;
-    case CardanoSignTxHash:
-        return CHAIN_ADA;
-    case CardanoTx:
-    case CardanoSignData:
-    case CardanoCatalystVotingRegistration:
-        return CHAIN_ADA;
-    case XRPTx:
-        return CHAIN_XRP;
-    case ArweaveTx:
-    case ArweaveMessage:
-    case ArweaveDataItem:
-        return CHAIN_ARWEAVE;
-    case StellarTx:
-    case StellarHash:
-        return CHAIN_STELLAR;
-    case XmrOutput:
-    case XmrTxUnsigned:
-        return CHAIN_XMR;
-    case TonTx:
-    case TonSignProof:
-        return CHAIN_TON;
->>>>>>> 28324d93
 #endif
 
     const ViewHandlerEntry *entry = GetViewHandlerEntry(viewType);
@@ -226,91 +143,9 @@
 
 GuiRemapViewType ViewTypeReMap(uint8_t viewType)
 {
-<<<<<<< HEAD
     const ViewHandlerEntry *entry = GetViewHandlerEntry(viewType);
     if (entry != NULL) {
         return entry->remapType;
-=======
-    GenerateUR func = NULL;
-    switch (viewType) {
-    case BtcNativeSegwitTx:
-    case BtcSegwitTx:
-    case BtcLegacyTx:
-    case BtcTx:
-    case BtcMsg:
-#ifndef BTC_ONLY
-    case LtcTx:
-    case DashTx:
-    case BchTx:
-#endif
-        func = isMulti ? GuiGetBtcSignQrCodeData : GuiGetBtcSignUrDataUnlimited;
-        break;
-#ifndef BTC_ONLY
-    case EthTx:
-    case EthPersonalMessage:
-    case EthTypedData:
-        func = isMulti ? GuiGetEthSignQrCodeData : GuiGetEthSignUrDataUnlimited;
-        break;
-    case TronTx:
-        func = GuiGetTrxSignQrCodeData;
-        break;
-    case CosmosTx:
-    case CosmosEvmTx:
-        func = GuiGetCosmosSignQrCodeData;
-        break;
-    case SuiTx:
-        func = GuiGetSuiSignQrCodeData;
-        break;
-    case SuiSignMessageHash:
-        func = GuiGetSuiSignHashQrCodeData;
-        break;
-    case SolanaTx:
-    case SolanaMessage:
-        func = GuiGetSolSignQrCodeData;
-        break;
-    case AptosTx:
-        func = GuiGetAptosSignQrCodeData;
-        break;
-    case CardanoSignTxHash:
-        func = GuiGetAdaSignTxHashQrCodeData;
-        break;
-    case CardanoSignData:
-        func = GuiGetAdaSignSignDataQrCodeData;
-        break;
-    case CardanoCatalystVotingRegistration:
-        func = GuiGetAdaSignCatalystVotingRegistrationQrCodeData;
-        break;
-    case CardanoTx:
-        func = GuiGetAdaSignQrCodeData;
-        break;
-    case XRPTx:
-        func = GuiGetXrpSignQrCodeData;
-        break;
-    case ArweaveTx:
-    case ArweaveMessage:
-    case ArweaveDataItem:
-        func = GuiGetArweaveSignQrCodeData;
-        break;
-    case StellarTx:
-    case StellarHash:
-        func = GuiGetStellarSignQrCodeData;
-        break;
-    case XmrOutput:
-        func = GuiGetMoneroKeyimagesQrCodeData;
-        break;
-    case XmrTxUnsigned:
-        func = GuiGetMoneroSignedTransactionQrCodeData;
-        break;
-    case TonTx:
-        func = GuiGetTonSignQrCodeData;
-        break;
-    case TonSignProof:
-        func = GuiGetTonProofSignQrCodeData;
-        break;
-#endif
-    default:
-        break;
->>>>>>> 28324d93
     }
     return REMAPVIEW_BUTT;
 }
