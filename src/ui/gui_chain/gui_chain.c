--- conflicted
+++ resolved
@@ -3,7 +3,6 @@
 PtrT_TransactionCheckResult CheckUrResult(uint8_t viewType)
 {
     switch (ViewTypeReMap(viewType)) {
-<<<<<<< HEAD
     case REMAPVIEW_BTC:
         return GuiGetPsbtCheckResult();
     case REMAPVIEW_ETH:
@@ -25,35 +24,10 @@
         return GuiGetAdaCheckResult();
     case REMAPVIEW_XRP:
         return GuiGetXrpCheckResult();
+    case REMAPVIEW_NEAR:
+        return GuiGetNearCheckResult();
     default:
         return NULL;
-=======
-        case REMAPVIEW_BTC:
-            return GuiGetPsbtCheckResult();
-        case REMAPVIEW_ETH:
-        case REMAPVIEW_ETH_PERSONAL_MESSAGE:
-        case REMAPVIEW_ETH_TYPEDDATA:
-            return GuiGetEthCheckResult();
-        case REMAPVIEW_TRX:
-            return GuiGetTrxCheckResult();
-        case REMAPVIEW_COSMOS:
-            return GuiGetCosmosCheckResult();
-        case REMAPVIEW_SUI:
-            return GuiGetSuiCheckResult();
-        case REMAPVIEW_SOL:
-        case REMAPVIEW_SOL_MESSAGE:
-            return GuiGetSolCheckResult();
-        case REMAPVIEW_APT:
-            return GuiGetAptosCheckResult();
-        case REMAPVIEW_ADA:
-            return GuiGetAdaCheckResult();
-        case REMAPVIEW_XRP:
-            return GuiGetXrpCheckResult();
-        case REMAPVIEW_NEAR:
-            return GuiGetNearCheckResult();
-        default:
-            return NULL;
->>>>>>> 9f5f6da8
     }
 }
 
