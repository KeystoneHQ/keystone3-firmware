--- conflicted
+++ resolved
@@ -93,12 +93,9 @@
     REMAPVIEW_XRP,
     REMAPVIEW_AR,
     REMAPVIEW_AR_MESSAGE,
-<<<<<<< HEAD
+    REMAPVIEW_AR_DATAITEM,
     REMAPVIEW_STELLAR,
     REMAPVIEW_STELLAR_HASH,
-=======
-    REMAPVIEW_AR_DATAITEM,
->>>>>>> b077b22b
     REMAPVIEW_TON,
     REMAPVIEW_TON_SIGNPROOF,
     REMAPVIEW_WEB_AUTH,
