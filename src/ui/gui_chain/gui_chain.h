#ifndef _GUI_CHAIN_H
#define _GUI_CHAIN_H

#include "gui_animating_qrcode.h"
#include "gui_btc.h"
#ifndef BTC_ONLY
#include "gui_eth.h"
#include "gui_trx.h"
#include "gui_cosmos.h"
#include "gui_sui.h"
#include "gui_sol.h"
#include "gui_aptos.h"
#include "gui_ada.h"
#include "gui_xrp.h"
#include "gui_ar.h"
#include "gui_stellar.h"
#include "gui_ton.h"
<<<<<<< HEAD
#include "gui_zcash.h"
=======
#include "gui_monero.h"
>>>>>>> a2bb7159
#endif

typedef void (*SetChainDataFunc)(void *resultData, void *multiResultData, bool multi);

// Enumeration for displaying in the middle of the status bar
typedef enum {
    CHAIN_BTC,
#ifndef BTC_ONLY
    CHAIN_ETH,
    CHAIN_ZCASH,
    CHAIN_SOL,
    CHAIN_BNB,
    CHAIN_HNT,
    CHAIN_XRP,
    CHAIN_ADA,
    CHAIN_TON,
    CHAIN_DOT,
    CHAIN_TRX,
    CHAIN_LTC,
    CHAIN_BCH,
    CHAIN_APT,
    CHAIN_SUI,
    CHAIN_DASH,
    CHAIN_ARWEAVE,
    CHAIN_STELLAR,
    CHAIN_XMR,
    CHAIN_COSMOS,
    CHAIN_TIA,
    CHAIN_NTRN,
    CHAIN_DYM,
    CHAIN_OSMO,
    CHAIN_INJ,
    CHAIN_ATOM,
    CHAIN_CRO,
    CHAIN_RUNE,
    CHAIN_KAVA,
    CHAIN_LUNC,
    CHAIN_AXL,
    CHAIN_LUNA,
    CHAIN_AKT,
    CHAIN_STRD,
    CHAIN_SCRT,
    CHAIN_BLD,
    CHAIN_CTK,
    CHAIN_EVMOS,
    CHAIN_STARS,
    CHAIN_XPRT,
    CHAIN_SOMM,
    CHAIN_JUNO,
    CHAIN_IRIS,
    CHAIN_DVPN,
    CHAIN_ROWAN,
    CHAIN_REGEN,
    CHAIN_BOOT,
    CHAIN_GRAV,
    CHAIN_IXO,
    CHAIN_NGM,
    CHAIN_IOV,
    CHAIN_UMEE,
    CHAIN_QCK,
    CHAIN_TGD,

#endif
    CHAIN_BUTT,
} GuiChainCoinType;

// Enumeration of pages used for transaction resolution
typedef enum {
    REMAPVIEW_BTC,
    REMAPVIEW_BTC_MESSAGE,
#ifndef BTC_ONLY
    REMAPVIEW_ETH,
    REMAPVIEW_ETH_PERSONAL_MESSAGE,
    REMAPVIEW_ETH_TYPEDDATA,
    REMAPVIEW_TRX,
    REMAPVIEW_COSMOS,
    REMAPVIEW_SUI,
    REMAPVIEW_SUI_SIGN_MESSAGE_HASH,
    REMAPVIEW_SOL,
    REMAPVIEW_SOL_MESSAGE,
    REMAPVIEW_APT,
    REMAPVIEW_ADA,
    REMAPVIEW_ADA_SIGN_TX_HASH,
    REMAPVIEW_ADA_SIGN_DATA,
    REMAPVIEW_ADA_CATALYST,
    REMAPVIEW_XRP,
    REMAPVIEW_AR,
    REMAPVIEW_AR_MESSAGE,
    REMAPVIEW_AR_DATAITEM,
    REMAPVIEW_STELLAR,
    REMAPVIEW_STELLAR_HASH,
    REMAPVIEW_TON,
    REMAPVIEW_TON_SIGNPROOF,
<<<<<<< HEAD
    REMAPVIEW_ZCASH,
=======
    REMAPVIEW_XMR_OUTPUT,
    REMAPVIEW_XMR_UNSIGNED,
>>>>>>> a2bb7159
    REMAPVIEW_WEB_AUTH,
#endif
    REMAPVIEW_BUTT,
} GuiRemapViewType;

typedef struct {
    uint16_t chain;
    SetChainDataFunc func;
} SetChainData_t;

#define CHECK_CHAIN_BREAK(result)                                       \
    if (result->error_code != 0) {                                      \
        printf("result->code = %d\n", result->error_code);              \
        printf("result->error message = %s\n", result->error_message);  \
        break;  \
    }

#define CHECK_CHAIN_RETURN(result)                                      \
    if (result->error_code != 0) {                                      \
        printf("result->code = %d\n", result->error_code);              \
        printf("result->error message = %s\n", result->error_message);  \
        return NULL;  \
    }

#define CHECK_CHAIN_PRINT(result)                                       \
    if (result->error_code != 0) {                                      \
        printf("result->code = %d\n", result->error_code);              \
        printf("result->error message = %s\n", result->error_message);  \
    }

#define CHECK_FREE_UR_RESULT(result, multi)                             \
    if (result != NULL) {                                               \
        if (multi) {                                                    \
            free_ur_parse_multi_result((PtrT_URParseMultiResult)result);\
        } else {                                                        \
            free_ur_parse_result((PtrT_URParseResult)result);           \
        }                                                               \
        result = NULL;                                                  \
    }

GuiRemapViewType ViewTypeReMap(uint8_t viewType);
GuiChainCoinType ViewTypeToChainTypeSwitch(uint8_t viewType);
PtrT_TransactionCheckResult CheckUrResult(uint8_t viewType);
GenerateUR GetUrGenerator(ViewType viewType);
GenerateUR GetSingleUrGenerator(ViewType viewType);
bool CheckViewTypeIsAllow(uint8_t viewType);
#ifndef BTC_ONLY
bool IsMessageType(uint8_t type);
bool isTonSignProof(uint8_t type);
bool isCatalystVotingRegistration(uint8_t type);
#endif
#endif<|MERGE_RESOLUTION|>--- conflicted
+++ resolved
@@ -15,11 +15,8 @@
 #include "gui_ar.h"
 #include "gui_stellar.h"
 #include "gui_ton.h"
-<<<<<<< HEAD
 #include "gui_zcash.h"
-=======
 #include "gui_monero.h"
->>>>>>> a2bb7159
 #endif
 
 typedef void (*SetChainDataFunc)(void *resultData, void *multiResultData, bool multi);
@@ -113,12 +110,9 @@
     REMAPVIEW_STELLAR_HASH,
     REMAPVIEW_TON,
     REMAPVIEW_TON_SIGNPROOF,
-<<<<<<< HEAD
     REMAPVIEW_ZCASH,
-=======
     REMAPVIEW_XMR_OUTPUT,
     REMAPVIEW_XMR_UNSIGNED,
->>>>>>> a2bb7159
     REMAPVIEW_WEB_AUTH,
 #endif
     REMAPVIEW_BUTT,
