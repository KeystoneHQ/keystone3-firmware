#ifndef _GUI_CHAIN_H
#define _GUI_CHAIN_H

#include "gui_btc.h"
#include "gui_eth.h"
#include "gui_trx.h"
#include "gui_cosmos.h"
#include "gui_sui.h"
#include "gui_sol.h"
#include "gui_aptos.h"
#include "gui_ada.h"
#include "gui_xrp.h"

#define LABEL_MAX_BUFF_LEN                                      (512)

typedef void (*SetChainDataFunc)(void *resultData, void *multiResultData, bool multi);

// Enumeration for displaying in the middle of the status bar
typedef enum {
    CHAIN_BTC,
    CHAIN_ETH,
    CHAIN_SOL,
    CHAIN_BNB,
    CHAIN_XRP,
    CHAIN_ADA,
    CHAIN_DOT,
    CHAIN_TRX,
    CHAIN_LTC,
    CHAIN_BCH,
    CHAIN_APT,
    CHAIN_SUI,
    CHAIN_DASH,
    CHAIN_COSMOS,
    CHAIN_ATOM,
    CHAIN_INJ,
    CHAIN_CRO,
    CHAIN_KAVA,
    CHAIN_OSMO,
    CHAIN_LUNC,
    CHAIN_AXL,
    CHAIN_LUNA,
    CHAIN_AKT,
<<<<<<< HEAD
    CHAIN_TORI,
    CHAIN_CRO,
    CHAIN_IOV,
    CHAIN_ROWAN,
=======
    CHAIN_STRD,
    CHAIN_SCRT,
    CHAIN_BLD,
>>>>>>> b0007af5
    CHAIN_CTK,
    CHAIN_EVMOS,
    CHAIN_STARS,
    CHAIN_XPRT,
    CHAIN_SOMM,
    CHAIN_JUNO,
    CHAIN_IRIS,
    CHAIN_DVPN,
    CHAIN_ROWAN,
    CHAIN_REGEN,
    CHAIN_BOOT,
    CHAIN_GRAV,
    CHAIN_IXO,
    CHAIN_NGM,
    CHAIN_IOV,
    CHAIN_UMEE,
    CHAIN_QCK,
    CHAIN_TGD,

    CHAIN_BUTT,
} GuiChainCoinType;

// Enumeration of pages used for transaction resolution
typedef enum {
    REMAPVIEW_BTC,
    REMAPVIEW_ETH,
    REMAPVIEW_ETH_PERSONAL_MESSAGE,
    REMAPVIEW_ETH_TYPEDDATA,
    REMAPVIEW_TRX,
    REMAPVIEW_COSMOS,
    REMAPVIEW_SUI,
    REMAPVIEW_SOL,
    REMAPVIEW_SOL_MESSAGE,
    REMAPVIEW_APT,
    REMAPVIEW_ADA,
    REMAPVIEW_XRP,
    REMAPVIEW_WEB_AUTH,

    REMAPVIEW_BUTT,
} GuiRemapViewType;

typedef struct {
    uint16_t chain;
    SetChainDataFunc func;
} SetChainData_t;

#define CHECK_CHAIN_BREAK(result)                                       \
    if (result->error_code != 0) {                                      \
        printf("result->code = %d\n", result->error_code);              \
        printf("result->error message = %s\n", result->error_message);  \
        break;  \
    }

#define CHECK_CHAIN_RETURN(result)                                      \
    if (result->error_code != 0) {                                      \
        printf("result->code = %d\n", result->error_code);              \
        printf("result->error message = %s\n", result->error_message);  \
        return NULL;  \
    }

#define CHECK_CHAIN_PRINT(result)                                       \
    if (result->error_code != 0) {                                      \
        printf("result->code = %d\n", result->error_code);              \
        printf("result->error message = %s\n", result->error_message);  \
    }

#define CHECK_FREE_UR_RESULT(result, multi)                             \
    if (result != NULL) {                                               \
        if (multi) {                                                    \
            free_ur_parse_multi_result(result);                         \
        } else {                                                        \
            free_ur_parse_result(result);                               \
        }                                                               \
        result = NULL;                                                  \
    }

GuiRemapViewType ViewTypeReMap(uint8_t viewType);
GuiChainCoinType ViewTypeToChainTypeSwitch(uint8_t viewType);
PtrT_TransactionCheckResult CheckUrResult(uint8_t viewType);
GenerateUR GetUrGenerator(GuiChainCoinType viewType);
GenerateUR GetSingleUrGenerator(GuiChainCoinType viewType);
bool IsMessageType(uint8_t type);
#endif<|MERGE_RESOLUTION|>--- conflicted
+++ resolved
@@ -40,16 +40,10 @@
     CHAIN_AXL,
     CHAIN_LUNA,
     CHAIN_AKT,
-<<<<<<< HEAD
-    CHAIN_TORI,
-    CHAIN_CRO,
-    CHAIN_IOV,
-    CHAIN_ROWAN,
-=======
     CHAIN_STRD,
     CHAIN_SCRT,
     CHAIN_BLD,
->>>>>>> b0007af5
+    CHAIN_TORI,
     CHAIN_CTK,
     CHAIN_EVMOS,
     CHAIN_STARS,
