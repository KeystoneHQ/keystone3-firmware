--- conflicted
+++ resolved
@@ -16,13 +16,10 @@
 #include "gui_ar.h"
 #include "gui_stellar.h"
 #include "gui_ton.h"
-<<<<<<< HEAD
 #else
 #include "gui_zcash.h"
+#include "gui_monero.h"
 #endif
-=======
-#include "gui_monero.h"
->>>>>>> 28324d93
 #endif
 
 typedef void (*SetChainDataFunc)(void *resultData, void *multiResultData, bool multi);
@@ -116,12 +113,9 @@
     REMAPVIEW_STELLAR_HASH,
     REMAPVIEW_TON,
     REMAPVIEW_TON_SIGNPROOF,
-<<<<<<< HEAD
     REMAPVIEW_ZCASH,
-=======
     REMAPVIEW_XMR_OUTPUT,
     REMAPVIEW_XMR_UNSIGNED,
->>>>>>> 28324d93
     REMAPVIEW_WEB_AUTH,
 #endif
     REMAPVIEW_BUTT,
