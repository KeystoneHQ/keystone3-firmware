#include "gui_analyze.h"
#include "user_memory.h"
#include "secret_cache.h"
#include "account_public_info.h"
#include "keystore.h"
#include "gui_model.h"
#include "gui_qr_hintbox.h"
#include "screen_manager.h"
#include "user_sqlite3.h"
#include "account_manager.h"
#include "math.h"
#include "stdio.h"
#include "string.h"
#include "drv_mpu.h"
#include "device_setting.h"
#include "cjson/cJSON.h"
#include "gui_hintbox.h"
#include "gui_views.h"

static void decodeEthContractData(void *parseResult);
static bool GetEthErc20ContractData(void *parseResult);

static bool g_isMulti = false;
static URParseResult *g_urResult = NULL;
static URParseMultiResult *g_urMultiResult = NULL;
static void *g_parseResult = NULL;
static void *g_erc20ContractData = NULL;
static char *g_erc20Name = NULL;
static void *g_contractData = NULL;
static bool g_contractDataExist = false;
static char g_fromEthEnsName[64];
static char g_toEthEnsName[64];
static bool g_fromEnsExist = false;
static bool g_toEnsExist = false;
static bool g_isPermit = false;
static bool g_isPermitSingle = false;
static bool g_isOperation = false;
static ViewType g_viewType = ViewTypeUnKnown;

const static EvmNetwork_t NETWORKS[] = {
    {0, "Unknown Network", "ETH"},
    {1, "Ethereum Mainnet", "ETH"},
    {2, "Expanse Network", "EXP"},
    {3, "Ethereum Testnet Ropsten", "ETH"},
    {4, "Ethereum Testnet Rinkeby", "ETH"},
    {5, "Ethereum Testnet Goerli", "ETH"},
    {6, "Ethereum Classic Testnet Kotti", "KOT"},
    {7, "ThaiChain", "TCH"},
    {8, "Ubiq", "UBQ"},
    {9, "Ubiq Network Testnet", "TUBQ"},
    {10, "Optimistic Ethereum", "OETH"},
    {11, "Metadium Mainnet", "META"},
    {12, "Metadium Testnet", "KAL"},
    {13, "Diode Testnet Staging", "sDIODE"},
    {14, "Flare Mainnet", "FLR"},
    {15, "Diode Prenet", "DIODE"},
    {16, "Flare Testnet Coston", "CFLR"},
    {17, "ThaiChain 2.0 ThaiFi", "TFI"},
    {18, "ThunderCore Testnet", "TST"},
    {19, "Songbird Canary-Network", "SGB"},
    {20, "ELA-ETH-Sidechain Mainnet", "ELA"},
    {21, "ELA-ETH-Sidechain Testnet", "tELA"},
    {22, "ELA-DID-Sidechain Mainnet", "ELA"},
    {23, "ELA-DID-Sidechain Testnet", "tELA"},
    {30, "RSK Mainnet", "RBTC"},
    {31, "RSK Testnet", "tRBTC"},
    {32, "GoodData Testnet", "GooD"},
    {33, "GoodData Mainnet", "GooD"},
    {35, "TBWG Chain", "TBG"},
    {38, "Valorbit", "VAL"},
    {40, "Telos EVM Mainnet", "TLOS"},
    {41, "Telos EVM Testnet", "TLOS"},
    {42, "Ethereum Testnet Kovan", "ETH"},
    {43, "Darwinia Pangolin Testnet", "PRING"},
    {44, "Darwinia Crab Network", "CRING"},
    {50, "XinFin Network Mainnet", "XDC"},
    {51, "XinFin Apothem Testnet", "TXDC"},
    {52, "CoinEx Smart Chain Mainnet", "cet"},
    {53, "CoinEx Smart Chain Testnet", "cett"},
    {56, "Binance Smart Chain Mainnet", "BNB"},
    {58, "Ontology Mainnet", "ONG"},
    {59, "EOS Mainnet", "EOS"},
    {60, "GoChain", "GO"},
    {61, "Ethereum Classic Mainnet", "ETC"},
    {62, "Ethereum Classic Testnet Morden", "TETC"},
    {63, "Ethereum Classic Testnet Mordor", "METC"},
    {64, "Ellaism", "ELLA"},
    {65, "OKExChain Testnet", "OKT"},
    {66, "OKXChain Mainnet", "OKT"},
    {67, "DBChain Testnet", "DBM"},
    {68, "SoterOne Mainnet", "SOTER"},
    {69, "Optimistic Ethereum Testnet Kovan", "KOR"},
    {76, "Mix", "MIX"},
    {77, "POA Network Sokol", "POA"},
    {78, "PrimusChain mainnet", "PETH"},
    {80, "GeneChain", "RNA"},
    {82, "Meter Mainnet", "MTR"},
    {85, "GateChain Testnet", "GT"},
    {86, "GateChain Mainnet", "GT"},
    {88, "TomoChain", "TOMO"},
    {95, "CryptoKylin Testnet", "EOS"},
    {97, "Binance Smart Chain Testnet", "tBNB"},
    {99, "POA Network Core", "SKL"},
    {100, "Gnosis Chain", "xDAI"},
    {101, "EtherInc", "ETI"},
    {102, "Web3Games Testnet", "W3G"},
    {106, "Velas EVM Mainnet", "VLX"},
    {108, "ThunderCore Mainnet", "TT"},
    {110, "Proton Testnet", "XPR"},
    {111, "EtherLite Chain", "ETL"},
    {122, "Fuse Mainnet", "FUSE"},
    {124, "Decentralized Web Mainnet", "DWU"},
    {127, "Factory 127 Mainnet", "FETH"},
    {128, "Huobi ECO Chain Mainnet", "HT"},
    {137, "Polygon Mainnet", "MATIC"},
    {142, "DAX CHAIN", "DAX"},
    {162, "Lightstreams Testnet", "PHT"},
    {163, "Lightstreams Mainnet", "PHT"},
    {170, "HOO Smart Chain Testnet", "HOO"},
    {172, "Latam-Blockchain Resil Testnet", "usd"},
    {200, "Arbitrum on xDai", "xDAI"},
    {211, "Freight Trust Network", "0xF"},
    {222, "Permission", "ASK"},
    {246, "Energy Web Chain", "EWT"},
    {250, "Fantom Opera", "FTM"},
    {256, "Huobi ECO Chain Testnet", "htt"},
    {262, "SUR Blockchain Network", "SRN"},
    {269, "High Performance Blockchain", "HPB"},
    {321, "KCC Mainnet", "KCS"},
    {322, "KCC Testnet", "tKCS"},
    {336, "Shiden", "SDN"},
    {338, "Cronos Testnet", "TCRO"},
    {361, "Theta Mainnet", "TFUEL"},
    {363, "Theta Sapphire Testnet", "TFUEL"},
    {364, "Theta Amber Testnet", "TFUEL"},
    {365, "Theta Testnet", "TFUEL"},
    {369, "PulseChain Mainnet", "PLS"},
    {385, "Lisinski", "LISINSKI"},
    {420, "Optimistic Ethereum Testnet Goerli", "GOR"},
    {499, "Rupaya", "RUPX"},
    {558, "Tao Network", "TAO"},
    {595, "Acala Mandala Testnet", "mACA"},
    {686, "Karura Network", "KAR"},
    {721, "Factory 127 Testnet", "FETH"},
    {777, "cheapETH", "cTH"},
    {787, "Acala Network", "ACA"},
    {803, "Haic", "HAIC"},
    {820, "Callisto Mainnet", "CLO"},
    {821, "Callisto Testnet", "TCLO"},
    {888, "Wanchain", "WAN"},
    {940, "PulseChain Testnet", "tPLS"},
    {977, "Nepal Blockchain Network", "YETI"},
    {998, "Hyperliquid Testnet", "HYPE"},
    {999, "Hyperliquid", "HYPE"},
    {1001, "Klaytn Testnet Baobab", "KLAY"},
    {1007, "Newton Testnet", "NEW"},
    {1010, "Evrice Network", "EVC"},
    {1012, "Newton", "NEW"},
    {1022, "Sakura", "SKU"},
    {1023, "Clover Testnet", "CLV"},
    {1024, "Clover Mainnet", "CLV"},
    {1139, "MathChain", "MATH"},
    {1140, "MathChain Testnet", "MATH"},
    {1284, "Moonbeam", "GLMR"},
    {1285, "Moonriver", "MOVR"},
    {1286, "Moonrock", "ROC"},
    {1287, "Moonbase Alpha", "DEV"},
    {1288, "Moonshadow", "MSHD"},
    {1618, "Catecoin Chain Mainnet", "CATE"},
    {1620, "Atheios", "ATH"},
    {1657, "Btachain", "BTA"},
    {1856, "Teslafunds", "TSF"},
    {1987, "EtherGem", "EGEM"},
    {2020, "420coin", "420"},
    {2021, "Edgeware Mainnet", "EDG"},
    {2022, "Beresheet Testnet", "tEDG"},
    {2100, "Ecoball Mainnet", "ECO"},
    {2101, "Ecoball Testnet Espuma", "ECO"},
    {2559, "Kortho Mainnet", "KTO"},
    {4002, "Fantom Testnet", "FTM"},
    {4689, "IoTeX Network Mainnet", "IOTX"},
    {4690, "IoTeX Network Testnet", "IOTX"},
    {5197, "EraSwap Mainnet", "ES"},
    {5700, "Syscoin Tanenbaum Testnet", "tSYS"},
    {5851, "Ontology Testnet", "ONG"},
    {5869, "Wegochain Rubidium Mainnet", "RBD"},
    {8029, "MDGL Testnet", "MDGLT"},
    {8080, "GeneChain Adenine Testnet", "tRNA"},
    {8217, "Klaytn Mainnet Cypress", "KLAY"},
    {8285, "KorthoTest", "KTO"},
    {8723, "TOOL Global Mainnet", "OLO"},
    {8724, "TOOL Global Testnet", "OLO"},
    {8995, "bloxberg", "U+25B3"},
    {9000, "Evmos Testnet", "PHOTON"},
    {9001, "Evmos", "EVMOS"},
    {10000, "Smart Bitcoin Cash", "BCH"},
    {10001, "Smart Bitcoin Cash Testnet", "BCHT"},
    {10101, "Blockchain Genesis Mainnet", "GEN"},
    {16000, "MetaDot Mainnet", "MTT"},
    {16001, "MetaDot Testnet", "MTT-test"},
    {24484, "Webchain", "WEB"},
    {24734, "MintMe.com Coin", "MINTME"},
    {31102, "Ethersocial Network", "ESN"},
    {31337, "GoChain Testnet", "GO"},
    {32659, "Fusion Mainnet", "FSN"},
    {39797, "Energi Mainnet", "NRG"},
    {42069, "pegglecoin", "peggle"},
    {42161, "Arbitrum One", "AETH"},
    {42220, "Celo Mainnet", "CELO"},
    {43110, "Athereum", "ATH"},
    {43113, "Avalanche Fuji Testnet", "AVAX"},
    {43114, "Avalanche C-Chain", "AVAX"},
    {44787, "Celo Alfajores Testnet", "CELO"},
    {49797, "Energi Testnet", "NRG"},
    {62320, "Celo Baklava Testnet", "CELO"},
    {71393, "Polyjuice Testnet", "CKB"},
    {73799, "Energy Web Volta Testnet", "VT"},
    {78110, "Firenze test network", "FIN"},
    {80001, "Polygon Testnet Mumbai", "MATIC"},
    {100000, "QuarkChain Mainnet Root", "QKC"},
    {100001, "QuarkChain Mainnet Shard 0", "QKC"},
    {100002, "QuarkChain Mainnet Shard 1", "QKC"},
    {100003, "QuarkChain Mainnet Shard 2", "QKC"},
    {100004, "QuarkChain Mainnet Shard 3", "QKC"},
    {100005, "QuarkChain Mainnet Shard 4", "QKC"},
    {100006, "QuarkChain Mainnet Shard 5", "QKC"},
    {100007, "QuarkChain Mainnet Shard 6", "QKC"},
    {100008, "QuarkChain Mainnet Shard 7", "QKC"},
    {110000, "QuarkChain Devnet Root", "QKC"},
    {110001, "QuarkChain Devnet Shard 0", "QKC"},
    {110002, "QuarkChain Devnet Shard 1", "QKC"},
    {110003, "QuarkChain Devnet Shard 2", "QKC"},
    {110004, "QuarkChain Devnet Shard 3", "QKC"},
    {110005, "QuarkChain Devnet Shard 4", "QKC"},
    {110006, "QuarkChain Devnet Shard 5", "QKC"},
    {110007, "QuarkChain Devnet Shard 6", "QKC"},
    {110008, "QuarkChain Devnet Shard 7", "QKC"},
    {200625, "Akroma", "AKA"},
    {246529, "ARTIS sigma1", "ATS"},
    {246785, "ARTIS Testnet tau1", "tATS"},
    {333888, "Polis Testnet", "tPOLIS"},
    {333999, "Polis Mainnet", "POLIS"},
    {421611, "Arbitrum Testnet Rinkeby", "ARETH"},
    {955305, "Eluvio Content Fabric", "ELV"},
    {1313114, "Etho Protocol", "ETHO"},
    {1313500, "Xerom", "XERO"},
    {7762959, "Musicoin", "MUSIC"},
    {13371337, "PepChain Churchill", "TPEP"},
    {18289463, "IOLite", "ILT"},
    {20181205, "quarkblockchain", "QKI"},
    {28945486, "Auxilium Network Mainnet", "AUX"},
    {35855456, "Joys Digital Mainnet", "JOYS"},
    {61717561, "Aquachain", "AQUA"},
    {99415706, "Joys Digital TestNet", "TOYS"},
    {245022926, "Neon EVM DevNet", "NEON"},
    {245022934, "Neon EVM MainNet", "NEON"},
    {245022940, "Neon EVM TestNet", "NEON"},
    {311752642, "OneLedger Mainnet", "OLT"},
    {1122334455, "IPOS Network", "IPOS"},
    {1313161554, "Aurora MainNet", "aETH"},
    {1313161555, "Aurora TestNet", "aETH"},
    {1313161556, "Aurora BetaNet", "aETH"},
    {1666600000, "Harmony Mainnet Shard 0", "ONE"},
    {1666600001, "Harmony Mainnet Shard 1", "ONE"},
    {1666600002, "Harmony Mainnet Shard 2", "ONE"},
    {1666600003, "Harmony Mainnet Shard 3", "ONE"},
    {1666700000, "Harmony Testnet Shard 0", "ONE"},
    {1666700001, "Harmony Testnet Shard 1", "ONE"},
    {1666700002, "Harmony Testnet Shard 2", "ONE"},
    {1666700003, "Harmony Testnet Shard 3", "ONE"},
    {3125659152, "Pirl", "PIRL"},
    {4216137055, "OneLedger Testnet Frankenstein", "OLT"},
    {11297108109, "Palm Mainnet", "PALM"},
    {11297108099, "Palm Testnet", "PALM"},
    {210425, "PlatON Mainnet", "LAT"},
    {2206132, "PlatON Testnet", "LAT"},
    {324, "zkSync Mainnet", "ETH"},
};

const static Erc20Contract_t ERC20_CONTRACTS[] = {
    // ETH
    {"USDC", "0xa0b86991c6218b36c1d19d4a2e9eb0ce3606eb48", 6},
    {"USDT", "0xdac17f958d2ee523a2206206994597c13d831ec7", 6},
    {"DAI", "0x6b175474e89094c44da98b954eedeac495271d0f", 18},
    {"MKR", "0x9f8f72aa9304c8b593d555f12ef6589cc3a579a2", 18},
    {"BNB", "0xB8c77482e45F1F44dE1745F52C74426C631bDD52", 18},
    {"LINK", "0x514910771af9ca656af840dff83e8264ecf986ca", 18},
    {"UNI", "0x1f9840a85d5af5bf1d1762f925bdaddc4201f984", 18},
    {"COMP", "0xc00e94cb662c3520282e6f5717214004a7f26888", 18},
    {"AAVE", "0x7fc66500c84a76ad7e9c93437bfc5ac33e2ddae9", 18},
    {"stETH", "0xae7ab96520de3a18e5e111b5eaab095312d7fe84", 18},
    {"TRX", "0x50327c6c5a14dcade707abad2e27eb517df87ab5", 6},
    {"TONCOIN", "0x582d872a1b094fc48f5de31d3b73f2d9be47def1", 9},
    {"WBTC", "0x2260fac5e5542a773aa44fbcfedf7c193bc2c599", 8},
    {"MATIC", "0x7d1afa7b718fb893db30a3abc0cfc608aacfebb0", 18},
    {"SHIB", "0x95aD61b0a150d79219dCF64E1E6Cc01f0B64C4cE", 18},
    {"LEO", "0x2af5d2ad76741191d15dfe7bf6ac92d4bd912ca3", 18},
    {"OKB", "0x75231f58b43240c9718dd58b4967c5114342a86c", 18},
    {"INJ", "0xe28b3B32B6c345A34Ff64674606124Dd5Aceca30", 18},
    {"IMX", "0xf57e7e7c23978c3caec3c3548e3d615c346e79ff", 18},
    {"CRO", "0xa0b73e1ff0b80914ab6fe0444e65848c4c34450b", 8},
    {"TUSD", "0x0000000000085d4780B73119b644AE5ecd22b376", 18},
    {"VEN", "0xd850942ef8811f2a866692a623011bde52a462c1", 18},
    {"NEAR", "0x85f17cf997934a597031b2e18a9ab6ebd4b9f6a4", 24},
    {"LDO", "0x5a98fcbea516cf06857215779fd812ca3bef1b32", 18},
    {"MNT", "0x3c3a81e81dc49a522a592e7622a7e711c06bf354", 18},
    {"RNDR", "0x6de037ef9ad2725eb40118bb1702ebb27e4aeb24", 18},
    {"QNT", "0x4a220e6096b25eadb88358cb44068a3248254675", 18},
    {"stkAAVE", "0x4da27a545c0c5b758a6ba100e3a049001de870f5", 18},
    {"GRT", "0xc944e90c64b2c07662a292be6244bdf05cda44a7", 18},
    {"ARB", "0xB50721BCf8d664c30412Cfbc6cf7a15145234ad1", 18},
    {"rETH", "0xae78736cd615f374d3085123a210448e74fc6393", 18},
    {"SNX", "0xd0dA9cBeA9C3852C5d63A95F9ABCC4f6eA0F9032", 18},
    {"SNX", "0xc011a73ee8576fb46f5e1c5751ca3b9fe0af2a6f", 18},
    {"BUSD", "0x4fabb145d64652a948d72533023f6e7a623c7c53", 18},
    {"BTT", "0xc669928185dbce49d2230cc9b0979be6dc797957", 18},
    {"FTM", "0x4e15361fd6b4bb609fa63c81a2be19d873717870", 18},
    {"KCS", "0xf34960d9d60be18cc1d5afc1a6f012a723a28811", 6},
    {"SAND", "0x3845badAde8e6dFF049820680d1F14bD3903a5d0", 18},
    {"THETA", "0x3883f5e181fccaf8410fa61e12b59bad963fb645", 18},
    {"BEAM", "0x62D0A8458eD7719FDAF978fe5929C6D342B0bFcE", 18},
    {"HEX", "0x2b591e99afe9f32eaa6214f7b7629768c40eeb39", 8},
    {"MANA", "0x0f5d2fb29fb7d3cfee444a200298f468908cc942", 18},
    {"wMANA", "0xfd09cf7cfffa9932e33668311c4777cb9db3c9be", 18},
    {"WOO", "0x4691937a7508860f876c9c0a2a617e7d9e945d4b", 18},
    {"DYDX", "0x92d6c1e31e14520e676a687f0a93788b716beff5", 18},
    {"FET", "0xaea46A60368A7bD060eec7DF8CBa43b7EF41Ad85", 18},
    {"USDD", "0x0C10bF8FcB7Bf5412187A595ab97a3609160b5c6", 18},
    {"frxETH", "0x5e8422345238f34275888049021821e8e08caa1f", 18},
    {"FXS", "0x3432b6a60d23ca0dfca7761b7ab56459d9c964d0", 18},
    {"FRAX", "0x853d955acef822db058eb8505911ed77f175b99e", 18},
    {"CHZ", "0x3506424f91fd33084466f402d5d97f05f8e3b4af", 18},
    {"APE", "0x4d224452801aced8b2f0aebe155379bb5d594381", 18},
    {"Cake", "0x152649eA73beAb28c5b49B26eb48f7EAD6d4c898", 18},
    {"GNO", "0x6810e776880c02933d47db1b9fc05908e5386b96", 18},
    {"ILV", "0x767fe9edc9e0df98e07454847909b5e959d7ca0e", 18},
    {"PEPE", "0x6982508145454ce325ddbe47a25d4ec3d2311933", 18},
    {"BLUR", "0x5283d291dbcf85356a21ba090e6db59121208b44", 18},
    {"ELF", "0xbf2179859fc6d5bee9bf9158632dc51678a4100e", 18},
    {"RPL", "0xd33526068d116ce69f19a9ee46f0bd304f21a51f", 18},
    {"AXL", "0x467719ad09025fcc6cf6f8311755809d45a5e5f3", 6},
    {"cETH", "0x4ddc2d193948926d02f9b1fe9e1daa0718270ed5", 8},
    {"RLB", "0x046eee2cc3188071c02bfc1745a6b17c656e3f3d", 18},
    {"sfrxETH", "0xac3e018457b222d93114458476f3e3416abbe38f", 18},
    {"XAUt", "0x68749665ff8d2d112fa859aa293f07a622782f38", 6},
    {"IOTX", "0x6fb3e0a217407efff7ca062d46c26e5d60a14d69", 18},
    {"NEXO", "0xb62132e35a6c13ee1ee0f84dc5d40bad8d815206", 18},
    {"cbETH", "0xBe9895146f7AF43049ca1c1AE358B0541Ea49704", 18},
    {"PAXG", "0x45804880De22913dAFE09f4980848ECE6EcbAf78", 18},
    {"NFT", "0x198d14f2ad9ce69e76ea330b374de4957c3f850a", 6},
    {"HT", "0x6f259637dcd74c767781e37bc6133cd6a68aa161", 18},
    {"WLD", "0x163f8c2467924be0ae7b5347228cabf260318753", 18},
    {"HBTC", "0x0316EB71485b0Ab14103307bf65a021042c6d380", 18},
    {"1INCH", "0x111111111117dc0aa78b770fa6a738034120c302", 18},
    {"AGIX", "0x5b7533812759b45c2b44c19e320ba2cd2681b542", 8},
    {"ZIL", "0x05f4a42e251f2d52b8ed15e9fedaacfcef1fad27", 12},
    {"GMT", "0xe3c408BD53c31C085a1746AF401A4042954ff740", 8},
    {"HOT", "0x6c6ee5e31d828de241282b9606c8e98ea48526e2", 18},
    {"USDP", "0x8e870d67f660d95d5be530380d0ec0bd388289e1", 18},
    {"FLOKI", "0xcf0c122c6b73ff809c693db761e7baebe62b6a2e", 9},
    {"BAT", "0x0d8775f648430679a709e98d2b0cb6250d2887ef", 18},
    {"CVX", "0x4e3fbd56cd56c3e72c1403e103b45db9da5b9d2b", 18},
    {"ENJ", "0xf629cbd94d3791c9250152bd8dfbdf380e2a3b9c", 18},
    {"LRC", "0xbbbbca6a901c926f240b89eacb641d8aec7aeafd", 18},
    {"TRB", "0x88df592f8eb5d7bd38bfef7deb0fbc02cf3778a0", 18},
    {"WQTUM", "0x3103df8f05c4d8af16fd22ae63e406b97fec6938", 18},
    {"CELO", "0x3294395e62f4eb6af3f1fcf89f5602d90fb3ef69", 18},
    {"wCELO", "0xe452e6ea2ddeb012e20db73bf5d3863a3ac8d77a", 18},
    {"ZRX", "0xe41d2489571d322189246dafa5ebde1f4699f498", 18},
    {"SFP", "0x12e2b8033420270db2f3b328e32370cb5b2ca134", 18},
    {"OCEAN", "0x967da4048cD07aB37855c090aAF366e4ce1b9F48", 18},
    {"MX", "0x11eef04c884e24d9b7b4760e7476d06ddf797f36", 18},
    {"PRIME", "0xb23d80f5fefcddaa212212f028021b41ded428cf", 18},
    {"RBN", "0x6123b0049f904d730db3c36a31167d9d4121fa6b", 18},
    {"YFI", "0x0bc529c00C6401aEF6D220BE8C6Ea1667F6Ad93e", 18},
    {"MASK", "0x69af81e73a73b40adf4f3d4223cd9b1ece623074", 18},
    {"MEME", "0xb131f4A55907B10d1F0A50d8ab8FA09EC342cd74", 18},
    {"ENS", "0xc18360217d8f7ab5e7c516566761ea12ce7f9d72", 18},
    {"Auction", "0xa9b1eb5908cfc3cdf91f9b8b3a74108598009096", 18},
    {"NXM", "0xd7c49cee7e9188cca6ad8ff264c1da2e69d4cf3b", 18},
    {"GLM", "0x7DD9c5Cba05E151C895FDe1CF355C9A1D5DA6429", 18},
    {"BAND", "0xba11d00c5f74255f56a5e366f4f77f5a186d7f55", 18},
    {"TGT", "0x108a850856Db3f85d0269a2693D896B394C80325", 18},
    // BSC
    {"CAKE", "0x0E09FaBB73Bd3Ade0a17ECC321fD13a19e81cE82", 18},
    {"BUSD", "0xe9e7CEA3DedcA5984780Bafc599bD69ADd087D56", 18},
    {"SAFEMOON", "0x42981d0bfbAf196529376EE702F2a9Eb9092fcB5", 9},
    {"ETH", "0x2170ed0880ac9a755fd29b2688956bd959f933f8", 18},
    {"BSC-USD", "0x55d398326f99059ff775485246999027b3197955", 18},
    {"WBNB", "0xbb4CdB9CBd36B01bD1cBaEBF2De08d9173bc095c", 18},
    {"XRP", "0x1d2f0da169ceb9fc7b3144628db156f3f6c60dbe", 18},
    {"anyUSDC", "0x8965349fb649a33a30cbfda057d8ec2c48abe2a2", 18},
    {"USDC", "0x8ac76a51cc950d9822d68b83fe1ad97b32cd580d", 18},
    {"ADA", "0x3ee2200efb3400fabb9aacf31297cbdd1d435d47", 18},
    {"AVAX", "0x1ce0c2827e2ef14d5c4f29a091d735a204794041", 18},
    {"DOGE", "0xba2ae424d960c26247dd6c32edc70b295c744c43", 8},
    {"TRX", "0xce7de646e7208a4ef112cb6ed5038fa6cc6b12e3", 6},
    {"DOT", "0x7083609fce4d1d8dc0c979aab8c869ea2c873402", 18},
    {"LINK", "0xf8a0bf9cf54bb92f17374d9e9a321e6a111a51bd", 18},
    {"MATIC", "0xcc42724c6683b7e57334c4e856f4c9965ed682bd", 18},
    {"TONCOIN", "0x76A797A59Ba2C17726896976B7B3747BfD1d220f", 9},
    {"DAI", "0x1af3f329e8be154074d8769d1ffa4ee058b1dbc3", 18},
    {"LTC", "0x4338665cbb7b2485a8855a139b75d5e34ab0db94", 18},
    {"SHIB", "0x2859e4544c4bb03966803b044a93563bd2d0dd4d", 18},
    {"BCH", "0x8ff795a6f4d97e7887c79bea79aba5cc76444adf", 18},
    {"ATOM", "0x0eb3a705fc54725037cc9e008bdede697f62f335", 18},
    {"UNI", "0xbf5140a22578168fd562dccf235e5d43a02ce9b1", 18},
    {"XLM", "0x43c934a845205f0b514417d757d7235b8f53f1b9", 18},
    {"ETC", "0x3d6545b08693dae087e957cb1180ee38b9e3c25e", 18},
    {"FIL", "0x0d8ce2a99bb6e3b7db580ed848240e4a0f9ae153", 18},
    {"BTT", "0x8595f9da7b868b1822194faed312235e43007b49", 18},
    {"TUSD", "0x40af3827F39D0EAcBF4A168f8D4ee67c121D11c9", 18},
    {"VET", "0x6fdcdfef7c496407ccb0cec90f9c5aaa1cc8d888", 18},
    {"NEAR", "0x1fa4a73a3f0133f0025378af00236f3abdee5d63", 18},
    {"BTCB", "0x7130d2a12b9bcbfae4f2634d864a1ee1ce3ead9c", 18},
    {"Arbitrum", "0xa050ffb3eeb8200eeb7f61ce34ff644420fd3522", 18},
    {"MKR", "0x5f0da599bb2cccfcf6fdfd7d81743b6020864350", 18},
    {"FLOW", "0xc943c5320b9c18c153d1e2d12cc3074bebfb31a2", 18},
    {"BTT", "0x352Cb5E19b12FC216548a2677bD0fce83BaE434B", 18},
    {"FTM", "0xad29abb318791d579433d831ed122afeaf29dcfe", 18},
    {"EGLD", "0xbf7c81fff98bbe61b40ed186e4afd6ddd01337fe", 18},
    {"AXS", "0x715d400f88c167884bbcc41c5fea407ed4d2f8a0", 18},
    {"PAX", "0xb7f8cd00c5a06c0537e2abff0b58033d02e5e094", 18},
    {"MANA", "0x26433c8127d9b4e9b71eaa15111df99ea2eeb2f8", 18},
    {"EOS", "0x56b6fb708fc5732dec1afc8d8556423a2edccbd6", 18},
    {"XTZ", "0x16939ef78684453bfdfb47825f8a5f714f12623a", 18},
    {"IOTA", "0xd944f1d1e9d5f9bb90b62f9d45e447d989580782", 6},
    {"WOO", "0x4691937a7508860f876c9c0a2a617e7d9e945d4b", 18},
    {"USDD", "0xd17479997F34dd9156Deef8F95A52D81D265be9c", 18},
    {"CHEEL", "0x1f1c90aeb2fd13ea972f0a71e35c0753848e3db0", 18},
    {"SNX", "0x9ac983826058b8a9c7aa1c9171441191232e8404", 18},
    {"frxETH", "0x64048a7eecf3a2f1ba9e144aac3d7db6e58f555e", 18},
    {"FXS", "0xe48a3d7d0bc88d552f730b62c006bc925eadb9ee", 18},
    {"bCFX", "0x045c4324039dA91c52C55DF5D785385Aab073DcF", 18},
    {"FRAX", "0x29ced01c447166958605519f10dcf8b0255fb379", 18},
    {"FRAX", "0x90c97f71e18723b0cf0dfa30ee176ab653e89f40", 18},
    // Polygon
    {"USDT", "0xc2132d05d31c914a87c6611c10748aeb04b58e8f", 6},
    {"USDC", "0x3c499c542cEF5E3811e1192ce70d8cC03d5c3359", 6},
    {"BUSD", "0xdab529f40e671a1d4bf91361c21bf9f0c9712ab7", 18},
    {"USDC.e", "0x2791bca1f2de4661ed88a30c99a7a9449aa84174", 6},
    {"AVAX", "0x2C89bbc92BD86F8075d1DEcc58C7F4E0107f286b", 18},
    {"BNB", "0x3BA4c387f786bFEE076A58914F5Bd38d668B42c3", 18},
    {"LINK", "0xb0897686c545045afc77cf20ec7a532e3120e0f1", 18},
    {"INJ", "0x4e8dc2149eac3f3def36b1c281ea466338249371", 18},
    {"MATIC", "0x0000000000000000000000000000000000001010", 18},
    {"LINK", "0x53e0bca35ec356bd5dddfebbd1fc0fd03fabad39", 18},
    {"WETH", "0x7ceb23fd6bc0add59e62ac25578270cff1b9f619", 18},
    {"FET", "0x7583feddbcefa813dc18259940f76a02710a8905", 18},
    {"SHIB", "0x6f8a06447ff6fcf75d803135a7de15ce88c1d4ec", 18},
    {"AAVE", "0xd6df932a45c0f255f85145f286ea0b292b21c90b", 18},
    {"WBTC", "0x1bfd67037b42cf73acf2047067bd4f2c47d9bfd6", 8},
    {"TUSD", "0x2e1ad108ff1d8c782fcbbb89aad783ac49586756", 18},
    {"DAI", "0x8f3cf7ad23cd3cadbd9735aff958023239c6a063", 18},
    {"IOTX", "0xf6372cdb9c1d3674e83842e3800f2a62ac9f3c66", 18},
    {"UNI", "0xb33eaad8d922b1083446dc23f610c2567fb5180f", 18},
    {"FTM", "0xc9c1c1c20b3658f8787cc2fd702267791f224ce1", 18},
    {"WOO", "0x1b815d120b3ef02039ee11dc2d33de7aa4a8c603", 18},
    {"SXP", "0x6abb753c1893194de4a83c6e8b4eadfc105fd5f5", 18},
    {"POLY", "0xcb059c5573646047d6d88dddb87b745c18161d3b", 18},
    {"RNDR", "0x61299774020da444af134c82fa83e3810b309991", 18},
    {"CHZ", "0xf1938ce12400f9a761084e7a80d37e732a4da056", 18},
    {"CRV", "0x172370d5cd63279efa6d502dab29171933a610af", 18},
    {"TRB", "0xe3322702bedaaed36cddab233360b939775ae5f1", 18},
    {"MANA", "0xa1c57f48f0deb89f569dfbe6e2b7f46d33606fd4", 18},
    {"SNX", "0x50b728d8d964fd00c2d0aad81718b71311fef68a", 18},
    {"LRC", "0x84e1670f61347cdaed56dcc736fb990fbb47ddc1", 18},
    {"APE", "0xB7b31a6BC18e48888545CE79e83E06003bE70930", 18},
    {"SAND", "0xBbba073C31bF03b8ACf7c28EF0738DeCF3695683", 18},
    {"GRT", "0x5fe2b58c013d7601147dcdd68c143a77499f5531", 18},
    {"MKR", "0x6f7C932e7684666C9fd1d44527765433e01fF61d", 18},
    {"WMATIC", "0x0d500b1d8e8ef31e21c99d1db9a6444d3adf1270", 18},
    {"GMT", "0x714db550b574b3e927af3d93e26127d15721d4c2", 8},
    {"MASK", "0x2b9e7ccdf0f4e5b24757c1e1a80e311e34cb10c7", 18},
    {"AGIX", "0x190eb8a183d22a4bdf278c6791b152228857c033", 8},
    {"LDO", "0xc3c7d422809852031b44ab29eec9f1eff2a58756", 18},
    {"BLZ", "0x438b28c5aa5f00a817b7def7ce2fb3d5d1970974", 18},
    {"COMP", "0x8505b9d2254a7ae468c0e9dd10ccea3a837aef5c", 18},
    {"SUSHI", "0x0b3f868e0be5597d5db7feb59e1cadbb0fdda50a", 18},
    {"OCEAN", "0x282d8efce846a88b159800bd4130ad77443fa1a1", 18},
    {"LPT", "0x3962f4a0a0051dcce0be73a7e09cef5756736712", 18},
    {"REQ", "0xb25e20de2f2ebb4cffd4d16a55c7b395e8a94762", 18},
    {"OMG", "0x62414d03084eeb269e18c970a21f45d2967f0170", 18},
    {"FXS", "0x1a3acf6d19267e2d3e7f898f42803e90c9219062", 18},
    {"AXL", "0x6e4e624106cb12e168e6533f8ec7c82263358940", 6},
    {"1INCH", "0x9c2c5fd7b07e95ee044ddeba0e97a665f142394f", 18},
    {"STG", "0x2f6f07cdcf3588944bf4c42ac74ff24bf56e7590", 18},
    //StarkNet, we do not support StarkNet currently.
    // {"ETH", "0x049d36570d4e46f48e99674bd3fcc84644ddd6b96f7c741b1562b82f9e004dc7", 18},
    // {"zETH", "0x01b5bd713e72fdc5d63ffd83762f81297f6175a5e0a4771cdadbc1dd5fe72cb1", 18},
    // {"USDC", "0x053c91253bc9682c04929ca02ed00b3e423f6710d2ee7e0d5ebb06f3ecf368a8", 6},
    // {"STRK", "0x04718f5a0fc34cc1af16a1cdee98ffb20c31f5cd61d6ab07201858f4287c938d", 18},
    // {"USDT", "0x068f5c6a61780768455de69077e07e89787839bf8166decfbf92b645209c0fb8", 6},
    // {"DAI", "0x00da114221cb83fa859dbdb4c44beeaa0bb37c7537ad5ae66fe5e0efd20e6eb3", 18},
    // {"zUSDC", "0x047ad51726d891f972e74e4ad858a261b43869f7126ce7436ee0b2529a98f486", 6},
    // {"GOL", "0x06a05844a03bb9e744479e3298f54705a35966ab04140d3d8dd797c1f6dc49d0", 0},
    // {"LPT", "0x000023c72abdf49dffc85ae3ede714f2168ad384cc67d08524732acea90df325", 18},
    // {"JEDI-P", "0x04d0390b777b424e43839cd1e744799f3de6c176c7e32c1812a41dbd9c19db6a", 18},
    // {"MYLP", "0x022b05f9396d2c48183f6deaf138a57522bcc8b35b67dee919f76403d1783136", 12},
    // {"iETH-c", "0x057146f6409deb4c9fa12866915dd952aa07c1eb2752e451d7f3b042086bdeb8", 18},
    // {"zUSDT", "0x00811d8da5dc8a2206ea7fd0b28627c2d77280a515126e62baa4d78e22714c4a", 6},
    // {"STRKR", "0x0030c42f4c0a094ea1eda7e3086056a225a464c43dd7da48bd2083fc3114a4db", 18},
    // {"WBTC", "0x03fe2b97c1fd336e750087d68b9b867997fd64a2661ff3ca5a7c771641e8e7ac", 8},
    // {"EKUBO", "0x075afe6402ad5a5c20dd25e10ec3b3986acaa647b77e4ae24b0cbc9a54a27a87", 18},
    // {"vSTRK", "0x0782f0ddca11d9950bc3220e35ac82cf868778edb67a5e58b39838544bc4cd0f", 18},
    // {"LORDS", "0x0124aeb495b947201f5fac96fd1138e326ad86195b98df6dec9009158a533b49", 18},
    // {"zDAI", "0x062fa7afe1ca2992f8d8015385a279f49fad36299754fb1e9866f4f052289376", 18},
    // {"iSTRK-c", "0x07c2e1e733f28daa23e78be3a4f6c724c0ab06af65f6a95b5e0545215f1abc1b", 18},
    // {"wstETH", "0x042b8f0484674ca266ac5d08e4ac6a3fe65bd3129795def2dca5c34ecc5f96d2", 18},
    // {"SPIST", "0x06182278e63816ff4080ed07d668f991df6773fd13db0ea10971096033411b11", 18},
    // {"zSTRK", "0x06d8fa671ef84f791b7f601fa79fea8f6ceb70b5fa84189e3159d532162efc21", 18},
    // {"iUSDC-c", "0x029959a546dda754dc823a7b8aa65862c5825faeaaf7938741d8ca6bfdc69e4e", 6},
    // {"iETH-c", "0x070f8a4fcd75190661ca09a7300b7c93fab93971b67ea712c664d7948a8a54c6", 18},
    // {"JEDI-P", "0x045e7131d776dddc137e30bdd490b431c7144677e97bf9369f629ed8d3fb7dd6", 18},
    // {"LPT", "0x05900cfa2b50d53b097cb305d54e249e31f24f881885aae5639b0cd6af4ed298", 18},
    // {"iUSDC-c", "0x05dcd26c25d9d8fd9fc860038dcb6e4d835e524eb8a85213a8cda5b7fff845f6", 6},
    // {"MYLP", "0x041f9a1e9a4d924273f5a5c0c138d52d66d2e6a8bee17412c6b0f48fe059ae04", 12},
    // {"ssVLP-ETH/USDC", "0x030615bec9c1506bfac97d9dbd3c546307987d467a7f95d5533c2e861eb81f3f", 18},
    // {"JEDI-P", "0x07e2a13b40fc1119ec55e0bcf9428eedaa581ab3c924561ad4e955f95da63138", 18},
    // {"C-ETHUSDC-P", "0x018a6abca394bd5f822cfa5f88783c01b13e593d1603e7b41b00d31d2ea4827a", 18},
    // {"WARS", "0x015905d4ce047ed501b498964e74d82750c22826db5a38449080e9bf4e4796ca", 18},
    // {"LPT", "0x017e9e62c04b50800d7c59454754fe31a2193c9c3c6c92c093f2ab0faadf8c87", 18},
    // {"MYLP", "0x07c662b10f409d7a0a69c8da79b397fd91187ca5f6230ed30effef2dceddc5b3", 18},
    // {"AKU", "0x0137dfca7d96cdd526d13a63176454f35c691f55837497448fad352643cfe4d4", 18},
    // {"iUSDT-c", "0x055ba2baf189b98c59f6951a584a3a7d7d6ff2c4ef88639794e739557e1876f0", 6},
    // {"C-ETHUSDC-C", "0x07aba50fdb4e024c1ba63e2c60565d0fd32566ff4b18aa5818fc80c30e749024", 18},
    // {"SPIST", "0x060cf64cf9edfc1b16ec903cee31a2c21680ee02fc778225dacee578c303806a", 18},
    // {"ssSLP-USDC/USDT", "0x0601f72228f73704e827de5bcd8dadaad52c652bb1e42bf492d90bbe22df2cec", 18},
    // {"LPT", "0x041a708cf109737a50baa6cbeb9adf0bf8d97112dc6cc80c7a458cbad35328b0", 18},
    // {"DRAB", "0x02a3c4db12911f4acc6480f45928c2858e6517ec77d15a9709bc727af5f26e1b", 18},
    // {"SOCKS", "0x023ed2ba4fb5709302c5dfd739fa7613359042f143286c115b6c7f7dc2601015", 18},
    // {"LPT", "0x069d369e52fd3f8ce32ab6073a4296f4ce8c832b125284e8f0d653e02e93541d", 18},
    // {"zWBTC", "0x02b9ea3acdb23da566cee8e8beae3125a1458e720dea68c4a9a7a2d8eb5bbb4a", 8},
    // {"iDAI", "0x00b9b1a4373de5b1458e598df53195ea3204aa926f46198b50b32ed843ce508b", 18},
    // {"instSTRK-c", "0x067a34ff63ec38d0ccb2817c6d3f01e8b0c4792c77845feb43571092dcf5ebb5", 18},
    // {"ZEND", "0x00585c32b625999e6e5e78645ff8df7a9001cf5cf3eb6b80ccdd16cb64bd3a34", 18},
    // {"SPEPE", "0x01e0eee22c684fdf32babdd65e6bcca62a8ce2c23c8d5e68f3989595d26e1b4a", 18},
    // {"SPEPE", "0x06f15ec4b6ff0b7f7a216c4b2ccdefc96cbf114d6242292ca82971592f62273b", 18}
    // Arb
    {"USDT", "0xfd086bc7cd5c481dcc9c85ebe478a1c0b69fcbb9", 6},
    {"USDC.e", "0xff970a61a04b1ca14834a43f5de4533ebddb5cc8", 6},
    {"USDC", "0xaf88d065e77c8cc2239327c5edb3a432268e5831", 6},
    {"WBTC", "0x2f2a2543b76a4166549f7aab2e75bef0aefc5b0f", 8},
    {"LINK", "0xf97f4df75117a78c1a5a0dbb814af92458539fb4", 18},
    {"UNI", "0xfa7f8980b0f1e64a2062791cc3b0871572f1f7f0", 18},
    {"PEPE", "0x25d887ce7a35172c62febfd67a1856f20faebb00", 18},
    {"DAI", "0xda10009cbd5d07dd0cecc66161fc93d7c9000da1", 18},
    {"GRT", "0x9623063377ad1b27544c965ccd7342f7ea7e88c7", 18},
    {"ARB", "0x912ce59144191c1204e64559fe8253a0e49e6548", 18},
    {"LDO", "0x13ad51ed4f1b7e9dc168d8a00cb3f4ddd85efa60", 18},
    {"PYTH", "0xE4D5c6aE46ADFAF04313081e8C0052A30b6Dd724", 6},
    {"W", "0xb0ffa8000886e57f86dd5264b9582b2ad87b2b91", 18},
    {"PENDLE", "0x0c880f6761f1af8d9aa9c466984b80dab9a8c9e8", 18},
    {"GNO", "0xa0b862f60edef4452f25b4160f177db44deb6cf1", 18},
    {"frxETH", "0x178412e79c25968a32e89b11f63b33f733770c2a", 18},
    {"USDD", "0x680447595e8b7b3aa1b43beb9f6098c79ac2ab3f", 18},
    {"LPT", "0x289ba1701c2f088cf0faf8b3705246331cb8a839", 18},
    {"AXL", "0x23ee2343b892b1bb63503a4fabc840e0e2c6810f", 6},
    {"FRAX", "0x17fc002b466eec40dae837fc4be5c67993ddbd6f", 18},
    {"LUNC", "0x1A4dA80967373fd929961e976b4b53ceeC063a15", 6},
    {"WOO", "0xcafcd85d8ca7ad1e1c6f82f651fa15e33aefd07b", 18},
    {"CRV", "0x11cdb42b0eb46d95f990bedd4695a6e3fa034978", 18},
    {"TUSD", "0x4d15a3a2286d883af0aa1b3f21367843fac63e07", 18},
    {"CELO", "0x4e51ac49bc5e2d87e0ef713e9e5ab2d71ef4f336", 18},
    {"COMP", "0x354a6da3fcde098f8389cad84b0182725c6c91de", 18},
    {"LRC", "0x46d0ce7de6247b0a95f67b43b589b4041bae7fbe", 18},
    {"FXS", "0x9d2f299715d94d8a7e6f5eaa8e654e8c74a988a7", 18},
    {"GMX", "0xfc5a1a6eb076a2c7ad06ed22c90d7e710e35ad0a", 18},
    {"UMA", "0xd693ec944a85eeca4247ec1c3b130dca9b0c3b22", 18},
    {"TRB", "0xd58d345fd9c82262e087d2d0607624b410d88242", 18},
    {"tBTC", "0x6c84a8f1c29108F47a79964b5Fe888D4f4D0dE40", 18},
    {"YFI", "0x82e3a8f066a6989666b031d916c43672085b1582", 18},
    {"SUSHI", "0xd4d42f0b6def4ce0383636770ef773390d85c61a", 18},
    {"COTI", "0x6fe14d3cc2f7bddffba5cdb3bbe7467dd81ea101", 18},
    {"BAL", "0x040d1edc9569d4bab2d15287dc5a4f10f56a56b8", 18},
    {"OHM", "0x6e6a3d8f1affac703b1aef1f43b8d2321be40043", 9},
    {"POND", "0xda0a57b710768ae17941a9fa33f8b720c8bd9ddd", 18},
    {"JOE", "0x371c7ec6d8039ff7933a2aa28eb827ffe1f52f07", 18},
    {"SYN", "0x080f6aed32fc474dd5717105dba5ea57268f46eb", 18},
    {"CTSI", "0x319f865b287fcc10b30d8ce6144e8b6d1b476999", 18},
    {"CELR", "0x3a8b787f78d775aecfeea15706d4221b40f345ab", 18},
    {"LADYS", "0x3b60FF35D3f7F62d636b067dD0dC0dFdAd670E4E", 18},
    {"USTC", "0x13780E6d5696DD91454F6d3BbC2616687fEa43d0", 6},
    {"ORBS", "0xf3c091ed43de9c270593445163a41a876a0bb3dd", 18},
    {"SDEX", "0xabd587f2607542723b17f14d00d99b987c29b074", 18},
    {"ACX", "0x53691596d1bce8cea565b84d4915e69e03d9c99d", 18},
    {"DODO", "0x69eb4fa4a2fbd498c257c57ea8b7655a2559a581", 18},
    {"LON", "0x55678cd083fcdc2947a0df635c93c838c89454a3", 18},
    {"GNS", "0x18c11FD286C5EC11c3b683Caa813B77f5163A122", 18},
    {"TGT", "0x429fEd88f10285E61b12BDF00848315fbDfCC341", 18},
    //Optimism
    {"USDT", "0x94b008aa00579c1307b0ef2c499ad98a8ce58e58", 6},
    {"USDC", "0x0b2c639c533813f4aa9d7837caf62653d097ff85", 6},
    {"USDC.e", "0x7f5c764cbc14f9669b88837ca1490cca17c31607", 6},
    {"WBTC", "0x68f180fcce6836688e9084f035309e29bf0a2095", 8},
    {"LINK", "0x350a791bfc2c21f9ed5d10980dad2e2638ffa7f6", 18},
    {"DAI", "0xda10009cbd5d07dd0cecc66161fc93d7c9000da1", 18},
    {"OP", "0x4200000000000000000000000000000000000042", 18},
    {"LDO", "0xfdb794692724153d1488ccdbe0c56c252596735f", 18},
    {"PYTH", "0x99C59ACeBFEF3BBFB7129DC90D1a11DB0E91187f", 6},
    {"WLD", "0xdc6ff44d5d932cbd77b52e5612ba0529dc6226f1", 18},
    {"W", "0xb0ffa8000886e57f86dd5264b9582b2ad87b2b91", 18},
    {"PENDLE", "0xbc7b1ff1c6989f006a1185318ed4e7b5796e66e1", 18},
    //zkSync Era
    {"USDC", "0x1d17CBcF0D6D143135aE902365D2E5e2A16538D4", 6},
    {"USDC.e", "0x3355df6D4c9C3035724Fd0e3914dE96A5a83aaf4", 6},
    {"USDT", "0x493257fD37EDB34451f62EDf8D2a0C418852bA4C", 6},
    {"WBTC", "0xBBeB516fb02a01611cBBE0453Fe3c580D7281011", 8},
    {"BNB", "0x96e4069B746bD88Db76eE126acfDA537DdcEe6FF", 18},
    {"TON", "0x4E14EC08875c88f9B0Cf2A075F481EDa0143d1f0", 9},
    {"DAI", "0x4B9eb6c0b6ea15176BBF62841C6B2A8a398cb656", 18},
    //AVAX C-chain
    {"USDT", "0x9702230A8Ea53601f5cD2dc00fDBc13d4dF4A8c7", 6},
    {"USDT.e", "0xc7198437980c041c805A1EDcbA50c1Ce5db95118", 6},
    {"USDC", "0xB97EF9Ef8734C71904D8002F8b6Bc66Dd9c48a6E", 6},
    {"USDC.e", "0xA7D7079b0FEaD91F3e65f86E8915Cb59c1a4C664", 6},
    {"BTC.b", "0x152b9d0FdC40C096757F570A51E494bd4b943E50", 18},
    {"PNG", "0x60781C2586D68229fde47564546784ab3fACA982", 18},
    {"WAVAX", "0xB31f66AA3C1e785363F0875A1B74E27b85FD66c7", 18},
    {"JOE", "0x6e84a6216eA6dACC71eE8E6b0a5B7322EEbC0fDd", 18},
    {"WETH.e", "0x49D5c2BdFfac6CE2BFdB6640F4F80f226bc10bAB", 18},
};
#include "abi_ethereum.h"
#include "gui_constants.h"
extern const ABIItem_t ethereum_abi_map[];

static uint8_t GetEthPublickeyIndex(char* rootPath);

void GuiSetEthUrData(URParseResult *urResult, URParseMultiResult *urMultiResult, bool multi)
{
    g_urResult = urResult;
    g_urMultiResult = urMultiResult;
    g_isMulti = multi;
    g_viewType = g_isMulti ? g_urMultiResult->t : g_urResult->t;
    g_isPermitSingle = false;
    g_isPermit = false;
    g_isOperation = false;
}

#define CHECK_FREE_PARSE_RESULT(result)                                                                                           \
    if (result != NULL)                                                                                                           \
    {                                                                                                                             \
        switch (g_viewType)                                                                                                       \
        {                                                                                                                         \
        case EthTx:                                                                                                               \
            free_TransactionParseResult_DisplayETH((PtrT_TransactionParseResult_DisplayETH)result);                               \
            break;                                                                                                                \
        case EthPersonalMessage:                                                                                                  \
            free_TransactionParseResult_DisplayETHPersonalMessage((PtrT_TransactionParseResult_DisplayETHPersonalMessage)result); \
            break;                                                                                                                \
        case EthTypedData:                                                                                                        \
            free_TransactionParseResult_DisplayETHTypedData((PtrT_TransactionParseResult_DisplayETHTypedData)result);             \
            break;                                                                                                                \
        default:                                                                                                                  \
            break;                                                                                                                \
        }                                                                                                                         \
        result = NULL;                                                                                                            \
    }

// The results here are released in the close qr timer species
static UREncodeResult *GetEthSignDataDynamic(bool isUnlimited)
{
    bool enable = IsPreviousLockScreenEnable();
    SetLockScreen(false);
    UREncodeResult *encodeResult;
    void *data = g_isMulti ? g_urMultiResult->data : g_urResult->data;
    // get the urType
    enum QRCodeType urType = URTypeUnKnown;
    if (g_isMulti) {
        urType = g_urMultiResult->ur_type;
    } else {
        urType = g_urResult->ur_type;
    }
    do {
        uint8_t seed[64];
        int len = GetMnemonicType() == MNEMONIC_TYPE_BIP39 ? sizeof(seed) : GetCurrentAccountEntropyLen();
        GetAccountSeed(GetCurrentAccountIndex(), seed, SecretCacheGetPassword());
        if (isUnlimited) {
            if (urType == Bytes) {
                uint8_t mfp[4] = {0};
                GetMasterFingerPrint(mfp);
                // sign the bytes from keystone hot wallet
                encodeResult = eth_sign_tx_bytes(data, seed, len, mfp, sizeof(mfp));
            } else {
                encodeResult = eth_sign_tx_unlimited(data, seed, len);
            }
        } else {
            if (urType == Bytes) {
                uint8_t mfp[4] = {0};
                GetMasterFingerPrint(mfp);
                encodeResult = eth_sign_tx_bytes(data, seed, len, mfp, sizeof(mfp));
            } else {
                encodeResult = eth_sign_tx(data, seed, len);
            }
        }
        ClearSecretCache();
        CHECK_CHAIN_BREAK(encodeResult);
    } while (0);
    SetLockScreen(enable);
    return encodeResult;
}

static bool isErc20Transfer(void *param)
{
    DisplayETH *eth = (DisplayETH *)param;
    char *input = eth->detail->input;
    if (strnlen_s(input, 9) <= 8) {
        return false;
    }
    // FIXME: 0xa9059cbb is the method of erc20 transfer
    const char *erc20Method = "a9059cbb";
    if (strncmp(input, erc20Method, 8) == 0) {
        return true;
    }

    return false;
}

static char *CalcSymbol(void *param)
{
    DisplayETH *eth = (DisplayETH *)param;

    //eth->detail->to: the actual contract address;
    if (isErc20Transfer(eth) && eth->detail->to != NULL) {
        for (size_t i = 0; i < NUMBER_OF_ARRAYS(ERC20_CONTRACTS); i++) {
            Erc20Contract_t contract = ERC20_CONTRACTS[i];
            if (strcasecmp(contract.contract_address, eth->detail->to) == 0) {
                return contract.symbol;
            }
        }
    }

    if (isErc20Transfer(eth)) {
        return "Token";
    }

    EvmNetwork_t network = FindEvmNetwork(eth->chain_id);
    return network.symbol;
}

UREncodeResult *GuiGetEthSignQrCodeData(void)
{
    return GetEthSignDataDynamic(false);
}

UREncodeResult *GuiGetEthSignUrDataUnlimited(void)
{
    return GetEthSignDataDynamic(true);
}

static void UpdatePermitFlag(const char *primaryType)
{
    printf("primaryType: %s\n", primaryType);
    if (!strcmp("Permit", primaryType) || !strcmp("PermitSingle", primaryType) || !strcmp("PermitBatch", primaryType)) {
        g_isPermit = true;
        if (!strcmp("Permit", primaryType)) {
            g_isPermitSingle = true;
        } else {
            g_isPermitSingle = false;
        }
    } else {
        g_isPermit = false;
        g_isPermitSingle = false;
    }
}

void *GuiGetEthTypeData(void)
{
    CHECK_FREE_PARSE_RESULT(g_parseResult);
    uint8_t mfp[4];
    void *data = g_isMulti ? g_urMultiResult->data : g_urResult->data;
    char *rootPath = eth_get_root_path(data);
    char *ethXpub = GetCurrentAccountPublicKey(GetEthPublickeyIndex(rootPath));
    GetMasterFingerPrint(mfp);
    TransactionCheckResult *result = NULL;
    do {
        result = eth_check(data, mfp, sizeof(mfp));
        CHECK_CHAIN_BREAK(result);
        PtrT_TransactionParseResult_DisplayETHTypedData parseResult = eth_parse_typed_data(data, ethXpub);
        cJSON *json = cJSON_Parse(parseResult->data->message);
        cJSON *operation = cJSON_GetObjectItem(json, "operation");
        if (operation) {
            uint32_t operationValue;
            sscanf(operation->valuestring, "%d", &operationValue);
            g_isOperation = operationValue == 1;
        }
        cJSON_Delete(json);
        CHECK_CHAIN_BREAK(parseResult);
        g_parseResult = (void *)parseResult;
        UpdatePermitFlag(parseResult->data->primary_type);
    } while (0);
    free_TransactionCheckResult(result);
    free_ptr_string(rootPath);
    return g_parseResult;
}

void GetEthTypedDataDomianName(void *indata, void *param, uint32_t maxLen)
{
    DisplayETHTypedData *message = (DisplayETHTypedData *)param;
    if (message->name != NULL) {
        strcpy_s((char *)indata, maxLen, message->name);
    } else {
        strcpy_s((char *)indata, maxLen, "");
    }
}

void _colorfulHash(char *hash, char *indata, uint32_t maxLen)
{
    size_t len = strlen(hash);
    if (len >= 19) {
        char prefix[9] = {0};
        char suffix[9] = {0};
        char middle[233] = {0};
        strncpy(prefix, hash, 8);
        strncpy(suffix, hash + (len - 8), 8);
        strncpy(middle, hash + 8, len - 16);

        snprintf_s((char *)indata, maxLen, "#F5870A %s#%s#F5870A %s#", prefix, middle, suffix);
    } else {
        strcpy_s((char *)indata, maxLen, hash);
    }

}

void GetEthTypedDataDomainHash(void *indata, void *param, uint32_t maxLen)
{
    DisplayETHTypedData *message = (DisplayETHTypedData *)param;
    if (message->domain_hash != NULL) {
        // first 8 char and last 8 char color #F5870A
        char *hash = message->domain_hash;
        // if not start with 0x, add 0x
        if (hash[0] != '0' || (hash[1] != 'x' && hash[1] != 'X')) {
            strcpy_s((char *)indata, maxLen, "0x");
            strcat_s((char *)indata, maxLen, hash);
            _colorfulHash((char *)indata, (char *)indata, maxLen);
        } else {
            _colorfulHash(hash, (char *)indata, maxLen);
        }
    } else {
        strcpy_s((char *)indata, maxLen, "");
    }
}

bool GetEthTypeDataHashExist(void *indata, void *param)
{
    DisplayETHTypedData *message = (DisplayETHTypedData *)param;
    if (strncmp(message->primary_type, "SafeTx", 6) == 0) {
        return true;
    }
    return false;
}

bool GetEthTypeDataChainExist(void *indata, void *param)
{
    DisplayETHTypedData *message = (DisplayETHTypedData *)param;
    return message->chain_id != NULL;
}

bool GetEthTypeDataVersionExist(void *indata, void *param)
{
    DisplayETHTypedData *message = (DisplayETHTypedData *)param;
    return message->version != NULL;
}

void GetEthTypedDataMessageHash(void *indata, void *param, uint32_t maxLen)
{
    DisplayETHTypedData *message = (DisplayETHTypedData *)param;
    if (message->message_hash != NULL) {
        // first 8 char and last 8 char color #F5870A
        char *hash = message->message_hash;
        // if not start with 0x, add 0x
        if (hash[0] != '0' || (hash[1] != 'x' && hash[1] != 'X')) {
            strcpy_s((char *)indata, maxLen, "0x");
            strcat_s((char *)indata, maxLen, hash);
            _colorfulHash((char *)indata, (char *)indata, maxLen);
        } else {
            _colorfulHash(hash, (char *)indata, maxLen);
        }
    } else {
        strcpy_s((char *)indata, maxLen, "");
    }
}

void GetEthTypedDataSafeTxHash(void *indata, void *param, uint32_t maxLen)
{
    DisplayETHTypedData *message = (DisplayETHTypedData *)param;
    if (message->safe_tx_hash != NULL) {
        char *hash = message->safe_tx_hash;
        _colorfulHash(hash, (char *)indata, maxLen);
    } else {
        strcpy_s((char *)indata, maxLen, "");
    }
}

void GetEthTypedDataDomianVersion(void *indata, void *param, uint32_t maxLen)
{
    DisplayETHTypedData *message = (DisplayETHTypedData *)param;
    if (message->version != NULL) {
        snprintf_s((char *)indata, maxLen, "v%s", message->version);
    } else {
        strcpy_s((char *)indata, maxLen, "");
    }
}

void GetEthTypedDataDomianChainId(void *indata, void *param, uint32_t maxLen)
{
    DisplayETHTypedData *message = (DisplayETHTypedData *)param;
    if (message->chain_id != NULL) {
        snprintf_s((char *)indata, maxLen, "%s (%s)", message->chain_id, FindEvmNetwork(atoi(message->chain_id)).name);
    } else {
        strcpy_s((char *)indata, maxLen, "");
    }
}

void GetEthTypedDataDomianVerifyContract(void *indata, void *param, uint32_t maxLen)
{
    DisplayETHTypedData *message = (DisplayETHTypedData *)param;
    if (message->verifying_contract != NULL) {
        strcpy_s((char *)indata, maxLen, message->verifying_contract);
    } else {
        strcpy_s((char *)indata, maxLen, "");
    }
}

void GetEthTypedDataDomianSalt(void *indata, void *param, uint32_t maxLen)
{
    DisplayETHTypedData *message = (DisplayETHTypedData *)param;
    if (message->salt != NULL) {
        strcpy_s((char *)indata, maxLen, message->salt);
    } else {
        strcpy_s((char *)indata, maxLen, "");
    }
}

void GetEthTypedDataPrimayType(void *indata, void *param, uint32_t maxLen)
{
    DisplayETHTypedData *message = (DisplayETHTypedData *)param;
    if (message->primary_type != NULL) {
        strcpy_s((char *)indata, maxLen, message->primary_type);
    } else {
        strcpy_s((char *)indata, maxLen, "");
    }
}

void GetEthTypedDataMessage(void *indata, void *param, uint32_t maxLen)
{
    DisplayETHTypedData *message = (DisplayETHTypedData *)param;
    if (message->message != NULL) {
        snprintf((char *)indata, maxLen, "%s", message->message);
    } else {
        strcpy_s((char *)indata, maxLen, "");
    }
}

int GetEthTypedDataMessageLen(void *param)
{
    DisplayETHTypedData *message = (DisplayETHTypedData *)param;
    return strlen(message->message) + 3;
}

void GetEthTypedDataFrom(void *indata, void *param, uint32_t maxLen)
{
    DisplayETHTypedData *message = (DisplayETHTypedData *)param;
    if (message->from != NULL) {
        strcpy_s((char *)indata, maxLen, message->from);
    } else {
        strcpy_s((char *)indata, maxLen, "");
    }
}

void *GuiGetEthPersonalMessage(void)
{
    CHECK_FREE_PARSE_RESULT(g_parseResult);
    uint8_t mfp[4];
    void *data = g_isMulti ? g_urMultiResult->data : g_urResult->data;
    char *rootPath = eth_get_root_path(data);
    char *ethXpub = GetCurrentAccountPublicKey(GetEthPublickeyIndex(rootPath));
    GetMasterFingerPrint(mfp);
    TransactionCheckResult *result = NULL;
    do {
        result = eth_check(data, mfp, sizeof(mfp));
        CHECK_CHAIN_BREAK(result);
        PtrT_TransactionParseResult_DisplayETHPersonalMessage parseResult = eth_parse_personal_message(data, ethXpub);
        CHECK_CHAIN_BREAK(parseResult);
        g_parseResult = (void *)parseResult;
    } while (0);
    free_TransactionCheckResult(result);
    free_ptr_string(rootPath);
    return g_parseResult;
}

void GetEthPersonalMessageType(void *indata, void *param, uint32_t maxLen)
{
    DisplayETHPersonalMessage *message = (DisplayETHPersonalMessage *)param;
    if (message->utf8_message) {
        strcpy_s((char *)indata, maxLen, "utf8_message");
    } else {
        strcpy_s((char *)indata, maxLen, "raw_message");
    }
}

void GetMessageFrom(void *indata, void *param, uint32_t maxLen)
{
    DisplayETHPersonalMessage *message = (DisplayETHPersonalMessage *)param;
    if (strlen(message->from) >= maxLen) {
        snprintf((char *)indata, maxLen - 3, "%s", message->from);
        strcat((char *)indata, "...");
    } else {
        strcpy_s((char *)indata, maxLen, message->from);
    }
}
void GetMessageUtf8(void *indata, void *param, uint32_t maxLen)
{
    DisplayETHPersonalMessage *message = (DisplayETHPersonalMessage *)param;
    if (strlen(message->utf8_message) >= maxLen) {
        snprintf((char *)indata, maxLen - 3, "%s", message->utf8_message);
        strcat((char *)indata, "...");
    } else {
        snprintf((char *)indata, maxLen, "%s", message->utf8_message);
    }
}

void GetMessageRaw(void *indata, void *param, uint32_t maxLen)
{
    int len = strlen("\n#F5C131 The data is not parseable. Please#\n#F5C131 refer to the software wallet interface#\n#F5C131 for viewing.#");
    DisplayETHPersonalMessage *message = (DisplayETHPersonalMessage *)param;
    if (strlen(message->raw_message) >= maxLen - len) {
        snprintf((char *)indata, maxLen - 3 - len, "%s", message->raw_message);
        strcat((char *)indata, "...");
    } else {
        snprintf((char *)indata, maxLen, "%s%s", message->raw_message, "\n#F5C131 The data is not parseable. Please#\n#F5C131 refer to the software wallet interface#\n#F5C131 for viewing.#");
    }
}

static uint8_t GetEthPublickeyIndex(char* rootPath)
{
    if (strcmp(rootPath, "44'/60'/0'") == 0) return XPUB_TYPE_ETH_BIP44_STANDARD;
    if (strcmp(rootPath, "44'/60'/1'") == 0) return XPUB_TYPE_ETH_LEDGER_LIVE_1;
    if (strcmp(rootPath, "44'/60'/2'") == 0) return XPUB_TYPE_ETH_LEDGER_LIVE_2;
    if (strcmp(rootPath, "44'/60'/3'") == 0) return XPUB_TYPE_ETH_LEDGER_LIVE_3;
    if (strcmp(rootPath, "44'/60'/4'") == 0) return XPUB_TYPE_ETH_LEDGER_LIVE_4;
    if (strcmp(rootPath, "44'/60'/5'") == 0) return XPUB_TYPE_ETH_LEDGER_LIVE_5;
    if (strcmp(rootPath, "44'/60'/6'") == 0) return XPUB_TYPE_ETH_LEDGER_LIVE_6;
    if (strcmp(rootPath, "44'/60'/7'") == 0) return XPUB_TYPE_ETH_LEDGER_LIVE_7;
    if (strcmp(rootPath, "44'/60'/8'") == 0) return XPUB_TYPE_ETH_LEDGER_LIVE_8;
    if (strcmp(rootPath, "44'/60'/9'") == 0) return XPUB_TYPE_ETH_LEDGER_LIVE_9;

    return -1;
}

// pase result
void *GuiGetEthData(void)
{
    memset_s(g_fromEthEnsName, sizeof(g_fromEthEnsName), 0, sizeof(g_fromEthEnsName));
    memset_s(g_toEthEnsName, sizeof(g_toEthEnsName), 0, sizeof(g_toEthEnsName));
    g_contractDataExist = false;
    g_erc20Name = NULL;
    CHECK_FREE_PARSE_RESULT(g_parseResult);
    uint8_t mfp[4];
    void *data = g_isMulti ? g_urMultiResult->data : g_urResult->data;

    enum ViewType viewType = ViewTypeUnKnown;
    enum QRCodeType urType = URTypeUnKnown;
    void *crypto = NULL;
    if (g_isMulti) {
        crypto = g_urMultiResult->data;
        urType = g_urMultiResult->ur_type;
        viewType = g_urMultiResult->t;
    } else {
        crypto = g_urResult->data;
        urType = g_urResult->ur_type;
    }
    char *rootPath = NULL;
    if (urType == Bytes) {
        rootPath  = eth_get_root_path_bytes(data);
    } else {
        rootPath = eth_get_root_path(data);
    }
    char *ethXpub = GetCurrentAccountPublicKey(GetEthPublickeyIndex(rootPath));
    GetMasterFingerPrint(mfp);
    PtrT_TransactionParseResult_DisplayETH parseResult = NULL;
    do {
        if (urType == Bytes) {
            parseResult = eth_parse_bytes_data(data, ethXpub);
        } else {
            parseResult = eth_parse(data, ethXpub);
        }
        CHECK_CHAIN_BREAK(parseResult);
        g_parseResult = (void *)parseResult;
        g_fromEnsExist = GetEnsName((const char *)parseResult->data->overview->from, g_fromEthEnsName);
        g_toEnsExist = GetEnsName((const char *)parseResult->data->overview->to, g_toEthEnsName);
        decodeEthContractData(parseResult);
    } while (0);
    free_ptr_string(rootPath);
    return g_parseResult;
}

PtrT_TransactionCheckResult GuiGetEthCheckResult(void)
{
    uint8_t mfp[4];
    void *data = g_isMulti ? g_urMultiResult->data : g_urResult->data;
    enum ViewType viewType = ViewTypeUnKnown;
    enum QRCodeType urType = URTypeUnKnown;
    void *crypto = NULL;
    if (g_isMulti) {
        crypto = g_urMultiResult->data;
        urType = g_urMultiResult->ur_type;
        viewType = g_urMultiResult->t;
    } else {
        crypto = g_urResult->data;
        urType = g_urResult->ur_type;
    }
    GetMasterFingerPrint(mfp);
    // get the urType
    if (urType == Bytes) {
        return eth_check_ur_bytes(data, mfp, sizeof(mfp), urType);
    } else {
        return eth_check(data, mfp, sizeof(mfp));
    }
}

void GetEthTransType(void *indata, void *param, uint32_t maxLen)
{
    DisplayETH *eth = (DisplayETH *)param;
    strcpy_s((char *)indata, maxLen, eth->tx_type);
}

void GetEthTxFee(void *indata, void *param, uint32_t maxLen)
{
    DisplayETH *eth = (DisplayETH *)param;
    if (eth->overview->max_txn_fee != NULL) {
        snprintf_s((char *)indata,  maxLen, "%s %s", eth->overview->max_txn_fee, FindEvmNetwork(eth->chain_id).symbol);
    } else {
        snprintf_s((char *)indata,  maxLen, "0 %s", FindEvmNetwork(eth->chain_id).symbol);
    }
}

EvmNetwork_t FindEvmNetwork(uint64_t chainId)
{
    for (size_t i = 0; i < NUMBER_OF_ARRAYS(NETWORKS); i++) {
        EvmNetwork_t network = NETWORKS[i];
        if (chainId == network.chainId) {
            return network;
        }
    }
    return NETWORKS[0];
}

void *FindErc20Contract(char *contract_address)
{
    for (size_t i = 0; i < NUMBER_OF_ARRAYS(ERC20_CONTRACTS); i++) {
        Erc20Contract_t contract = ERC20_CONTRACTS[i];
        if (strcasecmp(contract.contract_address, contract_address) == 0) {
            Erc20Contract_t *result = malloc(sizeof(Erc20Contract_t));
            result->contract_address = contract.contract_address;
            result->decimals = contract.decimals;
            result->symbol = contract.symbol;
            return result;
        }
    }
    return NULL;
}

void GetEthValue(void *indata, void *param, uint32_t maxLen)
{
    DisplayETH *eth = (DisplayETH *)param;
    if (isErc20Transfer(eth)) {
        TransactionParseResult_EthParsedErc20Transaction *contract = (TransactionParseResult_EthParsedErc20Transaction *)g_erc20ContractData;
        snprintf_s((char *)indata,  maxLen, "%s %s", contract->data->value, CalcSymbol(param));
    } else {
        snprintf_s((char *)indata,  maxLen, "%s %s", eth->overview->value, CalcSymbol(param));
    }
}

void GetEthGasPrice(void *indata, void *param, uint32_t maxLen)
{
    DisplayETH *eth = (DisplayETH *)param;
    strcpy_s((char *)indata, maxLen, eth->overview->gas_price);
}

void GetEthGasLimit(void *indata, void *param, uint32_t maxLen)
{
    DisplayETH *eth = (DisplayETH *)param;
    strcpy_s((char *)indata, maxLen, eth->overview->gas_limit);
}

void GetEthNetWork(void *indata, void *param, uint32_t maxLen)
{
    DisplayETH *eth = (DisplayETH *)param;
    EvmNetwork_t network = FindEvmNetwork(eth->chain_id);
    if (network.chainId == 0) {
        snprintf_s((char *)indata,  maxLen, "ID: %lu", eth->chain_id);
        return;
    }
    strcpy_s((char *)indata, maxLen, network.name);
}

void GetEthMaxFee(void *indata, void *param, uint32_t maxLen)
{
    DisplayETH *eth = (DisplayETH *)param;
    if (eth->detail->max_fee != NULL) {
        snprintf_s((char *)indata,  maxLen, "%s %s", eth->detail->max_fee, FindEvmNetwork(eth->chain_id).symbol);
    } else {
        snprintf_s((char *)indata,  maxLen, "0 %s", FindEvmNetwork(eth->chain_id).symbol);
    }
}

void GetEthMaxPriority(void *indata, void *param, uint32_t maxLen)
{
    DisplayETH *eth = (DisplayETH *)param;
    if (eth->detail->max_priority != NULL) {
        snprintf_s((char *)indata,  maxLen, "%s %s", eth->detail->max_priority, FindEvmNetwork(eth->chain_id).symbol);
    } else {
        snprintf_s((char *)indata,  maxLen, "0 %s", FindEvmNetwork(eth->chain_id).symbol);
    }
}

void GetEthMaxFeePrice(void *indata, void *param, uint32_t maxLen)
{
    DisplayETH *eth = (DisplayETH *)param;
    strcpy_s((char *)indata, maxLen, eth->detail->max_fee_price);
}

void GetEthMaxPriorityFeePrice(void *indata, void *param, uint32_t maxLen)
{
    DisplayETH *eth = (DisplayETH *)param;
    strcpy_s((char *)indata, maxLen, eth->detail->max_priority_price);
}

void GetEthGetFromAddress(void *indata, void *param, uint32_t maxLen)
{
    DisplayETH *eth = (DisplayETH *)param;
    strcpy_s((char *)indata, maxLen, eth->overview->from);
}

void GetEthGetSignerAddress(void *indata, void *param, uint32_t maxLen)
{
    DisplayETHTypedData *message = (DisplayETHTypedData *)param;
    strcpy_s((char *)indata, maxLen, message->from);
}

void GetEthGetToAddress(void *indata, void *param, uint32_t maxLen)
{
    DisplayETH *eth = (DisplayETH *)param;
    if (isErc20Transfer(eth)) {
        TransactionParseResult_EthParsedErc20Transaction *contract = (TransactionParseResult_EthParsedErc20Transaction *)g_erc20ContractData;
        strcpy_s((char *)indata, maxLen, contract->data->to);
    } else {
        strcpy_s((char *)indata, maxLen, eth->overview->to);
    }
}

void GetEthGetDetailPageToAddress(void *indata, void *param, uint32_t maxLen)
{
    DisplayETH *eth = (DisplayETH *)param;
    if (isErc20Transfer(eth)) {
        strcpy_s((char *)indata, maxLen, eth->detail->to);
    } else {
        strcpy_s((char *)indata, maxLen, eth->overview->to);
    }
}


void GetTxnFeeDesc(void *indata, void *param, uint32_t maxLen)
{
    strcpy_s((char *)indata, maxLen, "  \xE2\x80\xA2  Max Txn Fee = Gas Price * Gas Limit");
}

void GetEthEnsName(void *indata, void *param, uint32_t maxLen)
{
    strcpy_s((char *)indata, maxLen, g_fromEthEnsName);
}

void GetToEthEnsName(void *indata, void *param, uint32_t maxLen)
{
    strcpy_s((char *)indata, maxLen, g_toEthEnsName);
}

void GetEthNonce(void *indata, void *param, uint32_t maxLen)
{
    DisplayETH *eth = (DisplayETH *)param;
    strcpy_s((char *)indata, maxLen, eth->detail->nonce);
}

void GetEthInputData(void *indata, void *param, uint32_t maxLen)
{
    DisplayETH *eth = (DisplayETH *)param;
    snprintf((char *)indata, maxLen, "0x%s", eth->detail->input);
}

int GetEthInputDataLen(void *param)
{
    DisplayETH *eth = (DisplayETH *)param;
    return strlen(eth->detail->input) + 3;
}

bool GetEthEnsExist(void *indata, void *param)
{
    return g_fromEnsExist;
}

bool GetToEthEnsExist(void *indata, void *param)
{
    return g_toEnsExist;
}

bool GetEthInputDataExist(void *indata, void *param)
{
    DisplayETH *eth = (DisplayETH *)param;
    return strlen(eth->detail->input) > 0;
}

bool EthInputExistContractNot(void *indata, void *param)
{
    DisplayETH *eth = (DisplayETH *)param;
    return !g_contractDataExist && strlen(eth->detail->input) > 0;
}

void GetEthToFromSize(uint16_t *width, uint16_t *height, void *param)
{
    *width = 408;
    *height = 244 + (g_fromEnsExist + g_toEnsExist) * (GAP + TEXT_LINE_HEIGHT) + g_contractDataExist * (GAP + TEXT_LINE_HEIGHT);
}

void GetEthTypeDomainSize(uint16_t *width, uint16_t *height, void *param)
{
    *width = 408;
    *height = 298 + (98 + 16) * GetEthTypeDataHashExist(NULL, param) +
              GetEthTypeDataChainExist(NULL, param) * 90 +
              GetEthTypeDataVersionExist(NULL, param) * 90;
}

void GetEthToLabelPos(uint16_t *x, uint16_t *y, void *param)
{
    *x = 24;
    *y = 130 + g_fromEnsExist * 38;
}

void GetEthTypeDomainPos(uint16_t *x, uint16_t *y, void *param)
{
    *x = 36;
    if (g_isOperation) {
        *y = 228;
    } else {
        *y = (152 + 16) * g_isPermit + 26;
    }
}

bool GetEthContractDataExist(void *indata, void *param)
{
    return g_contractDataExist;
}

bool GetEthContractDataNotExist(void *indata, void *param)
{
    return !g_contractDataExist;
}

void GetEthTransactionData(void *indata, void *param, uint32_t maxLen)
{
    DisplayETH *eth = (DisplayETH *)param;
    if (strlen(eth->detail->input) > 51) {
        char data[49];
        strncpy(data, eth->detail->input, 48);
        data[48] = '\0';
        snprintf_s((char *)indata,  maxLen, "0x%s...", data);
    } else {
        snprintf_s((char *)indata,  maxLen, "0x%s", eth->detail->input);
    }
}

void GetEthMethodName(void *indata, void *param, uint32_t maxLen)
{
    Response_DisplayContractData *contractData = (Response_DisplayContractData *)g_contractData;
    strcpy_s((char *)indata, maxLen, contractData->data->method_name);
}

void GetEthContractName(void *indata, void *param, uint32_t maxLen)
{
    Response_DisplayContractData *contractData = (Response_DisplayContractData *)g_contractData;
    if (g_erc20Name != NULL && strlen(g_erc20Name) > 0) {
        strcpy_s((char *)indata, maxLen, g_erc20Name);
        return;
    }
    // add contract address string
    if (strlen(contractData->data->contract_name) > 0) {
        strcpy_s((char *)indata, maxLen, contractData->data->contract_name);
    } else {
        snprintf_s((char *)indata,  maxLen, "Unknown Contract Name");
    }
}

void GetEthContractDataSize(uint16_t *width, uint16_t *height, void *param)
{
    *width = 408;
    Response_DisplayContractData *contractData = (Response_DisplayContractData *)g_contractData;
    *height = PADDING;
    if (g_contractDataExist) {
        *height += TEXT_LINE_HEIGHT; // "Method"
        *height += GAP;
        *height += TEXT_LINE_HEIGHT; // method name
        *height += GAP;

        for (size_t i = 0; i < contractData->data->params->size; i++) {
            *height += TEXT_LINE_HEIGHT; // param name
            *height += GAP;
            *height += TEXT_LINE_HEIGHT; // param value
            *height += GAP;
        }
    } else {
        *height += CONTRACT_MIN_HEIGHT; // input data
        *height += GAP;
        *height += CONTRACT_LEARN_MORE_HEIGHT;
    }
    *height += PADDING;
}

void *GetEthContractData(uint8_t *row, uint8_t *col, void *param)
{
    Response_DisplayContractData *contractData = (Response_DisplayContractData *)g_contractData;
    *col = 1;
    *row = contractData->data->params->size * 2; // name + value
    int i = 0, j = 0;
    char ***indata = (char ***)SRAM_MALLOC(sizeof(char **) * *col);
    for (i = 0; i < *col; i++) {
        if (*row == 0) {
            indata[i] = NULL;
            continue;
        }
        indata[i] = SRAM_MALLOC(sizeof(char *) * *row);
        for (j = 0; j < *row; j++) {
            int index = j / 2;
            DisplayContractParam param = contractData->data->params->data[index];
            if (!(j % 2)) {
                uint32_t len = strnlen_s(param.name, BUFFER_SIZE_128) + 10;
                indata[i][j] = SRAM_MALLOC(len);
                snprintf_s(indata[i][j], len, "#919191 %s#", param.name);
            } else {
                // if param.value length > 512, we only show first 512-3 char
                if (strlen(param.value) > BUFFER_SIZE_512) {
                    uint32_t len = strlen(param.value) + 1;
                    char *suffix = "...";
                    indata[i][j] = SRAM_MALLOC(len);
                    strncpy(indata[i][j], param.value, 509);
                    strncat_s(indata[i][j], sizeof(char) * (strlen(param.value) + 1), suffix, 3);
                } else {
                    uint32_t len = strnlen_s(param.value, BUFFER_SIZE_512) + 1;
                    indata[i][j] = SRAM_MALLOC(len);
                    strcpy_s(indata[i][j], len, param.value);
                }
            }
        }
    }
    return (void *)indata;
}

static void decodeEthContractData(void *parseResult)
{
    TransactionParseResult_DisplayETH *result = (TransactionParseResult_DisplayETH *)parseResult;
    char *contractAddress = result->data->detail->to;
    if (strlen(result->data->detail->input) <= 8) {
        // not a valid contract data;
        return;
    }
    if (GetEthErc20ContractData(parseResult)) {
        return;
    }

    if (!GetEthContractFromInternal(contractAddress, result->data->detail->input)) {
        char selectorId[9] = {0};
        strncpy(selectorId, result->data->detail->input, 8);
        GetEthContractFromExternal(contractAddress, selectorId, result->data->chain_id, result->data->detail->input);
    }
}

static void FixRecipientAndValueWhenErc20Contract(const char *inputdata, uint8_t decimals)
{
    TransactionParseResult_DisplayETH *result = (TransactionParseResult_DisplayETH *)g_parseResult;
    if (!isErc20Transfer(result->data)) {
        return;
    }
    PtrT_TransactionParseResult_EthParsedErc20Transaction contractData = eth_parse_erc20((PtrString)inputdata, decimals);
    g_erc20ContractData = contractData;
    // result->data->detail->to = contractData->data->to;
    // result->data->overview->to = contractData->data->to;
    // result->data->detail->value = contractData->data->value;
    // result->data->overview->value = contractData->data->value;
}

static bool GetEthErc20ContractData(void *parseResult)
{
    g_erc20Name = NULL;
    TransactionParseResult_DisplayETH *result = (TransactionParseResult_DisplayETH *)parseResult;
    Response_DisplayContractData *contractData = eth_parse_contract_data(result->data->detail->input, (char *)ethereum_erc20_json);
    if (contractData->error_code == 0) {
        g_contractDataExist = true;
        g_contractData = contractData;
    } else {
        free_Response_DisplayContractData(contractData);
        return false;
    }
    char *to = result->data->detail->to;
    for (size_t i = 0; i < NUMBER_OF_ARRAYS(ERC20_CONTRACTS); i++) {
        Erc20Contract_t contract = ERC20_CONTRACTS[i];
        if (strcasecmp(contract.contract_address, to) == 0) {
            g_erc20Name = contract.symbol;
            FixRecipientAndValueWhenErc20Contract(result->data->detail->input, contract.decimals);
            return true;
        }
    }
    g_erc20Name = "Erc20 Contract Address";
    FixRecipientAndValueWhenErc20Contract(result->data->detail->input, 0);
    return true;
}

static bool GetSafeContractData(char* inputData)
{
    char selectorId[9] = {0};
    strncpy(selectorId, inputData, 8);
    if (strcasecmp(selectorId, "6a761202") == 0) {
        Response_DisplayContractData *contractData = eth_parse_contract_data(inputData, (char *)safe_json);
        if (contractData->error_code == 0) {
            g_contractDataExist = true;
            g_contractData = contractData;
        } else {
            printf("safe contract error: %s\n", contractData->error_message);
            free_Response_DisplayContractData(contractData);
            return false;
        }
        return true;
    }
    return false;
}

bool GetEthPermitWarningExist(void *indata, void *param)
{
    return g_isPermit;
}

bool GetEthOperationWarningExist(void *indata, void *param)
{
    return g_isOperation;
}

bool GetEthPermitCantSign(void *indata, void *param)
{
    return (g_isPermitSingle && !GetPermitSign());
}

bool GetEthContractFromInternal(char *address, char *inputData)
{
    if (GetSafeContractData(inputData)) {
        return true;
    }
    // address_key = address + "_" + functionSelector
    char* address_key = (char*)SRAM_MALLOC(strlen(address) + 10);
    snprintf_s(address_key, strlen(address) + 10, "%s_%.8s", address, inputData);
    for (size_t i = 0; i < GetEthereumABIMapSize(); i++) {
        struct ABIItem item = ethereum_abi_map[i];
        if (strcasecmp(item.address, address_key) == 0) {
            Response_DisplayContractData *contractData = eth_parse_contract_data(inputData, (char *)item.json);
            if (contractData->error_code == 0) {
                g_contractDataExist = true;
                g_contractData = contractData;
            } else {
                free_Response_DisplayContractData(contractData);
                SRAM_FREE(address_key);
                return false;
            }
            SRAM_FREE(address_key);
            return true;
        }
    }
    SRAM_FREE(address_key);
    return false;
}

void EthContractLearnMore(lv_event_t *e)
{
    GuiQRCodeHintBoxOpen(_("tx_details_eth_decoding_qr_link"), _("tx_details_eth_decoding_qr_title"), _("tx_details_eth_decoding_qr_link"));
}

lv_obj_t *g_contractRawDataHintbox = NULL;
lv_obj_t *GuiCreateContractRawDataHintbox(const char *titleText, const char *descText)
{
    uint16_t descHeight = 290;
    lv_obj_t *title = NULL, *desc = NULL, *rightBtn = NULL;
    lv_obj_t *cont = GuiCreateHintBox(800);

    if (strlen(descText) > 512) {
        desc = GuiCreateContainerWithParent(lv_obj_get_child(cont, lv_obj_get_child_cnt(cont) - 1), 360, 300);
        lv_obj_set_style_bg_color(desc, DARK_BG_COLOR, LV_PART_MAIN);
        lv_obj_add_flag(desc, LV_OBJ_FLAG_SCROLLABLE);
        lv_obj_add_flag(desc, LV_OBJ_FLAG_CLICKABLE);
        lv_obj_align(desc, LV_ALIGN_BOTTOM_LEFT, 36 + 20, -110);
        char *text = descText;
        int textLen = strlen(text); 
        int segmentSize = 1000;
        int numSegments = (textLen + segmentSize - 1) / segmentSize;

        for (int i = 0; i < numSegments; i++) {
            int offset = i * segmentSize;
            lv_obj_t *label = GuiCreateIllustrateLabel(desc, text + offset);
            lv_obj_set_width(label, 360);
            lv_label_set_recolor(label, true);
            if (i == 0) {
                lv_obj_align(label, LV_ALIGN_TOP_LEFT, 0, 0);
            } else {
                GuiAlignToPrevObj(label, LV_ALIGN_OUT_BOTTOM_LEFT, 0, 0);
            }

            if (i < numSegments - 1 && textLen > offset + segmentSize) {
                char savedChar = text[offset + segmentSize];
                text[offset + segmentSize] = '\0';
                lv_label_set_text(label, text + offset);
                text[offset + segmentSize] = savedChar;
            }
        }
    } else {
        desc = GuiCreateIllustrateLabel(cont, descText);
        lv_obj_set_width(desc, 360);
        lv_obj_align(desc, LV_ALIGN_BOTTOM_LEFT, 36 + 20, -110);
        lv_obj_refr_size(desc);
        descHeight = lv_obj_get_self_height(desc);
    }
    title = GuiCreateLittleTitleLabel(cont, titleText);
    lv_obj_align_to(title, desc, LV_ALIGN_OUT_TOP_LEFT, 0, -16);

    rightBtn = GuiCreateTextBtn(cont, _("Ok"));
    lv_obj_align(rightBtn, LV_ALIGN_BOTTOM_RIGHT, -36, -20);
    lv_obj_set_size(rightBtn, lv_obj_get_self_width(lv_obj_get_child(rightBtn, 0)) + 40, 66);
    lv_obj_set_style_bg_color(rightBtn, WHITE_COLOR_OPA12, LV_PART_MAIN);

    uint32_t height =
        24 + lv_obj_get_self_height(title) + 12 + descHeight + 16 + 114;
    GuiHintBoxResize(cont, height);

    return cont;
}

void EthContractCheckRawData(lv_event_t *e)
{
    GuiNoPendingHintBoxOpen(_("Loading"));
    GuiModelParseTransactionRawData();
}

void EthContractCheckRawDataCallback(void)
{
    char *rawData = ((TransactionParseResult_DisplayETH *)g_parseResult)->data->detail->input;
    g_contractRawDataHintbox = GuiCreateContractRawDataHintbox("Raw Data", rawData);
    lv_obj_t *rightBtn = GuiGetHintBoxRightBtn(g_contractRawDataHintbox);
    lv_obj_add_event_cb(rightBtn, CloseHintBoxHandler, LV_EVENT_CLICKED, &g_contractRawDataHintbox);
    GuiModelTransactionParseRawDataDelay();
}

bool GetEthContractFromExternal(char *address, char *selectorId, uint64_t chainId, char *inputData)
{
    char *contractMethodJson = SRAM_MALLOC(SQL_ABI_BUFF_MAX_SIZE);
    memset_s(contractMethodJson, SQL_ABI_BUFF_MAX_SIZE, 0, SQL_ABI_BUFF_MAX_SIZE);
    char contractName[64] = {0};
    if (GetDBContract(address, selectorId, chainId, contractMethodJson, contractName)) {
        Response_DisplayContractData *contractData = eth_parse_contract_data_by_method(inputData, contractName, contractMethodJson);
        if (contractData->error_code == 0) {
            g_contractDataExist = true;
            g_contractData = contractData;
        } else {
            SRAM_FREE(contractMethodJson);
            free_Response_DisplayContractData(contractData);
            return false;
        }
        SRAM_FREE(contractMethodJson);
        return true;
    }
    SRAM_FREE(contractMethodJson);
    return false;
}

void FreeContractData(void)
{
    if (g_contractData != NULL) {
        free_Response_DisplayContractData(g_contractData);
        g_contractData = NULL;
    }
    if (g_erc20ContractData != NULL) {
        free_TransactionParseResult_EthParsedErc20Transaction(g_erc20ContractData);
        g_erc20ContractData = NULL;
    }
}

void FreeEthMemory(void)
{
    CHECK_FREE_UR_RESULT(g_urResult, false);
    CHECK_FREE_UR_RESULT(g_urMultiResult, true);
    CHECK_FREE_PARSE_RESULT(g_parseResult);
    FreeContractData();
<<<<<<< HEAD
    GUI_DEL_OBJ(g_contractRawDataHintbox);
=======
    g_isPermitSingle = false;
>>>>>>> 77014d4c
}<|MERGE_RESOLUTION|>--- conflicted
+++ resolved
@@ -1693,9 +1693,6 @@
     CHECK_FREE_UR_RESULT(g_urMultiResult, true);
     CHECK_FREE_PARSE_RESULT(g_parseResult);
     FreeContractData();
-<<<<<<< HEAD
     GUI_DEL_OBJ(g_contractRawDataHintbox);
-=======
     g_isPermitSingle = false;
->>>>>>> 77014d4c
 }