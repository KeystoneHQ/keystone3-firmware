--- conflicted
+++ resolved
@@ -63,16 +63,10 @@
     {CHAIN_AXL, "Confirm Transaction", &coinAxl},
     {CHAIN_LUNA, "Confirm Transaction", &coinLuna},
     {CHAIN_AKT, "Confirm Transaction", &coinAkt},
-<<<<<<< HEAD
-    {CHAIN_TORI, "Confirm Transaction", &coinTori},
-    {CHAIN_CRO, "Confirm Transaction", &coinCro},
-    {CHAIN_IOV, "Confirm Transaction", &coinIov},
-    {CHAIN_ROWAN, "Confirm Transaction", &coinRowan},
-=======
     {CHAIN_STRD, "Confirm Transaction", &coinStrd},
     {CHAIN_SCRT, "Confirm Transaction", &coinScrt},
     {CHAIN_BLD, "Confirm Transaction", &coinBld},
->>>>>>> b0007af5
+    {CHAIN_TORI, "Confirm Transaction", &coinTori},
     {CHAIN_CTK, "Confirm Transaction", &coinCtk},
     {CHAIN_EVMOS, "Confirm Transaction", &coinEvmos},
     {CHAIN_STARS, "Confirm Transaction", &coinStars},
