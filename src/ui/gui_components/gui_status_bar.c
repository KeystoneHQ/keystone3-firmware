#include "gui_status_bar.h"
#include "account_manager.h"
#include "gui_button.h"
#include "gui_chain.h"
#include "gui_connect_wallet_widgets.h"
#include "gui_firmware_update_widgets.h"
#include "gui_home_widgets.h"
#include "gui_lock_widgets.h"
#include "gui_model.h"
#include "gui_obj.h"
#include "gui_views.h"
#include "keystore.h"
#include "usb_task.h"
#include "user_memory.h"
#include "version.h"
#include "gui_firmware_update_widgets.h"

#ifndef COMPILE_SIMULATOR
#include "drv_usb.h"
#include "user_fatfs.h"
#else
#include "simulator_model.h"
static void SwitchWalletHandler(lv_event_t *e)
{
    static uint16_t single = SIG_LOCK_VIEW_VERIFY_PIN;
    GuiEmitSignal(SIG_LOCK_VIEW_SCREEN_ON_VERIFY, &single, sizeof(single));
}
#endif

#define BATTERY_WIDTH                           (20)
#define BATTERY_HEIGHT                          (10)
static int g_currentDisplayPercent = -1;

typedef struct StatusBar {
    lv_obj_t *background;
#if (WALLPAPER_ENABLE == 1)
    lv_obj_t *wallPaper;
#endif
    lv_obj_t *cont;
    lv_obj_t *walletIcon;
    lv_obj_t *walletNameLabel;
    lv_obj_t *batteryImg;
    lv_obj_t *sdCardImg;
    lv_obj_t *usbImg;
    lv_obj_t *batteryPad;
    lv_obj_t *batteryCharging;
    lv_obj_t *batteryPadImg;
    lv_obj_t *betaImg;
#ifdef BTC_ONLY
    lv_obj_t *testNetImg;
#endif
} StatusBar_t;
static StatusBar_t g_guiStatusBar;

typedef struct {
    GuiChainCoinType index;
    const char *name;
    const lv_img_dsc_t *icon;
} CoinWalletInfo_t;

bool GetLvglHandlerStatus(void);

static void RefreshStatusBar(void);

const static CoinWalletInfo_t g_coinWalletBtn[] = {
    {HOME_WALLET_CARD_BTC, "", &coinBtc},
#ifndef BTC_ONLY
    {HOME_WALLET_CARD_ETH, "", &coinEth},       {HOME_WALLET_CARD_SOL, "", &coinSol},
    {HOME_WALLET_CARD_BNB, "", &coinBnb},       {HOME_WALLET_CARD_HNT, "", &coinHelium},
    {HOME_WALLET_CARD_XRP, "", &coinXrp},
    {HOME_WALLET_CARD_ADA, "", &coinAda},       {HOME_WALLET_CARD_TON, "", &coinTon},
    {HOME_WALLET_CARD_TRX, "", &coinTrx},       {HOME_WALLET_CARD_LTC, "", &coinLtc},
    {HOME_WALLET_CARD_BCH, "", &coinBch},       {HOME_WALLET_CARD_APT, "", &coinApt},
    {HOME_WALLET_CARD_SUI, "", &coinSui},       {HOME_WALLET_CARD_DASH, "", &coinDash},
    {HOME_WALLET_CARD_ARWEAVE, "", &coinAr},    {HOME_WALLET_CARD_XLM, "", &coinXlm},
    {HOME_WALLET_CARD_TIA, "", &coinTia},
<<<<<<< HEAD
    {HOME_WALLET_CARD_NTRN, "", &coinNtrn},     {HOME_WALLET_CARD_DYM, "", &coinDym},       {HOME_WALLET_CARD_OSMO, "", &coinOsmo},
=======
    {HOME_WALLET_CARD_DYM, "", &coinDym},       {HOME_WALLET_CARD_OSMO, "", &coinOsmo},
>>>>>>> 36209f01
    {HOME_WALLET_CARD_INJ, "", &coinInj},       {HOME_WALLET_CARD_ATOM, "", &coinAtom},
    {HOME_WALLET_CARD_CRO, "", &coinCro},       {HOME_WALLET_CARD_RUNE, "", &coinRune},
    {HOME_WALLET_CARD_KAVA, "", &coinKava},     {HOME_WALLET_CARD_LUNC, "", &coinLunc},
    {HOME_WALLET_CARD_AXL, "", &coinAxl},       {HOME_WALLET_CARD_ZEC, "", &coinZec},
    {HOME_WALLET_CARD_LUNA, "", &coinLuna},     {HOME_WALLET_CARD_AKT, "", &coinAkt},
    {HOME_WALLET_CARD_STRD, "", &coinStrd},     {HOME_WALLET_CARD_SCRT, "", &coinScrt},
    {HOME_WALLET_CARD_BLD, "", &coinBld},       {HOME_WALLET_CARD_CTK, "", &coinCtk},
    {HOME_WALLET_CARD_EVMOS, "", &coinEvmos},   {HOME_WALLET_CARD_STARS, "", &coinStars},
    {HOME_WALLET_CARD_XPRT, "", &coinXprt},     {HOME_WALLET_CARD_SOMM, "", &coinSomm},
    {HOME_WALLET_CARD_JUNO, "", &coinJuno},     {HOME_WALLET_CARD_IRIS, "", &coinIris},
    {HOME_WALLET_CARD_DVPN, "", &coinDvpn},     {HOME_WALLET_CARD_ROWAN, "", &coinRowan},
    {HOME_WALLET_CARD_REGEN, "", &coinRegen},   {HOME_WALLET_CARD_BOOT, "", &coinBoot},
    {HOME_WALLET_CARD_GRAV, "", &coinGrav},     {HOME_WALLET_CARD_IXO, "", &coinIxo},
    {HOME_WALLET_CARD_NGM, "", &coinNgm},       {HOME_WALLET_CARD_IOV, "", &coinIov},
    {HOME_WALLET_CARD_UMEE, "", &coinUmee},     {HOME_WALLET_CARD_QCK, "", &coinQck},
    {HOME_WALLET_CARD_TGD, "", &coinTgd},       {HOME_WALLET_CARD_DOT, "", &coinDot},

#endif
};

const static CoinWalletInfo_t g_walletBtn[] = {
#ifndef BTC_ONLY
    {WALLET_LIST_KEYSTONE, "Keystone", &walletKeystone},
    {WALLET_LIST_METAMASK, "MetaMask", &walletMetamask},
    {WALLET_LIST_OKX, "OKX Wallet", &walletOkx},
    {WALLET_LIST_ETERNL, "Eternl Wallet", &walletEternl},
    // {WALLET_LIST_YOROI, "Yoroi Wallet", &walletYoroi},
    {WALLET_LIST_TYPHON, "Typhon Wallet", &walletTyphon},
    {WALLET_LIST_BLUE, "BlueWallet", &walletBluewallet},
    {WALLET_LIST_ZEUS, "ZEUS Wallet", &walletZeus},
    {WALLET_LIST_SUB, "SubWallet", &walletSubwallet},
    {WALLET_LIST_ZASHI, "Zashi", &walletZashi},
    {WALLET_LIST_SOLFARE, "Solflare", &walletSolflare},
    {WALLET_LIST_BACKPACK, "Backpack", &walletBackpack},
    {WALLET_LIST_RABBY, "Rabby", &walletRabby},
    {WALLET_LIST_BITGET, "Bitget Wallet", &walletBitget},
    {WALLET_LIST_SAFE, "Safe", &walletSafe},
    {WALLET_LIST_SPARROW, "Sparrow", &walletSparrow},
    {WALLET_LIST_UNISAT, "UniSat", &walletUniSat},
    {WALLET_LIST_IMTOKEN, "imToken", &walletImToken},
    {WALLET_LIST_BLOCK_WALLET, "Block Wallet", &walletBlockWallet},
    {WALLET_LIST_ZAPPER, "Zapper", &walletZapper},
    {WALLET_LIST_HELIUM, "Helium Wallet", &walletHelium},
    {WALLET_LIST_YEARN_FINANCE, "Yearn Finance", &walletYearn},
    {WALLET_LIST_SUSHISWAP, "SushiSwap", &walletSushi},
    {WALLET_LIST_KEPLR, "Keplr", &walletKeplr},
    {WALLET_LIST_MINT_SCAN, "Mintscan", &walletMintScan},
    {WALLET_LIST_ARCONNECT, "ArConnect", &walletArConnect},
    {WALLET_LIST_VESPR, "Vespr", &walletVespr},
    {WALLET_LIST_XBULL, "xBull", &walletXBull},
    {WALLET_LIST_FEWCHA, "Fewcha", &walletFewcha},
    {WALLET_LIST_PETRA, "Petra", &walletPetra},
    {WALLET_LIST_XRP_TOOLKIT, "XRP Toolkit", &walletXRPToolkit},
    {WALLET_LIST_THORWALLET, "THORWallet", &walletThorWallet},
    {WALLET_LIST_TONKEEPER, "Tonkeeper", &walletTonkeeper},
    {WALLET_LIST_BEGIN, "Begin", &walletBegin},
    {WALLET_LIST_LEAP, "Leap", &walletLeap},
    {WALLET_LIST_NIGHTLY, "Nightly", &walletNightly},
    {WALLET_LIST_SUIET, "Suiet", &walletSuiet},
    {WALLET_LIST_LEAP, "Leap", &walletLeap},
#else
    {WALLET_LIST_BLUE, "BlueWallet", &walletBluewallet},
    {WALLET_LIST_SPECTER, "Specter", &walletSpecter},
    {WALLET_LIST_SPARROW, "Sparrow", &walletSparrow},
    {WALLET_LIST_NUNCHUK, "Nunchuk", &walletNunchuk},
    {WALLET_LIST_UNISAT, "UniSat", &walletUniSat},
#endif
};

void GuiNvsBarSetWalletName(const char *name)
{
    lv_label_set_text(g_guiStatusBar.walletNameLabel, name);
}

const char *GuiNvsBarGetWalletName(void)
{
    return lv_label_get_text(g_guiStatusBar.walletNameLabel);
}

void GuiNvsBarSetWalletIcon(const void *src)
{
    if (g_guiStatusBar.walletIcon != NULL) {
        lv_obj_del(g_guiStatusBar.walletIcon);
        g_guiStatusBar.walletIcon = NULL;
    }
    if (src == NULL) {
        return;
    }
    g_guiStatusBar.walletIcon = lv_img_create(g_guiStatusBar.cont);
    lv_img_set_src(g_guiStatusBar.walletIcon, src);
    lv_img_set_zoom(g_guiStatusBar.walletIcon, 200);
    lv_obj_align(g_guiStatusBar.walletIcon, LV_ALIGN_LEFT_MID, 26, 0);
}

void ShowWallPaper(bool enable)
{
#if (WALLPAPER_ENABLE == 1)
    if (enable) {
        lv_obj_clear_flag(g_guiStatusBar.wallPaper, LV_OBJ_FLAG_HIDDEN);
    } else {
        lv_obj_add_flag(g_guiStatusBar.wallPaper, LV_OBJ_FLAG_HIDDEN);
    }
#endif
}

void GuiStatusBarInit(void)
{
    g_guiStatusBar.background = GuiCreateContainer(
                                    lv_obj_get_width(lv_scr_act()), lv_obj_get_height(lv_scr_act()));
#if (WALLPAPER_ENABLE == 1)
    g_guiStatusBar.wallPaper = GuiCreateImg(g_guiStatusBar.background, NULL);
    lv_img_set_src(g_guiStatusBar.wallPaper, &imgDeepLayersVolume11);
    ShowWallPaper(false);
#endif
    lv_obj_t *cont = GuiCreateContainerWithParent(g_guiStatusBar.background,
                     lv_obj_get_width(lv_scr_act()),
                     GUI_STATUS_BAR_HEIGHT);
    lv_obj_set_size(cont, lv_obj_get_width(lv_scr_act()), GUI_STATUS_BAR_HEIGHT);
    lv_obj_set_style_radius(cont, 0, 0);
    lv_obj_set_style_bg_opa(cont, LV_OPA_TRANSP, LV_PART_MAIN);

    lv_obj_t *body = GuiCreateContainerWithParent(
                         g_guiStatusBar.background, lv_obj_get_width(lv_scr_act()),
                         lv_obj_get_height(lv_scr_act()) - GUI_STATUS_BAR_HEIGHT);
    lv_obj_set_style_radius(body, 0, 0);
    lv_obj_align(body, LV_ALIGN_TOP_LEFT, 0, GUI_STATUS_BAR_HEIGHT);
    lv_obj_set_style_bg_opa(body, LV_OPA_TRANSP, LV_PART_MAIN);

    g_guiStatusBar.cont = cont;
    lv_obj_t *img = GuiCreateImg(cont, NULL);
    lv_obj_align(img, LV_ALIGN_LEFT_MID, 24, 0);
    g_guiStatusBar.walletIcon = img;

    lv_obj_t *label = GuiCreateIllustrateLabel(cont, "");
    lv_obj_align(label, LV_ALIGN_LEFT_MID, 60, 0);
    g_guiStatusBar.walletNameLabel = label;

    img = GuiCreateImg(cont, &imgBattery);
    lv_obj_align(img, LV_ALIGN_RIGHT_MID, 0, 0);
    g_guiStatusBar.batteryImg = img;

    g_guiStatusBar.batteryCharging = GuiCreateImg(cont, &imgCharging);
    lv_obj_align(g_guiStatusBar.batteryCharging, LV_ALIGN_RIGHT_MID, -10, 0);
    lv_obj_add_flag(g_guiStatusBar.batteryCharging, LV_OBJ_FLAG_HIDDEN);
    lv_obj_set_style_img_opa(g_guiStatusBar.batteryCharging, LV_OPA_COVER,
                             LV_PART_MAIN);
    lv_obj_set_style_opa(g_guiStatusBar.batteryCharging, LV_OPA_COVER,
                         LV_PART_MAIN);

    g_guiStatusBar.batteryPad = lv_obj_create(g_guiStatusBar.batteryImg);
    lv_obj_align(g_guiStatusBar.batteryPad, LV_ALIGN_TOP_LEFT, 6, 7);
    // lv_obj_set_pos(g_guiStatusBar.batteryPad, 6, 7);
    lv_obj_set_size(g_guiStatusBar.batteryPad, 0, 10);
    lv_obj_set_style_outline_width(g_guiStatusBar.batteryPad, 0, 0);
    lv_obj_set_style_outline_pad(g_guiStatusBar.batteryPad, 0, 0);
    lv_obj_set_style_border_width(g_guiStatusBar.batteryPad, 0, 0);
    lv_obj_set_style_radius(g_guiStatusBar.batteryPad, 0, 0);
    lv_obj_clear_flag(g_guiStatusBar.batteryPad, LV_OBJ_FLAG_SCROLLABLE);
    lv_obj_set_style_bg_color(g_guiStatusBar.batteryPad,
                              lv_color_make(0xFF, 0xFF, 0xFF), 0);
    g_guiStatusBar.batteryPadImg = lv_img_create(g_guiStatusBar.batteryImg);
    lv_obj_set_pos(g_guiStatusBar.batteryPadImg, 6, 7);

    img = GuiCreateImg(cont, &imgSdCard);
    g_guiStatusBar.sdCardImg = img;
    if (!SdCardInsert()) {
        lv_obj_add_flag(img, LV_OBJ_FLAG_HIDDEN);
    }

    img = GuiCreateImg(cont, &imgUsb);
    g_guiStatusBar.usbImg = img;
    lv_obj_add_flag(img, LV_OBJ_FLAG_HIDDEN);

    if (SOFTWARE_VERSION_BUILD % 2) {
        img = GuiCreateImg(cont, &imgBeta);
        g_guiStatusBar.betaImg = img;
    }
#ifdef BTC_ONLY
    img = GuiCreateImg(cont, &imgTestNet);
    g_guiStatusBar.testNetImg = img;
    lv_obj_add_flag(img, LV_OBJ_FLAG_HIDDEN);
#endif
    RefreshStatusBar();
#ifdef COMPILE_SIMULATOR
    GuiStatusBarSetBattery(20, true);
    lv_obj_t *btn = GuiCreateTextBtn(cont, "switch");
    lv_obj_set_style_bg_opa(btn, LV_OPA_0, 0);
    lv_obj_add_event_cb(btn, SwitchWalletHandler, LV_EVENT_CLICKED, NULL);
    lv_obj_align(btn, LV_ALIGN_TOP_MID, 0, 0);
// void tCountDownTimerHandler(lv_timer_t *timer);
    // lv_timer_t *g_countDownTimer = lv_timer_create(tCountDownTimerHandler, 100, NULL);
#endif
}

// void tCountDownTimerHandler(lv_timer_t *timer)
// {
//     static int percent = 0;
//     static bool charging = false;
//     if (charging == true) {
//         if (percent < 100) {
//             percent += 1;
//             if (percent == 95) {
//                 charging = false;
//             }
//         } else {
//             charging = false;
//         }
//     } else {
//         if (percent > 0) {
//             percent -= 1;
//         } else {
//             charging = true;
//         }
//     }
//     GuiStatusBarSetBattery(percent, charging);
//     printf("device is %s percent %d\n", charging ? "charging" : "discharging", percent);
// }

void GuiStatusBarSetSdCard(bool connected, bool onlyImg)
{
    if (!GetLvglHandlerStatus()) {
        return;
    }
    static int32_t sdStatus = -1;
    if (sdStatus == (connected ? 1 : 0)) {
        return;
    }
    sdStatus = connected;
    if (connected) {
        lv_obj_clear_flag(g_guiStatusBar.sdCardImg, LV_OBJ_FLAG_HIDDEN);
        if (!onlyImg) {
            uint8_t accountCnt = 0;
            GetExistAccountNum(&accountCnt);
            if (!GuiLockScreenIsTop() && accountCnt > 0 && FatfsFileExist(SD_CARD_OTA_BIN_PATH) && !GuiCheckIfTopView(&g_forgetPassView)) {
                GuiCreateSdCardUpdateHintbox(false);
            }
        }
    } else {
        lv_obj_add_flag(g_guiStatusBar.sdCardImg, LV_OBJ_FLAG_HIDDEN);
    }
    RefreshStatusBar();
}

void GuiStatusBarSetUsb(void)
{
    if (GetUsbState() && UsbInitState()) {
        lv_obj_clear_flag(g_guiStatusBar.usbImg, LV_OBJ_FLAG_HIDDEN);
    } else {
        lv_obj_add_flag(g_guiStatusBar.usbImg, LV_OBJ_FLAG_HIDDEN);
    }
    RefreshStatusBar();
}

#ifdef BTC_ONLY
void GuiStatusBarSetTestNet(void)
{
    if ((GetIsTestNet() == true) && (GetCurrentWalletIndex() == SINGLE_WALLET) &&
            GetCurrentAccountIndex() < 3) {
        lv_obj_clear_flag(g_guiStatusBar.testNetImg, LV_OBJ_FLAG_HIDDEN);
    } else {
        lv_obj_add_flag(g_guiStatusBar.testNetImg, LV_OBJ_FLAG_HIDDEN);
    }
    RefreshStatusBar();
}
#else
char *GetWalletNameByIndex(WALLET_LIST_INDEX_ENUM index)
{
    if (index == WALLET_LIST_ETERNL) {
        return "Eternl";
    } else if (index == WALLET_LIST_TYPHON) {
        return "Typhon";
    } else if (index == WALLET_LIST_BEGIN) {
        return "Begin";
    } else if (index == WALLET_LIST_HELIUM) {
        return "Helium";
    }
    return g_walletBtn[index].name;
}
#endif

uint8_t GetCurrentDisplayPercent(void)
{
    return 100;
#ifdef COMPILE_SIMULATOR
    return 100;
#endif
    return g_currentDisplayPercent;
}

static int GetDisplayPercent(int actualPercent, bool charging)
{
    static const int thresholds[] = {20, 40, 60, 80, 100};
    static const int displayValuesDischarge[] = {20, 40, 60, 80, 100};
    static const int displayValuesCharge[] = {0, 20, 40, 60, 80};
    uint8_t currentPercent = 0;

    int size = sizeof(thresholds) / sizeof(thresholds[0]);

    for (int i = 0; i < size; i++) {
        if (actualPercent <= thresholds[i]) {
            if (charging) {
                currentPercent = displayValuesCharge[i];
            } else {
                currentPercent = displayValuesDischarge[i];
            }
            break;
        }
    }

    if ((charging && actualPercent == 100)) {
        currentPercent = 100;
        g_currentDisplayPercent = currentPercent;
    }

    if (charging) {
        if (currentPercent >= g_currentDisplayPercent) {
            g_currentDisplayPercent = currentPercent;
        }
    } else {
        if (currentPercent <= g_currentDisplayPercent) {
            g_currentDisplayPercent = currentPercent;
        }
    }

    if (g_currentDisplayPercent == -1) {
        if (currentPercent <= 20) {
            g_currentDisplayPercent = 20;
        } else {
            g_currentDisplayPercent = currentPercent;
        }
    }

    return g_currentDisplayPercent;
}

void GuiStatusBarSetBattery(uint8_t percent, bool charging)
{
    if (charging) {
        lv_obj_align_to(g_guiStatusBar.batteryImg, g_guiStatusBar.batteryCharging, LV_ALIGN_OUT_LEFT_MID, -5, 0);
        lv_obj_clear_flag(g_guiStatusBar.batteryCharging, LV_OBJ_FLAG_HIDDEN);
    } else {
        lv_obj_align(g_guiStatusBar.batteryImg, LV_ALIGN_RIGHT_MID, -10, 0);
        lv_obj_add_flag(g_guiStatusBar.batteryCharging, LV_OBJ_FLAG_HIDDEN);
    }

    if (percent == 0 && !charging) {
        lv_obj_add_flag(g_guiStatusBar.batteryPad, LV_OBJ_FLAG_HIDDEN);
        lv_obj_add_flag(g_guiStatusBar.batteryPadImg, LV_OBJ_FLAG_HIDDEN);
        return;
    }

    if (percent == 100 && charging) {
        lv_obj_add_flag(g_guiStatusBar.batteryPad, LV_OBJ_FLAG_HIDDEN);
        lv_img_set_src(g_guiStatusBar.batteryPadImg, &imgBatteryPowerFull);
        lv_obj_clear_flag(g_guiStatusBar.batteryPadImg, LV_OBJ_FLAG_HIDDEN);
        RefreshStatusBar();
        return;
    }

    int displayPercent = GetDisplayPercent(percent, charging);
    if (displayPercent <= 20) {
        lv_obj_add_flag(g_guiStatusBar.batteryPad, LV_OBJ_FLAG_HIDDEN);
        lv_img_set_src(g_guiStatusBar.batteryPadImg, &imgBatteryPower20);
        lv_obj_clear_flag(g_guiStatusBar.batteryPadImg, LV_OBJ_FLAG_HIDDEN);
    } else {
        lv_obj_add_flag(g_guiStatusBar.batteryPadImg, LV_OBJ_FLAG_HIDDEN);
        lv_obj_clear_flag(g_guiStatusBar.batteryPad, LV_OBJ_FLAG_HIDDEN);
        lv_obj_set_size(g_guiStatusBar.batteryPad, displayPercent * BATTERY_WIDTH / 100, BATTERY_HEIGHT);
    }
    RefreshStatusBar();
}

static void RefreshStatusBar(void)
{
    lv_obj_t *next;
    next = g_guiStatusBar.batteryImg;
    lv_obj_align_to(g_guiStatusBar.sdCardImg, next, LV_ALIGN_OUT_LEFT_MID, -10, 0);
    if (!lv_obj_has_flag(g_guiStatusBar.sdCardImg, LV_OBJ_FLAG_HIDDEN)) {
        next = g_guiStatusBar.sdCardImg;
    }
    lv_obj_align_to(g_guiStatusBar.usbImg, next, LV_ALIGN_OUT_LEFT_MID, -10, 0);
    if (!lv_obj_has_flag(g_guiStatusBar.usbImg, LV_OBJ_FLAG_HIDDEN)) {
        next = g_guiStatusBar.usbImg;
    }
#ifdef BTC_ONLY
    lv_obj_align_to(g_guiStatusBar.testNetImg, next, LV_ALIGN_OUT_LEFT_MID, -10, 0);
    next = g_guiStatusBar.testNetImg;
#endif
    if (SOFTWARE_VERSION_BUILD % 2) {
        lv_obj_align_to(g_guiStatusBar.betaImg, next, LV_ALIGN_OUT_LEFT_MID, -10, 0);
    }
}

static lv_obj_t *CreateReturnBtn(lv_obj_t *navBar)
{
    lv_obj_t *btn = GuiCreateImgButton(navBar, &imgArrowLeft, 64, NULL, NULL);
    lv_obj_align(btn, LV_ALIGN_LEFT_MID, 10, 0);

    return btn;
}

static lv_obj_t *CreateCloseBtn(lv_obj_t *navBar)
{
    lv_obj_t *btn = GuiCreateImgButton(navBar, &imgClose, 64, NULL, NULL);
    lv_obj_align(btn, LV_ALIGN_LEFT_MID, 10, 0);

    return btn;
}

static lv_obj_t *CreateManageBtn(lv_obj_t *navBar)
{
#ifdef BTC_ONLY
    lv_obj_t *btn = GuiCreateImgButton(navBar, &imgWallet2, 64, NULL, NULL);
#else
    lv_obj_t *btn = GuiCreateImgButton(navBar, &imgManage, 64, NULL, NULL);
#endif
    lv_obj_align(btn, LV_ALIGN_LEFT_MID, 10, 0);

    return btn;
}

static lv_obj_t *CreateMidLabel(lv_obj_t *navBar)
{
    lv_obj_t *label = GuiCreateTextLabel(navBar, "");
    lv_obj_align(label, LV_ALIGN_CENTER, 0, 0);

    return label;
}

static lv_obj_t *CreateMidWordCntSelect(lv_obj_t *navBar)
{
    lv_obj_t *btn = GuiCreateBtnWithFont(navBar, "20    " USR_SYMBOL_DOWN,
                                         g_defIllustrateFont);
    lv_obj_align(btn, LV_ALIGN_LEFT_MID, 268, 0);
    lv_obj_set_style_radius(btn, 15, LV_PART_MAIN);
    lv_obj_set_size(btn, 69, 42);
    lv_obj_set_style_bg_color(btn, DARK_BG_COLOR, LV_PART_MAIN);

    return btn;
}

static lv_obj_t *CreateCoinBtn(lv_obj_t *navBar)
{
    lv_obj_t *btn = GuiCreateStatusCoinButton(navBar, _(""), &walletBluewallet);
    lv_obj_align(btn, LV_ALIGN_CENTER, 0, 0);

    return btn;
}

static lv_obj_t *CreateWordCntSelect(lv_obj_t *navBar)
{
    lv_obj_t *btn = GuiCreateLabelImgAdaptButton(navBar, _("24"), &imgArrowDownS, NULL, NULL);
    lv_obj_set_style_bg_opa(btn, LV_OPA_100, 0);
    lv_obj_align(btn, LV_ALIGN_RIGHT_MID, -24, 0);
    lv_obj_set_style_radius(btn, 15, LV_PART_MAIN);
    lv_obj_set_size(btn, 69, 42);
    lv_obj_set_style_bg_color(btn, DARK_BG_COLOR, LV_PART_MAIN);

    return btn;
}

static lv_obj_t *CreateResetButton(lv_obj_t *navBar)
{
    lv_obj_t *btn = GuiCreateImgLabelAdaptButton(navBar, _("single_phrase_reset"),
                    &imgReset, NULL, NULL);
    lv_obj_set_style_bg_opa(btn, LV_OPA_100, LV_PART_MAIN);
    lv_obj_set_size(btn, 106, 42);
    lv_obj_align(btn, LV_ALIGN_RIGHT_MID, -24, 0);
    lv_obj_set_style_bg_color(btn, DARK_BG_COLOR, LV_PART_MAIN);
    lv_obj_set_style_bg_color(btn, WHITE_COLOR, LV_STATE_PRESSED);
    lv_obj_set_style_bg_opa(btn, LV_OPA_12, LV_STATE_PRESSED);

    return btn;
}

static lv_obj_t *CreateQuestion(lv_obj_t *navBar)
{
    lv_obj_t *btn = GuiCreateImgButton(navBar, &imgQuestion, 64, NULL, NULL);
    lv_obj_set_size(btn, 106, 42);
    lv_obj_align(btn, LV_ALIGN_RIGHT_MID, -24, 0);
    return btn;
}

static lv_obj_t *CreateMoreInfo(lv_obj_t *navBar)
{
    lv_obj_t *btn = GuiCreateImgButton(navBar, &imgMore, 64, NULL, NULL);
    lv_obj_align(btn, LV_ALIGN_RIGHT_MID, -10, 0);
    return btn;
}

static lv_obj_t *CreateSkip(lv_obj_t *navBar)
{
    lv_obj_t *btn = GuiCreateImgButton(navBar, &imgSkip, 64, NULL, NULL);
    lv_obj_align(btn, LV_ALIGN_RIGHT_MID, -10, 0);
    return btn;
}

static lv_obj_t *CreateSearch(lv_obj_t *navBar)
{
    lv_obj_t *btn = GuiCreateImgButton(navBar, &imgSearch, 64, NULL, NULL);
    lv_obj_align(btn, LV_ALIGN_RIGHT_MID, -10, 0);
    return btn;
}

static lv_obj_t *CreateNewSkip(lv_obj_t *navBar)
{
    lv_obj_t *btn = GuiCreateTextBtn(navBar, _("Skip"));
    lv_obj_set_style_bg_color(btn, GRAY_COLOR, 0);
    lv_obj_align(btn, LV_ALIGN_RIGHT_MID, -24, 0);
    lv_obj_set_height(btn, 42);
    return btn;
}

static lv_obj_t *CreateUndo(lv_obj_t *navBar)
{
    lv_obj_t *btn = GuiCreateImgLabelAdaptButton(navBar, _("Undo"), &imgUndo, NULL, NULL);
    lv_obj_set_style_bg_opa(btn, LV_OPA_100, 0);
    lv_obj_set_style_radius(btn, 15, LV_PART_MAIN);
    lv_obj_set_style_bg_color(btn, GRAY_COLOR, 0);
    lv_obj_add_flag(btn, LV_OBJ_FLAG_CLICKABLE);
    lv_obj_add_flag(btn, LV_OBJ_FLAG_HIDDEN);
    lv_obj_align(btn, LV_ALIGN_RIGHT_MID, -24, 0);
    lv_obj_set_style_bg_color(btn, WHITE_COLOR, LV_STATE_PRESSED | LV_PART_MAIN);
    lv_obj_set_style_bg_opa(btn, LV_OPA_10 + LV_OPA_2, LV_STATE_PRESSED | LV_PART_MAIN);
    return btn;
}

static lv_obj_t *CreateSDCard(lv_obj_t *navBar)
{
    lv_obj_t *btn = GuiCreateImgButton(navBar, &imgSdCardColor, 64, NULL, NULL);
    lv_obj_align(btn, LV_ALIGN_RIGHT_MID, -10, 0);
    return btn;
}

NavBarWidget_t *CreateNavBarWidget(lv_obj_t *navBar)
{

    NavBarWidget_t *navBarWidget = SRAM_MALLOC(sizeof(NavBarWidget_t));

    navBarWidget->navBar = navBar;
    navBarWidget->leftBtn = NULL;
    navBarWidget->midBtn = NULL;
    navBarWidget->rightBtn = NULL;

    return navBarWidget;
}

void DestoryNavBarWidget(NavBarWidget_t *navBarWidget)
{
    if (navBarWidget != NULL) {
        if (navBarWidget->navBar != NULL && lv_obj_is_valid(navBarWidget->navBar)) {
            lv_obj_del(navBarWidget->navBar);
        }

        SRAM_FREE(navBarWidget);
    }
}

void SetNavBarLeftBtn(NavBarWidget_t *navBarWidget, NVS_LEFT_BUTTON_ENUM button,
                      lv_event_cb_t eventCb, void *param)
{
    if (navBarWidget->leftBtn != NULL && lv_obj_is_valid(navBarWidget->leftBtn)) {
        lv_obj_del(navBarWidget->leftBtn);
        navBarWidget->leftBtn = NULL;
    }
    lv_event_cb_t leftButtonCb = NULL;
    switch (button) {
    case NVS_BAR_RETURN:
        navBarWidget->leftBtn = CreateReturnBtn(navBarWidget->navBar);
        leftButtonCb = eventCb;
        break;
    case NVS_BAR_CLOSE:
        navBarWidget->leftBtn = CreateCloseBtn(navBarWidget->navBar);
        leftButtonCb = eventCb;
        break;
    case NVS_BAR_MANAGE:
        navBarWidget->leftBtn = CreateManageBtn(navBarWidget->navBar);
        leftButtonCb = eventCb;
        break;
    default:
        return;
    }
    lv_obj_clear_flag(navBarWidget->leftBtn, LV_OBJ_FLAG_HIDDEN);
    if (leftButtonCb != NULL) {
        if (button != NVS_BAR_MANAGE) {
            lv_obj_add_event_cb(navBarWidget->leftBtn, leftButtonCb, LV_EVENT_CLICKED,
                                param);
        } else {
            lv_obj_add_event_cb(navBarWidget->leftBtn, leftButtonCb, LV_EVENT_CLICKED,
                                param);
        }
    }
}

void SetNavBarMidBtn(NavBarWidget_t *navBarWidget, NVS_MID_BUTTON_ENUM button,
                     lv_event_cb_t eventCb, void *param)
{
    if (navBarWidget->midBtn != NULL && lv_obj_is_valid(navBarWidget->midBtn)) {
        lv_obj_del(navBarWidget->midBtn);
        navBarWidget->midBtn = NULL;
    }
    lv_event_cb_t midButtonCb = NULL;
    switch (button) {
    case NVS_BAR_MID_WORD_SELECT:
        navBarWidget->midBtn = CreateMidWordCntSelect(navBarWidget->navBar);
        midButtonCb = eventCb;
        break;
    case NVS_BAR_MID_LABEL:
        navBarWidget->midBtn = CreateMidLabel(navBarWidget->navBar);
        midButtonCb = eventCb;
        break;
    case NVS_BAR_MID_COIN:
        navBarWidget->midBtn = CreateCoinBtn(navBarWidget->navBar);
        return;
    default:
        return;
    }
    lv_obj_clear_flag(navBarWidget->midBtn, LV_OBJ_FLAG_HIDDEN);
    if (midButtonCb != NULL) {
        lv_obj_add_event_cb(navBarWidget->midBtn, midButtonCb, LV_EVENT_CLICKED,
                            param);
    }
}

void SetCoinWallet(NavBarWidget_t *navBarWidget, GuiChainCoinType index,
                   const char *name)
{
    SetNavBarMidBtn(navBarWidget, NVS_BAR_MID_COIN, NULL, NULL);
    CoinWalletInfo_t *coin = &g_coinWalletBtn[0];
    for (size_t i = 0; i < CHAIN_BUTT; i++) {
        if (g_coinWalletBtn[i].index == index) {
            coin = &g_coinWalletBtn[i];
            break;
        }
    }
    // tx parse page: Confrim Transaction
    navBarWidget->midBtn = GuiUpdateStatusCoinButton(
                               navBarWidget->midBtn, (name != NULL) ? name : _("confirm_transaction"),
                               coin->icon);
}

void SetWallet(NavBarWidget_t *navBarWidget, WALLET_LIST_INDEX_ENUM index,
               const char *name)
{
    SetNavBarMidBtn(navBarWidget, NVS_BAR_MID_COIN, NULL, NULL);
    if (name == NULL) {
        char name[BUFFER_SIZE_64] = {0};
        snprintf_s(name, BUFFER_SIZE_64, "%s %s", _("connect_head"),
                   g_walletBtn[index].name);
        navBarWidget->midBtn = GuiUpdateStatusCoinButton(navBarWidget->midBtn, name,
                               g_walletBtn[index].icon);
    } else {
        navBarWidget->midBtn = GuiUpdateStatusCoinButton(navBarWidget->midBtn, name,
                               g_walletBtn[index].icon);
    }
}

void SetMidBtnLabel(NavBarWidget_t *navBarWidget, NVS_MID_BUTTON_ENUM button,
                    const char *text)
{
    SetNavBarMidBtn(navBarWidget, button, NULL, NULL);
    switch (button) {
    case NVS_BAR_MID_WORD_SELECT:
        lv_label_set_text(lv_obj_get_child(navBarWidget->midBtn, 0), text);
        break;
    case NVS_BAR_MID_LABEL:
        lv_label_set_text(navBarWidget->midBtn, text);
        lv_obj_clear_flag(navBarWidget->midBtn, LV_OBJ_FLAG_HIDDEN);
        lv_obj_refr_size(navBarWidget->midBtn);
        if (lv_obj_get_self_width(navBarWidget->midBtn) > 300) {
            lv_label_set_long_mode(navBarWidget->midBtn, LV_LABEL_LONG_SCROLL_CIRCULAR);
            lv_obj_set_width(navBarWidget->midBtn, 300);
        }

        // GuiNvsBarSetMidCb(NVS_BAR_MID_LABEL, NULL, NULL);
        break;
    default:
        return;
    }
}

void SetRightBtnLabel(NavBarWidget_t *navBarWidget,
                      NVS_RIGHT_BUTTON_ENUM button, const char *text)
{
    SetNavBarRightBtn(navBarWidget, button, NULL, NULL);
    switch (button) {
    case NVS_BAR_WORD_SELECT:
        lv_label_set_text(lv_obj_get_child(navBarWidget->rightBtn, 0), text);
        break;
    case NVS_BAR_WORD_RESET:
        lv_label_set_text(lv_obj_get_child(navBarWidget->rightBtn, 1), text);
        GuiImgLabelAdaptButtonResize(navBarWidget->rightBtn);
        break;
    default:
        return;
    }
}

void SetRightBtnCb(NavBarWidget_t *navBarWidget, lv_event_cb_t eventCb,
                   void *param)
{
    lv_obj_add_event_cb(navBarWidget->rightBtn, eventCb, LV_EVENT_CLICKED, param);
}

void SetNavBarRightBtn(NavBarWidget_t *navBarWidget,
                       NVS_RIGHT_BUTTON_ENUM button, lv_event_cb_t eventCb,
                       void *param)
{
    if (navBarWidget->rightBtn != NULL &&
            lv_obj_is_valid(navBarWidget->rightBtn)) {
        lv_obj_del(navBarWidget->rightBtn);
        navBarWidget->rightBtn = NULL;
    }
    lv_event_cb_t rightButtonCb = NULL;
    switch (button) {
    case NVS_BAR_WORD_SELECT:
        navBarWidget->rightBtn = CreateWordCntSelect(navBarWidget->navBar);
        rightButtonCb = eventCb;
        break;
    case NVS_BAR_WORD_RESET:
        navBarWidget->rightBtn = CreateResetButton(navBarWidget->navBar);
        rightButtonCb = eventCb;
        break;
    case NVS_BAR_QUESTION_MARK:
        navBarWidget->rightBtn = CreateQuestion(navBarWidget->navBar);
        rightButtonCb = eventCb;
        break;
    case NVS_BAR_MORE_INFO:
        navBarWidget->rightBtn = CreateMoreInfo(navBarWidget->navBar);
        rightButtonCb = eventCb;
        break;
    case NVS_BAR_SKIP:
        navBarWidget->rightBtn = CreateSkip(navBarWidget->navBar);
        rightButtonCb = eventCb;
        break;
    case NVS_BAR_SEARCH:
        navBarWidget->rightBtn = CreateSearch(navBarWidget->navBar);
        rightButtonCb = eventCb;
        break;
    case NVS_BAR_NEW_SKIP:
        navBarWidget->rightBtn = CreateNewSkip(navBarWidget->navBar);
        rightButtonCb = eventCb;
        break;
    case NVS_BAR_UNDO:
        navBarWidget->rightBtn = CreateUndo(navBarWidget->navBar);
        rightButtonCb = eventCb;
        break;
    case NVS_BAR_SDCARD:
        navBarWidget->rightBtn = CreateSDCard(navBarWidget->navBar);
        rightButtonCb = eventCb;
        break;
    default:
        return;
    }
    lv_obj_clear_flag(navBarWidget->rightBtn, LV_OBJ_FLAG_HIDDEN);
    if (rightButtonCb != NULL) {
        lv_obj_add_event_cb(navBarWidget->rightBtn, rightButtonCb, LV_EVENT_CLICKED,
                            param);
    }
}<|MERGE_RESOLUTION|>--- conflicted
+++ resolved
@@ -74,11 +74,7 @@
     {HOME_WALLET_CARD_SUI, "", &coinSui},       {HOME_WALLET_CARD_DASH, "", &coinDash},
     {HOME_WALLET_CARD_ARWEAVE, "", &coinAr},    {HOME_WALLET_CARD_XLM, "", &coinXlm},
     {HOME_WALLET_CARD_TIA, "", &coinTia},
-<<<<<<< HEAD
     {HOME_WALLET_CARD_NTRN, "", &coinNtrn},     {HOME_WALLET_CARD_DYM, "", &coinDym},       {HOME_WALLET_CARD_OSMO, "", &coinOsmo},
-=======
-    {HOME_WALLET_CARD_DYM, "", &coinDym},       {HOME_WALLET_CARD_OSMO, "", &coinOsmo},
->>>>>>> 36209f01
     {HOME_WALLET_CARD_INJ, "", &coinInj},       {HOME_WALLET_CARD_ATOM, "", &coinAtom},
     {HOME_WALLET_CARD_CRO, "", &coinCro},       {HOME_WALLET_CARD_RUNE, "", &coinRune},
     {HOME_WALLET_CARD_KAVA, "", &coinKava},     {HOME_WALLET_CARD_LUNC, "", &coinLunc},
