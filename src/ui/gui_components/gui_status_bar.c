#include "gui_status_bar.h"
#include "account_manager.h"
#include "firmware_update.h"
#include "gui_button.h"
#include "gui_chain.h"
#include "gui_connect_wallet_widgets.h"
#include "gui_firmware_update_widgets.h"
#include "gui_home_widgets.h"
#include "gui_lock_widgets.h"
#include "gui_model.h"
#include "gui_obj.h"
#include "gui_views.h"
#include "keystore.h"
#include "usb_task.h"
#include "user_memory.h"
#include "version.h"

#ifndef COMPILE_SIMULATOR
#include "drv_usb.h"
#include "user_fatfs.h"
#else
#include "simulator_model.h"
static void SwitchWalletHandler(lv_event_t *e)
{
    static uint16_t single = SIG_LOCK_VIEW_VERIFY_PIN;
    GuiEmitSignal(SIG_LOCK_VIEW_SCREEN_ON_VERIFY, &single, sizeof(single));
}
#endif

typedef struct StatusBar {
    lv_obj_t *background;
#if (WALLPAPER_ENABLE == 1)
    lv_obj_t *wallPaper;
#endif
    lv_obj_t *cont;
    lv_obj_t *walletIcon;
    lv_obj_t *walletNameLabel;
    lv_obj_t *batteryImg;
    lv_obj_t *sdCardImg;
    lv_obj_t *usbImg;
    lv_obj_t *batteryPad;
    lv_obj_t *batteryCharging;
    lv_obj_t *batteryPadImg;
    lv_obj_t *batteryLabel;
    lv_obj_t *betaImg;
#ifdef BTC_ONLY
    lv_obj_t *testNetImg;
#endif
} StatusBar_t;
static StatusBar_t g_guiStatusBar;

typedef struct {
    GuiChainCoinType index;
    const char *name;
    const lv_img_dsc_t *icon;
} CoinWalletInfo_t;

bool GetLvglHandlerStatus(void);

static void RefreshStatusBar(void);

const static CoinWalletInfo_t g_coinWalletBtn[] = {
    {CHAIN_BTC, "", &coinBtc},
#ifndef BTC_ONLY
    {CHAIN_ETH, "", &coinEth},       {CHAIN_SOL, "", &coinSol},
    {CHAIN_BNB, "", &coinBnb},       {CHAIN_XRP, "", &coinXrp},
    {CHAIN_ADA, "", &coinAda},       {CHAIN_DOT, "", &coinDot},
    {CHAIN_TRX, "", &coinTrx},       {CHAIN_LTC, "", &coinLtc},
    {CHAIN_BCH, "", &coinBch},       {CHAIN_APT, "", &coinApt},
    {CHAIN_SUI, "", &coinSui},       {CHAIN_DASH, "", &coinDash},
    {CHAIN_ARWEAVE, "", &coinAr},
    {CHAIN_COSMOS, "", &coinCosmos}, {CHAIN_TIA, "", &coinTia},
    {CHAIN_DYM, "", &coinDym},       {CHAIN_OSMO, "", &coinOsmo},
    {CHAIN_INJ, "", &coinInj},       {CHAIN_ATOM, "", &coinAtom},
    {CHAIN_CRO, "", &coinCro},       {CHAIN_KAVA, "", &coinKava},
    {CHAIN_LUNC, "", &coinLunc},     {CHAIN_AXL, "", &coinAxl},
    {CHAIN_LUNA, "", &coinLuna},     {CHAIN_AKT, "", &coinAkt},
    {CHAIN_STRD, "", &coinStrd},     {CHAIN_SCRT, "", &coinScrt},
    {CHAIN_BLD, "", &coinBld},       {CHAIN_CTK, "", &coinCtk},
    {CHAIN_EVMOS, "", &coinEvmos},   {CHAIN_STARS, "", &coinStars},
    {CHAIN_XPRT, "", &coinXprt},     {CHAIN_SOMM, "", &coinSomm},
    {CHAIN_JUNO, "", &coinJuno},     {CHAIN_IRIS, "", &coinIris},
    {CHAIN_DVPN, "", &coinDvpn},     {CHAIN_ROWAN, "", &coinRowan},
    {CHAIN_REGEN, "", &coinRegen},   {CHAIN_BOOT, "", &coinBoot},
    {CHAIN_GRAV, "", &coinGrav},     {CHAIN_IXO, "", &coinIxo},
    {CHAIN_NGM, "", &coinNgm},       {CHAIN_IOV, "", &coinIov},
    {CHAIN_UMEE, "", &coinUmee},     {CHAIN_QCK, "", &coinQck},
    {CHAIN_TGD, "", &coinTgd},
#endif
};

const static CoinWalletInfo_t g_walletBtn[] = {
#ifndef BTC_ONLY
    {WALLET_LIST_METAMASK, "MetaMask", &walletMetamask},
    {WALLET_LIST_OKX, "OKX Wallet", &walletOkx},
    {WALLET_LIST_ETERNL, "Eternl Wallet", &walletEternl},
    // {WALLET_LIST_YOROI, "Yoroi Wallet", &walletYoroi},
    {WALLET_LIST_TYPHON, "Typhon Wallet", &walletTyphon},
    {WALLET_LIST_BLUE, "BlueWallet", &walletBluewallet},
    {WALLET_LIST_SUB, "SubWallet", &walletSubwallet},
    {WALLET_LIST_SOLFARE, "Solflare", &walletSolflare},
    {WALLET_LIST_RABBY, "Rabby", &walletRabby},
    {WALLET_LIST_SAFE, "Safe", &walletSafe},
    {WALLET_LIST_SPARROW, "Sparrow", &walletSparrow},
    {WALLET_LIST_UNISAT, "UniSat", &walletUniSat},
    {WALLET_LIST_IMTOKEN, "imToken", &walletImToken},
    {WALLET_LIST_BLOCK_WALLET, "Block Wallet", &walletBlockWallet},
    {WALLET_LIST_ZAPPER, "Zapper", &walletZapper},
    {WALLET_LIST_YEARN_FINANCE, "Yearn Finance", &walletYearn},
    {WALLET_LIST_SUSHISWAP, "SushiSwap", &walletSushi},
    {WALLET_LIST_KEPLR, "Keplr", &walletKeplr},
    {WALLET_LIST_ARCONNECT, "ArConnect", &walletArConnect},
    {WALLET_LIST_FEWCHA, "Fewcha", &walletFewcha},
    {WALLET_LIST_PETRA, "Petra", &walletPetra},
    {WALLET_LIST_XRP_TOOLKIT, "XRP Toolkit", &walletXRPToolkit},
#else
    {WALLET_LIST_BLUE, "BlueWallet", &walletBluewallet},
    {WALLET_LIST_SPECTER, "Specter", &walletSpecter},
    {WALLET_LIST_SPARROW, "Sparrow", &walletSparrow},
    {WALLET_LIST_NUNCHUK, "Nunchuk", &walletNunchuk},
    {WALLET_LIST_UNISAT, "UniSat", &walletUniSat},
#endif
};

void GuiNvsBarSetWalletName(const char *name)
{
    lv_label_set_text(g_guiStatusBar.walletNameLabel, name);
}

const char *GuiNvsBarGetWalletName(void)
{
    return lv_label_get_text(g_guiStatusBar.walletNameLabel);
}

void GuiNvsBarSetWalletIcon(const void *src)
{
    if (g_guiStatusBar.walletIcon != NULL) {
        lv_obj_del(g_guiStatusBar.walletIcon);
        g_guiStatusBar.walletIcon = NULL;
    }
    if (src == NULL) {
        return;
    }
    g_guiStatusBar.walletIcon = lv_img_create(g_guiStatusBar.cont);
    lv_img_set_src(g_guiStatusBar.walletIcon, src);
    lv_img_set_zoom(g_guiStatusBar.walletIcon, 200);
    lv_obj_align(g_guiStatusBar.walletIcon, LV_ALIGN_LEFT_MID, 26, 0);
}

void ShowWallPaper(bool enable)
{
#if (WALLPAPER_ENABLE == 1)
    if (enable) {
        lv_obj_clear_flag(g_guiStatusBar.wallPaper, LV_OBJ_FLAG_HIDDEN);
    } else {
        lv_obj_add_flag(g_guiStatusBar.wallPaper, LV_OBJ_FLAG_HIDDEN);
    }
#endif
}

void GuiStatusBarInit(void)
{
    g_guiStatusBar.background = GuiCreateContainer(
                                    lv_obj_get_width(lv_scr_act()), lv_obj_get_height(lv_scr_act()));
#if (WALLPAPER_ENABLE == 1)
    g_guiStatusBar.wallPaper = GuiCreateImg(g_guiStatusBar.background, NULL);
    lv_img_set_src(g_guiStatusBar.wallPaper, &imgDeepLayersVolume11);
    ShowWallPaper(false);
#endif
    lv_obj_t *cont = GuiCreateContainerWithParent(g_guiStatusBar.background,
                     lv_obj_get_width(lv_scr_act()),
                     GUI_STATUS_BAR_HEIGHT);
    lv_obj_set_size(cont, lv_obj_get_width(lv_scr_act()), GUI_STATUS_BAR_HEIGHT);
    lv_obj_set_style_radius(cont, 0, 0);
    lv_obj_set_style_bg_opa(cont, LV_OPA_TRANSP, LV_PART_MAIN);

    lv_obj_t *body = GuiCreateContainerWithParent(
                         g_guiStatusBar.background, lv_obj_get_width(lv_scr_act()),
                         lv_obj_get_height(lv_scr_act()) - GUI_STATUS_BAR_HEIGHT);
    lv_obj_set_style_radius(body, 0, 0);
    lv_obj_align(body, LV_ALIGN_TOP_LEFT, 0, GUI_STATUS_BAR_HEIGHT);
    lv_obj_set_style_bg_opa(body, LV_OPA_TRANSP, LV_PART_MAIN);

    g_guiStatusBar.cont = cont;
    lv_obj_t *img = GuiCreateImg(cont, NULL);
    lv_obj_align(img, LV_ALIGN_LEFT_MID, 24, 0);
    g_guiStatusBar.walletIcon = img;

    lv_obj_t *label = GuiCreateIllustrateLabel(cont, "");
    lv_obj_align(label, LV_ALIGN_LEFT_MID, 60, 0);
    g_guiStatusBar.walletNameLabel = label;

    img = GuiCreateImg(cont, &imgBattery);
    lv_obj_align(img, LV_ALIGN_RIGHT_MID, -70, 0);
    g_guiStatusBar.batteryImg = img;

    g_guiStatusBar.batteryCharging = GuiCreateImg(cont, &imgCharging);
    lv_obj_align(g_guiStatusBar.batteryCharging, LV_ALIGN_RIGHT_MID, -70, 0);
    lv_obj_add_flag(g_guiStatusBar.batteryCharging, LV_OBJ_FLAG_HIDDEN);
    lv_obj_set_style_img_opa(g_guiStatusBar.batteryCharging, LV_OPA_COVER,
                             LV_PART_MAIN);
    lv_obj_set_style_opa(g_guiStatusBar.batteryCharging, LV_OPA_COVER,
                         LV_PART_MAIN);

    g_guiStatusBar.batteryPad = lv_obj_create(g_guiStatusBar.batteryImg);
    lv_obj_align(g_guiStatusBar.batteryPad, LV_ALIGN_TOP_LEFT, 6, 7);
    // lv_obj_set_pos(g_guiStatusBar.batteryPad, 6, 7);
    lv_obj_set_size(g_guiStatusBar.batteryPad, 0, 10);
    lv_obj_set_style_outline_width(g_guiStatusBar.batteryPad, 0, 0);
    lv_obj_set_style_outline_pad(g_guiStatusBar.batteryPad, 0, 0);
    lv_obj_set_style_border_width(g_guiStatusBar.batteryPad, 0, 0);
    lv_obj_set_style_radius(g_guiStatusBar.batteryPad, 0, 0);
    lv_obj_clear_flag(g_guiStatusBar.batteryPad, LV_OBJ_FLAG_SCROLLABLE);
    lv_obj_set_style_bg_color(g_guiStatusBar.batteryPad,
                              lv_color_make(0xFF, 0xFF, 0xFF), 0);
    g_guiStatusBar.batteryPadImg = lv_img_create(g_guiStatusBar.batteryImg);
    lv_obj_set_pos(g_guiStatusBar.batteryPadImg, 6, 7);

    label = GuiCreateIllustrateLabel(cont, " ");
    lv_obj_set_style_text_opa(label, LV_OPA_100, LV_PART_MAIN);
    lv_obj_align(label, LV_ALIGN_LEFT_MID, 414, 0);
    g_guiStatusBar.batteryLabel = label;

    img = GuiCreateImg(cont, &imgSdCard);
    g_guiStatusBar.sdCardImg = img;
    if (!SdCardInsert()) {
        lv_obj_add_flag(img, LV_OBJ_FLAG_HIDDEN);
    }

    img = GuiCreateImg(cont, &imgUsb);
    g_guiStatusBar.usbImg = img;
    lv_obj_add_flag(img, LV_OBJ_FLAG_HIDDEN);

    if (SOFTWARE_VERSION_BUILD % 2) {
        img = GuiCreateImg(cont, &imgBeta);
        g_guiStatusBar.betaImg = img;
    }
#ifdef BTC_ONLY
    img = GuiCreateImg(cont, &imgTestNet);
    g_guiStatusBar.testNetImg = img;
    lv_obj_add_flag(img, LV_OBJ_FLAG_HIDDEN);
#endif
    RefreshStatusBar();
#ifdef COMPILE_SIMULATOR
    GuiStatusBarSetBattery(88, true);
    lv_obj_t *btn = GuiCreateTextBtn(cont, "switch");
    lv_obj_set_style_bg_opa(btn, LV_OPA_0, 0);
    lv_obj_add_event_cb(btn, SwitchWalletHandler, LV_EVENT_CLICKED, NULL);
    lv_obj_align(btn, LV_ALIGN_TOP_MID, 0, 0);
#endif
}

void GuiStatusBarSetSdCard(bool connected)
{
    if (!GetLvglHandlerStatus()) {
        return;
    }
    static int32_t sdStatus = -1;
    char version[SOFTWARE_VERSION_MAX_LEN] = {0};
    if (sdStatus == (connected ? 1 : 0)) {
        return;
    }
    sdStatus = connected;
    if (connected) {
        lv_obj_clear_flag(g_guiStatusBar.sdCardImg, LV_OBJ_FLAG_HIDDEN);
        uint8_t accountCnt = 0;
        GetExistAccountNum(&accountCnt);
<<<<<<< HEAD
        if (!GuiLockScreenIsTop() && accountCnt > 0 && FatfsFileExist(SD_CARD_OTA_BIN_PATH) && !GuiCheckIfTopView(&g_forgetPassView)) {
            GuiCreateSdCardVerifyBinWindow(version, false);
=======
        if (!GuiLockScreenIsTop() && accountCnt > 0 &&
                CheckOtaBinVersion(version) && !GuiCheckIfTopView(&g_forgetPassView)) {
            GuiCreateSdCardUpdateHintbox(version, false);
>>>>>>> 429ac10d
        }
    } else {
        lv_obj_add_flag(g_guiStatusBar.sdCardImg, LV_OBJ_FLAG_HIDDEN);
    }
    RefreshStatusBar();
}

void GuiStatusBarSetUsb(void)
{
    if (GetUsbState() && UsbInitState()) {
        lv_obj_clear_flag(g_guiStatusBar.usbImg, LV_OBJ_FLAG_HIDDEN);
    } else {
        lv_obj_add_flag(g_guiStatusBar.usbImg, LV_OBJ_FLAG_HIDDEN);
    }
    RefreshStatusBar();
}

#ifdef BTC_ONLY
void GuiStatusBarSetTestNet(void)
{
    if ((GetIsTestNet() == true) && (GetCurrentWalletIndex() == SINGLE_WALLET) &&
            GetCurrentAccountIndex() < 3) {
        lv_obj_clear_flag(g_guiStatusBar.testNetImg, LV_OBJ_FLAG_HIDDEN);
    } else {
        lv_obj_add_flag(g_guiStatusBar.testNetImg, LV_OBJ_FLAG_HIDDEN);
    }
    RefreshStatusBar();
}
#else
char *GetWalletNameByIndex(WALLET_LIST_INDEX_ENUM index)
{
    if (index == WALLET_LIST_ETERNL) {
        return "Eternl";
    } else if (index == WALLET_LIST_TYPHON) {
        return "Typhon";
    }
    return g_walletBtn[index].name;
}
#endif

void GuiStatusBarSetBattery(uint8_t percent, bool charging)
{
    char percentStr[BUFFER_SIZE_16];

    snprintf_s(percentStr, BUFFER_SIZE_16, "%d%%", percent);
    lv_label_set_text(g_guiStatusBar.batteryLabel, percentStr);

    if (charging) {
        lv_obj_align(g_guiStatusBar.batteryImg, LV_ALIGN_RIGHT_MID, -89, 0);
        lv_obj_clear_flag(g_guiStatusBar.batteryCharging, LV_OBJ_FLAG_HIDDEN);
    } else {
        lv_obj_align(g_guiStatusBar.batteryImg, LV_ALIGN_RIGHT_MID, -70, 0);
        lv_obj_add_flag(g_guiStatusBar.batteryCharging, LV_OBJ_FLAG_HIDDEN);
    }
    if (percent == 100 && charging) {
        lv_obj_add_flag(g_guiStatusBar.batteryPad, LV_OBJ_FLAG_HIDDEN);
        lv_img_set_src(g_guiStatusBar.batteryPadImg, &imgBatteryPowerFull);
        lv_obj_clear_flag(g_guiStatusBar.batteryPadImg, LV_OBJ_FLAG_HIDDEN);
    } else if (percent == 0) {
        lv_obj_add_flag(g_guiStatusBar.batteryPad, LV_OBJ_FLAG_HIDDEN);
        lv_obj_add_flag(g_guiStatusBar.batteryPadImg, LV_OBJ_FLAG_HIDDEN);
    } else if (percent < 10) {
        lv_obj_add_flag(g_guiStatusBar.batteryPad, LV_OBJ_FLAG_HIDDEN);
        lv_img_set_src(g_guiStatusBar.batteryPadImg, &imgBatteryPower10);
        lv_obj_clear_flag(g_guiStatusBar.batteryPadImg, LV_OBJ_FLAG_HIDDEN);
    } else if (percent < 20) {
        lv_obj_add_flag(g_guiStatusBar.batteryPad, LV_OBJ_FLAG_HIDDEN);
        lv_img_set_src(g_guiStatusBar.batteryPadImg, &imgBatteryPower20);
        lv_obj_clear_flag(g_guiStatusBar.batteryPadImg, LV_OBJ_FLAG_HIDDEN);
    } else if (percent < 30) {
        lv_obj_add_flag(g_guiStatusBar.batteryPad, LV_OBJ_FLAG_HIDDEN);
        lv_img_set_src(g_guiStatusBar.batteryPadImg, &imgBatteryPower30);
        lv_obj_clear_flag(g_guiStatusBar.batteryPadImg, LV_OBJ_FLAG_HIDDEN);
    } else {
        lv_obj_add_flag(g_guiStatusBar.batteryPadImg, LV_OBJ_FLAG_HIDDEN);
        lv_obj_clear_flag(g_guiStatusBar.batteryPad, LV_OBJ_FLAG_HIDDEN);
        lv_obj_set_size(g_guiStatusBar.batteryPad, percent / 10 * 2, 10);
    }
    RefreshStatusBar();
}

static void RefreshStatusBar(void)
{
    lv_obj_t *next;
    next = g_guiStatusBar.batteryImg;
    lv_obj_align_to(g_guiStatusBar.sdCardImg, next, LV_ALIGN_OUT_LEFT_MID, -10,
                    0);
    if (!lv_obj_has_flag(g_guiStatusBar.sdCardImg, LV_OBJ_FLAG_HIDDEN)) {
        next = g_guiStatusBar.sdCardImg;
    }
    lv_obj_align_to(g_guiStatusBar.usbImg, next, LV_ALIGN_OUT_LEFT_MID, -10, 0);
    if (!lv_obj_has_flag(g_guiStatusBar.usbImg, LV_OBJ_FLAG_HIDDEN)) {
        next = g_guiStatusBar.usbImg;
    }
#ifdef BTC_ONLY
    lv_obj_align_to(g_guiStatusBar.testNetImg, next, LV_ALIGN_OUT_LEFT_MID, -10,
                    0);
    next = g_guiStatusBar.testNetImg;
#endif
    if (SOFTWARE_VERSION_BUILD % 2) {
        lv_obj_align_to(g_guiStatusBar.betaImg, next, LV_ALIGN_OUT_LEFT_MID, -10,
                        0);
    }
}

static lv_obj_t *CreateReturnBtn(lv_obj_t *navBar)
{
    lv_obj_t *btn = GuiCreateImgButton(navBar, &imgArrowLeft, 64, NULL, NULL);
    lv_obj_align(btn, LV_ALIGN_LEFT_MID, 10, 0);

    return btn;
}

static lv_obj_t *CreateCloseBtn(lv_obj_t *navBar)
{
    lv_obj_t *btn = GuiCreateImgButton(navBar, &imgClose, 64, NULL, NULL);
    lv_obj_align(btn, LV_ALIGN_LEFT_MID, 10, 0);

    return btn;
}

static lv_obj_t *CreateManageBtn(lv_obj_t *navBar)
{
#ifdef BTC_ONLY
    lv_obj_t *btn = GuiCreateImgButton(navBar, &imgWallet2, 64, NULL, NULL);
#else
    lv_obj_t *btn = GuiCreateImgButton(navBar, &imgManage, 64, NULL, NULL);
#endif
    lv_obj_align(btn, LV_ALIGN_LEFT_MID, 10, 0);

    return btn;
}

static lv_obj_t *CreateMidLabel(lv_obj_t *navBar)
{
    lv_obj_t *label = GuiCreateTextLabel(navBar, "");
    lv_obj_align(label, LV_ALIGN_CENTER, 0, 0);

    return label;
}

static lv_obj_t *CreateMidWordCntSelect(lv_obj_t *navBar)
{
    lv_obj_t *btn = GuiCreateBtnWithFont(navBar, "20    " USR_SYMBOL_DOWN,
                                         g_defIllustrateFont);
    lv_obj_align(btn, LV_ALIGN_LEFT_MID, 268, 0);
    lv_obj_set_style_radius(btn, 15, LV_PART_MAIN);
    lv_obj_set_size(btn, 69, 42);
    lv_obj_set_style_bg_color(btn, DARK_BG_COLOR, LV_PART_MAIN);

    return btn;
}

static lv_obj_t *CreateCoinBtn(lv_obj_t *navBar)
{
    lv_obj_t *btn = GuiCreateStatusCoinButton(navBar, _(""), &walletBluewallet);
    lv_obj_align(btn, LV_ALIGN_CENTER, 0, 0);

    return btn;
}

static lv_obj_t *CreateWordCntSelect(lv_obj_t *navBar)
{
    lv_obj_t *btn = GuiCreateLabelImgAdaptButton(navBar, _("24"), &imgArrowDownS, NULL, NULL);
    lv_obj_set_style_bg_opa(btn, LV_OPA_100, 0);
    lv_obj_align(btn, LV_ALIGN_RIGHT_MID, -24, 0);
    lv_obj_set_style_radius(btn, 15, LV_PART_MAIN);
    lv_obj_set_size(btn, 69, 42);
    lv_obj_set_style_bg_color(btn, DARK_BG_COLOR, LV_PART_MAIN);

    return btn;
}

static lv_obj_t *CreateResetButton(lv_obj_t *navBar)
{
    lv_obj_t *btn = GuiCreateImgLabelAdaptButton(navBar, _("single_phrase_reset"),
                    &imgReset, NULL, NULL);
    lv_obj_set_style_bg_opa(btn, LV_OPA_100, LV_PART_MAIN);
    lv_obj_set_size(btn, 106, 42);
    lv_obj_align(btn, LV_ALIGN_RIGHT_MID, -24, 0);
    lv_obj_set_style_bg_color(btn, DARK_BG_COLOR, LV_PART_MAIN);
    lv_obj_set_style_bg_color(btn, WHITE_COLOR, LV_STATE_PRESSED);
    lv_obj_set_style_bg_opa(btn, LV_OPA_12, LV_STATE_PRESSED);

    return btn;
}

static lv_obj_t *CreateQuestion(lv_obj_t *navBar)
{
    lv_obj_t *btn = GuiCreateImgButton(navBar, &imgQuestion, 64, NULL, NULL);
    lv_obj_set_size(btn, 106, 42);
    lv_obj_align(btn, LV_ALIGN_RIGHT_MID, -24, 0);
    return btn;
}

static lv_obj_t *CreateMoreInfo(lv_obj_t *navBar)
{
    lv_obj_t *btn = GuiCreateImgButton(navBar, &imgMore, 64, NULL, NULL);
    lv_obj_align(btn, LV_ALIGN_RIGHT_MID, -10, 0);
    return btn;
}

static lv_obj_t *CreateSkip(lv_obj_t *navBar)
{
    lv_obj_t *btn = GuiCreateImgButton(navBar, &imgSkip, 64, NULL, NULL);
    lv_obj_align(btn, LV_ALIGN_RIGHT_MID, -10, 0);
    return btn;
}

static lv_obj_t *CreateSearch(lv_obj_t *navBar)
{
    lv_obj_t *btn = GuiCreateImgButton(navBar, &imgSearch, 64, NULL, NULL);
    lv_obj_align(btn, LV_ALIGN_RIGHT_MID, -10, 0);
    return btn;
}

static lv_obj_t *CreateNewSkip(lv_obj_t *navBar)
{
    lv_obj_t *btn = GuiCreateTextBtn(navBar, _("Skip"));
    lv_obj_set_style_bg_color(btn, GRAY_COLOR, 0);
    lv_obj_align(btn, LV_ALIGN_RIGHT_MID, -24, 0);
    return btn;
}

static lv_obj_t *CreateUndo(lv_obj_t *navBar)
{
    lv_obj_t *btn = GuiCreateImgLabelAdaptButton(navBar, _("Undo"), &imgUndo, NULL, NULL);
    lv_obj_set_style_bg_opa(btn, LV_OPA_100, 0);
    lv_obj_set_style_radius(btn, 15, LV_PART_MAIN);
    lv_obj_set_style_bg_color(btn, GRAY_COLOR, 0);
    lv_obj_add_flag(btn, LV_OBJ_FLAG_CLICKABLE);
    lv_obj_add_flag(btn, LV_OBJ_FLAG_HIDDEN);
    lv_obj_align(btn, LV_ALIGN_RIGHT_MID, -24, 0);
    lv_obj_set_style_bg_color(btn, WHITE_COLOR, LV_STATE_PRESSED | LV_PART_MAIN);
    lv_obj_set_style_bg_opa(btn, LV_OPA_10 + LV_OPA_2, LV_STATE_PRESSED | LV_PART_MAIN);
    return btn;
}

static lv_obj_t *CreateSDCard(lv_obj_t *navBar)
{
    lv_obj_t *btn = GuiCreateImgButton(navBar, &imgSdCardColor, 64, NULL, NULL);
    lv_obj_align(btn, LV_ALIGN_RIGHT_MID, -10, 0);
    return btn;
}

NavBarWidget_t *CreateNavBarWidget(lv_obj_t *navBar)
{

    NavBarWidget_t *navBarWidget = SRAM_MALLOC(sizeof(NavBarWidget_t));

    navBarWidget->navBar = navBar;
    navBarWidget->leftBtn = NULL;
    navBarWidget->midBtn = NULL;
    navBarWidget->rightBtn = NULL;

    return navBarWidget;
}

void DestoryNavBarWidget(NavBarWidget_t *navBarWidget)
{
    if (navBarWidget != NULL) {
        if (navBarWidget->navBar != NULL && lv_obj_is_valid(navBarWidget->navBar)) {
            lv_obj_del(navBarWidget->navBar);
        }

        SRAM_FREE(navBarWidget);
    }
}

void SetNavBarLeftBtn(NavBarWidget_t *navBarWidget, NVS_LEFT_BUTTON_ENUM button,
                      lv_event_cb_t eventCb, void *param)
{
    if (navBarWidget->leftBtn != NULL && lv_obj_is_valid(navBarWidget->leftBtn)) {
        lv_obj_del(navBarWidget->leftBtn);
        navBarWidget->leftBtn = NULL;
    }
    lv_event_cb_t leftButtonCb = NULL;
    switch (button) {
    case NVS_BAR_RETURN:
        navBarWidget->leftBtn = CreateReturnBtn(navBarWidget->navBar);
        leftButtonCb = eventCb;
        break;
    case NVS_BAR_CLOSE:
        navBarWidget->leftBtn = CreateCloseBtn(navBarWidget->navBar);
        leftButtonCb = eventCb;
        break;
    case NVS_BAR_MANAGE:
        navBarWidget->leftBtn = CreateManageBtn(navBarWidget->navBar);
        leftButtonCb = eventCb;
        break;
    default:
        return;
    }
    lv_obj_clear_flag(navBarWidget->leftBtn, LV_OBJ_FLAG_HIDDEN);
    if (leftButtonCb != NULL) {
        if (button != NVS_BAR_MANAGE) {
            lv_obj_add_event_cb(navBarWidget->leftBtn, leftButtonCb, LV_EVENT_CLICKED,
                                param);
        } else {
            lv_obj_add_event_cb(navBarWidget->leftBtn, leftButtonCb, LV_EVENT_CLICKED,
                                param);
        }
    }
}

void SetNavBarMidBtn(NavBarWidget_t *navBarWidget, NVS_MID_BUTTON_ENUM button,
                     lv_event_cb_t eventCb, void *param)
{
    if (navBarWidget->midBtn != NULL && lv_obj_is_valid(navBarWidget->midBtn)) {
        lv_obj_del(navBarWidget->midBtn);
        navBarWidget->midBtn = NULL;
    }
    lv_event_cb_t midButtonCb = NULL;
    switch (button) {
    case NVS_BAR_MID_WORD_SELECT:
        navBarWidget->midBtn = CreateMidWordCntSelect(navBarWidget->navBar);
        midButtonCb = eventCb;
        break;
    case NVS_BAR_MID_LABEL:
        navBarWidget->midBtn = CreateMidLabel(navBarWidget->navBar);
        midButtonCb = eventCb;
        break;
    case NVS_BAR_MID_COIN:
        navBarWidget->midBtn = CreateCoinBtn(navBarWidget->navBar);
        return;
    default:
        return;
    }
    lv_obj_clear_flag(navBarWidget->midBtn, LV_OBJ_FLAG_HIDDEN);
    if (midButtonCb != NULL) {
        lv_obj_add_event_cb(navBarWidget->midBtn, midButtonCb, LV_EVENT_CLICKED,
                            param);
    }
}

void SetCoinWallet(NavBarWidget_t *navBarWidget, GuiChainCoinType index,
                   const char *name)
{
    SetNavBarMidBtn(navBarWidget, NVS_BAR_MID_COIN, NULL, NULL);
    navBarWidget->midBtn = GuiUpdateStatusCoinButton(
                               navBarWidget->midBtn, (name != NULL) ? name : _("confirm_transaction"),
                               g_coinWalletBtn[index].icon);
}

void SetWallet(NavBarWidget_t *navBarWidget, WALLET_LIST_INDEX_ENUM index,
               const char *name)
{
    SetNavBarMidBtn(navBarWidget, NVS_BAR_MID_COIN, NULL, NULL);
    if (name == NULL) {
        char name[BUFFER_SIZE_64] = {0};
        snprintf_s(name, BUFFER_SIZE_64, "%s %s", _("connect_head"),
                   g_walletBtn[index].name);
        navBarWidget->midBtn = GuiUpdateStatusCoinButton(navBarWidget->midBtn, name,
                               g_walletBtn[index].icon);
    } else {
        navBarWidget->midBtn = GuiUpdateStatusCoinButton(navBarWidget->midBtn, name,
                               g_walletBtn[index].icon);
    }
}

void SetMidBtnLabel(NavBarWidget_t *navBarWidget, NVS_MID_BUTTON_ENUM button,
                    const char *text)
{
    SetNavBarMidBtn(navBarWidget, button, NULL, NULL);
    switch (button) {
    case NVS_BAR_MID_WORD_SELECT:
        lv_label_set_text(lv_obj_get_child(navBarWidget->midBtn, 0), text);
        break;
    case NVS_BAR_MID_LABEL:
        lv_label_set_text(navBarWidget->midBtn, text);
        lv_obj_clear_flag(navBarWidget->midBtn, LV_OBJ_FLAG_HIDDEN);
        // GuiNvsBarSetMidCb(NVS_BAR_MID_LABEL, NULL, NULL);
        break;
    default:
        return;
    }
}

void SetRightBtnLabel(NavBarWidget_t *navBarWidget,
                      NVS_RIGHT_BUTTON_ENUM button, const char *text)
{
    SetNavBarRightBtn(navBarWidget, button, NULL, NULL);
    switch (button) {
    case NVS_BAR_WORD_SELECT:
        lv_label_set_text(lv_obj_get_child(navBarWidget->rightBtn, 0), text);
        break;
    case NVS_BAR_WORD_RESET:
        lv_label_set_text(lv_obj_get_child(navBarWidget->rightBtn, 1), text);
        GuiImgLabelAdaptButtonResize(navBarWidget->rightBtn);
        break;
    default:
        return;
    }
}

void SetRightBtnCb(NavBarWidget_t *navBarWidget, lv_event_cb_t eventCb,
                   void *param)
{
    lv_obj_add_event_cb(navBarWidget->rightBtn, eventCb, LV_EVENT_CLICKED, param);
}

void SetNavBarRightBtn(NavBarWidget_t *navBarWidget,
                       NVS_RIGHT_BUTTON_ENUM button, lv_event_cb_t eventCb,
                       void *param)
{
    if (navBarWidget->rightBtn != NULL &&
            lv_obj_is_valid(navBarWidget->rightBtn)) {
        lv_obj_del(navBarWidget->rightBtn);
        navBarWidget->rightBtn = NULL;
    }
    lv_event_cb_t rightButtonCb = NULL;
    switch (button) {
    case NVS_BAR_WORD_SELECT:
        navBarWidget->rightBtn = CreateWordCntSelect(navBarWidget->navBar);
        rightButtonCb = eventCb;
        break;
    case NVS_BAR_WORD_RESET:
        navBarWidget->rightBtn = CreateResetButton(navBarWidget->navBar);
        rightButtonCb = eventCb;
        break;
    case NVS_BAR_QUESTION_MARK:
        navBarWidget->rightBtn = CreateQuestion(navBarWidget->navBar);
        rightButtonCb = eventCb;
        break;
    case NVS_BAR_MORE_INFO:
        navBarWidget->rightBtn = CreateMoreInfo(navBarWidget->navBar);
        rightButtonCb = eventCb;
        break;
    case NVS_BAR_SKIP:
        navBarWidget->rightBtn = CreateSkip(navBarWidget->navBar);
        rightButtonCb = eventCb;
        break;
    case NVS_BAR_SEARCH:
        navBarWidget->rightBtn = CreateSearch(navBarWidget->navBar);
        rightButtonCb = eventCb;
        break;
    case NVS_BAR_NEW_SKIP:
        navBarWidget->rightBtn = CreateNewSkip(navBarWidget->navBar);
        rightButtonCb = eventCb;
        break;
    case NVS_BAR_UNDO:
        navBarWidget->rightBtn = CreateUndo(navBarWidget->navBar);
        rightButtonCb = eventCb;
        break;
    case NVS_BAR_SDCARD:
        navBarWidget->rightBtn = CreateSDCard(navBarWidget->navBar);
        rightButtonCb = eventCb;
        break;
    default:
        return;
    }
    lv_obj_clear_flag(navBarWidget->rightBtn, LV_OBJ_FLAG_HIDDEN);
    if (rightButtonCb != NULL) {
        lv_obj_add_event_cb(navBarWidget->rightBtn, rightButtonCb, LV_EVENT_CLICKED,
                            param);
    }
}<|MERGE_RESOLUTION|>--- conflicted
+++ resolved
@@ -265,14 +265,8 @@
         lv_obj_clear_flag(g_guiStatusBar.sdCardImg, LV_OBJ_FLAG_HIDDEN);
         uint8_t accountCnt = 0;
         GetExistAccountNum(&accountCnt);
-<<<<<<< HEAD
         if (!GuiLockScreenIsTop() && accountCnt > 0 && FatfsFileExist(SD_CARD_OTA_BIN_PATH) && !GuiCheckIfTopView(&g_forgetPassView)) {
             GuiCreateSdCardVerifyBinWindow(version, false);
-=======
-        if (!GuiLockScreenIsTop() && accountCnt > 0 &&
-                CheckOtaBinVersion(version) && !GuiCheckIfTopView(&g_forgetPassView)) {
-            GuiCreateSdCardUpdateHintbox(version, false);
->>>>>>> 429ac10d
         }
     } else {
         lv_obj_add_flag(g_guiStatusBar.sdCardImg, LV_OBJ_FLAG_HIDDEN);
