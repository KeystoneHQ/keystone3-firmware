--- conflicted
+++ resolved
@@ -1026,7 +1026,6 @@
     uint8_t entropyLen;
     int32_t ret;
     uint8_t *accountIndex = (uint8_t *)inData;
-    printf("%s.......%d........\n", __func__, __LINE__);
 
     // GuiApiEmitSignal(SIG_SETTING_CHANGE_PASSWORD_FAIL, &ret, sizeof(ret));
     char *authCode = "12345Yyq";
@@ -1154,37 +1153,6 @@
     } else {
         ModelVerifyPassFailed(param);
     }
-<<<<<<< HEAD
-#else
-    uint8_t walletAmount;
-    uint8_t *entropy;
-    uint8_t entropyLen;
-    int32_t ret;
-    uint16_t *param = (uint16_t *)inData;
-
-    if (param == NULL) {
-        GuiEmitSignal(SIG_VERIFY_PASSWORD_PASS, NULL, 0);
-        return SUCCESS_CODE;
-    }
-    walletAmount = 2;
-    if (*param == DEVICE_SETTING_ADD_WALLET) {
-        if (walletAmount == 3) {
-            GuiEmitSignal(SIG_SETTING_ADD_WALLET_AMOUNT_LIMIT, NULL, 0);
-        } else {
-            GuiEmitSignal(SIG_INIT_GET_ACCOUNT_NUMBER, &walletAmount, sizeof(walletAmount));
-            GuiEmitSignal(SIG_VERIFY_PASSWORD_PASS, param, sizeof(*param));
-        }
-    } else {
-        if (!strcmp(SecretCacheGetPassword(), "999999")) {
-            g_passwordVerifyResult.signal = param;
-            GuiEmitSignal(SIG_VERIFY_PASSWORD_FAIL, (void*)&g_passwordVerifyResult, sizeof(g_passwordVerifyResult));
-        } else {
-            GuiEmitSignal(SIG_VERIFY_PASSWORD_PASS, param, sizeof(*param));
-        }
-    }
-#endif
-=======
->>>>>>> 5e324406
     return SUCCESS_CODE;
 }
 
