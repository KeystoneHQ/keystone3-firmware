#include <string.h>
#include "stdlib.h"
#include "gui.h"
#include "gui_model.h"
#include "gui_views.h"
#include "gui_api.h"
#include "bip39_english.h"
#include "user_memory.h"
#include "log_print.h"
#include "secret_cache.h"
#include "background_task.h"
#include "bip39.h"
#include "slip39.h"
#include "gui_setting_widgets.h"
#include "account_public_info.h"
#include "user_utils.h"
#include "gui_chain.h"
#include "device_setting.h"
#include "user_memory.h"
#include "presetting.h"
#include "ui_display_task.h"
#include "motor_manager.h"
#include "gui_animating_qrcode.h"
#include "screen_manager.h"
#include "keystore.h"
#include "account_manager.h"
#include "qrdecode_task.h"
#include "gui_views.h"
#include "assert.h"
#include "firmware_update.h"
#include <assert.h>
#ifndef COMPILE_SIMULATOR
#include "safe_mem_lib.h"
#include "sha256.h"
#include "rust.h"
#include "user_msg.h"
#include "general_msg.h"
#include "cmsis_os.h"
#include "fingerprint_process.h"
#include "user_delay.h"
#include "user_fatfs.h"
#include "mhscpu_qspi.h"
<<<<<<< HEAD
#include "safe_mem_lib.h"
=======
#else
#define memset_s(p, s, c, l) memset(p, c, l)
#define QSPI_Read(a, b, c, d) return 0
>>>>>>> 9f5f6da8
#endif

#define SECTOR_SIZE                         4096
#define APP_ADDR                            (0x1001000 + 0x80000)   //108 1000
#define APP_END_ADDR                        (0x1001000 + 0x1000000) //200 1000

#ifndef COMPILE_SIMULATOR
#define MODEL_WRITE_SE_HEAD                 do {                                \
        ret = CHECK_BATTERY_LOW_POWER();                                        \
        CHECK_ERRCODE_BREAK("save low power", ret);                             \
        ret = GetBlankAccountIndex(&newAccount);                                \
        CHECK_ERRCODE_BREAK("get blank account", ret);                          \
        ret = GetExistAccountNum(&accountCnt);                                  \
        CHECK_ERRCODE_BREAK("get exist account", ret);                          \
        printf("before accountCnt = %d\n", accountCnt);

#define MODEL_WRITE_SE_END                                                      \
        ret = VerifyPasswordAndLogin(&newAccount, SecretCacheGetNewPassword());    \
        CHECK_ERRCODE_BREAK("login error", ret);                                \
        GetExistAccountNum(&accountCnt);                                        \
        printf("after accountCnt = %d\n", accountCnt);                          \
    } while (0);                                                                \
    if (ret == SUCCESS_CODE) {                                                  \
        ClearSecretCache();                                                     \
        GuiApiEmitSignal(SIG_CREAT_SINGLE_PHRASE_WRITE_SE_SUCCESS, &ret, sizeof(ret));  \
    } else {                                                                            \
        GuiApiEmitSignal(SIG_CREAT_SINGLE_PHRASE_WRITE_SE_FAIL, &ret, sizeof(ret));     \
    }
#endif

static int32_t ModelSaveWalletDesc(const void *inData, uint32_t inDataLen);
static int32_t ModelDelWallet(const void *inData, uint32_t inDataLen);
static int32_t ModelDelAllWallet(const void *inData, uint32_t inDataLen);
static int32_t ModelWritePassphrase(const void *inData, uint32_t inDataLen);
static int32_t ModelChangeAccountPass(const void *inData, uint32_t inDataLen);
static int32_t ModelVerifyAccountPass(const void *inData, uint32_t inDataLen);
static int32_t ModelGenerateEntropy(const void *inData, uint32_t inDataLen);
static int32_t ModelGenerateEntropyWithDiceRolls(const void *inData, uint32_t inDataLen);
static int32_t ModelBip39CalWriteEntropyAndSeed(const void *inData, uint32_t inDataLen);
static int32_t ModelWriteEntropyAndSeed(const void *inData, uint32_t inDataLen);
static int32_t ModelBip39VerifyMnemonic(const void *inData, uint32_t inDataLen);
static int32_t ModelGenerateSlip39Entropy(const void *inData, uint32_t inDataLen);
static int32_t ModelGenerateSlip39EntropyWithDiceRolls(const void *inData, uint32_t inDataLen);
static int32_t ModelSlip39CalWriteEntropyAndSeed(const void *inData, uint32_t inDataLen);
static int32_t ModeGetAccount(const void *inData, uint32_t inDataLen);
static int32_t ModeGetWalletDesc(const void *inData, uint32_t inDataLen);
static int32_t ModeLoginWallet(const void *inData, uint32_t inDataLen);
static int32_t ModeControlQrDecode(const void *inData, uint32_t inDataLen);
static int32_t ModelSlip39WriteEntropy(const void *inData, uint32_t inDataLen);
static int32_t ModelComparePubkey(bool bip39, uint8_t *ems, uint8_t emsLen, uint16_t id, uint8_t ie, uint8_t *index);
static int32_t ModelBip39ForgetPass(const void *inData, uint32_t inDataLen);
static int32_t ModelSlip39ForgetPass(const void *inData, uint32_t inDataLen);
static int32_t ModelCalculateWebAuthCode(const void *inData, uint32_t inDataLen);
static int32_t ModelWriteLastLockDeviceTime(const void *inData, uint32_t inDataLen);
static int32_t ModelCopySdCardOta(const void *inData, uint32_t inDataLen);
static int32_t ModelURGenerateQRCode(const void *inData, uint32_t inDataLen, void *getUR);
static int32_t ModelCalculateCheckSum(const void *indata, uint32_t inDataLen);
static int32_t ModelCalculateBinSha256(const void *indata, uint32_t inDataLen);
static int32_t ModelURUpdate(const void *inData, uint32_t inDataLen);
static int32_t ModelURClear(const void *inData, uint32_t inDataLen);
static int32_t ModelCheckTransaction(const void *inData, uint32_t inDataLen);
static int32_t ModelTransactionCheckResultClear(const void *inData, uint32_t inDataLen);
static int32_t ModelParseTransaction(const void *indata, uint32_t inDataLen, void *parseTransactionFunc);

static PasswordVerifyResult_t g_passwordVerifyResult;
static bool g_stopCalChecksum = false;

#ifdef COMPILE_SIMULATOR
int32_t AsyncExecute(BackgroundAsyncFunc_t func, const void *inData, uint32_t inDataLen)
{
    func(inData, inDataLen);
    return SUCCESS_CODE;
}

int32_t AsyncExecuteRunnable(BackgroundAsyncFuncWithRunnable_t func, const void *inData, uint32_t inDataLen, BackgroundAsyncRunnable_t runnable)
{
    func(inData, inDataLen, runnable);
    return SUCCESS_CODE;
}
#endif

void GuiModelWriteSe(void)
{
    GuiCreateCircleAroundAnimation(lv_scr_act(), -40);
    AsyncExecute(ModelWriteEntropyAndSeed, NULL, 0);
}

void GuiModelBip39CalWriteSe(Bip39Data_t bip39)
{
    AsyncExecute(ModelBip39CalWriteEntropyAndSeed, &bip39, sizeof(bip39));
}

void GuiModelBip39RecoveryCheck(uint8_t wordsCnt)
{
    AsyncExecute(ModelBip39VerifyMnemonic, &wordsCnt, sizeof(wordsCnt));
}

void GuiModelBip39ForgetPassword(uint8_t wordsCnt)
{
    AsyncExecute(ModelBip39ForgetPass, &wordsCnt, sizeof(wordsCnt));
}

void GuiModelSlip39WriteSe(void)
{
    GuiCreateCircleAroundAnimation(lv_scr_act(), -40);
    AsyncExecute(ModelSlip39WriteEntropy, NULL, 0);
}

void GuiModelSlip39CalWriteSe(Slip39Data_t slip39)
{
    AsyncExecute(ModelSlip39CalWriteEntropyAndSeed, &slip39, sizeof(slip39));
}

void GuiModelCalculateCheckSum(void)
{
    SetPageLockScreen(false);
    AsyncExecute(ModelCalculateCheckSum, NULL, 0);
}

void GuiModelCalculateBinSha256(void)
{
    SetPageLockScreen(false);
    AsyncExecute(ModelCalculateBinSha256, NULL, 0);
}

void GuiModelStopCalculateCheckSum(void)
{
    SetPageLockScreen(true);
    g_stopCalChecksum = true;
}

void GuiModelCalculateWebAuthCode(void *webAuthData)
{
    AsyncExecuteWithPtr(ModelCalculateWebAuthCode, webAuthData);
}

void GuiModelSlip39ForgetPassword(Slip39Data_t slip39)
{
    // GuiCreateCircleAroundAnimation(lv_scr_act(), -40);
    AsyncExecute(ModelSlip39ForgetPass, &slip39, sizeof(slip39));
}

void GuiModelSettingSaveWalletDesc(WalletDesc_t *wallet)
{
    AsyncExecute(ModelSaveWalletDesc, wallet, sizeof(*wallet));
}

void GuiModelSettingDelWalletDesc(void)
{
    AsyncExecute(ModelDelWallet, NULL, 0);
}

void GuiModelLockedDeviceDelAllWalletDesc(void)
{
    AsyncExecute(ModelDelAllWallet, NULL, 0);
}

void GuiModelSettingWritePassphrase(void)
{
    AsyncExecute(ModelWritePassphrase, NULL, 0);
}

void GuiModelChangeAccountPassWord(void)
{
    AsyncExecute(ModelChangeAccountPass, NULL, 0);
}

void GuiModelVerifyAccountPassWord(uint16_t *param)
{
    AsyncExecute(ModelVerifyAccountPass, param, sizeof(*param));
}

void GuiModelBip39UpdateMnemonic(uint8_t wordCnt)
{
    uint32_t mnemonicNum = wordCnt;
    AsyncExecute(ModelGenerateEntropy, &mnemonicNum, sizeof(mnemonicNum));
}

void GuiModelBip39UpdateMnemonicWithDiceRolls(uint8_t wordCnt)
{
    uint32_t mnemonicNum = wordCnt;
    AsyncExecute(ModelGenerateEntropyWithDiceRolls, &mnemonicNum, sizeof(mnemonicNum));
}

void GuiModelSlip39UpdateMnemonic(Slip39Data_t slip39)
{
    GuiCreateCircleAroundAnimation(lv_scr_act(), -40);
    AsyncExecute(ModelGenerateSlip39Entropy, &slip39, sizeof(slip39));
}

void GuiModelSlip39UpdateMnemonicWithDiceRolls(Slip39Data_t slip39)
{
    GuiCreateCircleAroundAnimation(lv_scr_act(), -40);
    AsyncExecute(ModelGenerateSlip39EntropyWithDiceRolls, &slip39, sizeof(slip39));
}

void GuiModeGetAccount(void)
{
    AsyncExecute(ModeGetAccount, NULL, 0);
}

void GuiModeGetWalletDesc(void)
{
    AsyncExecute(ModeGetWalletDesc, NULL, 0);
}

void GuiModeLoginWallet(void)
{
    AsyncExecute(ModeLoginWallet, NULL, 0);
}

void GuiModeControlQrDecode(bool en)
{
    AsyncExecute(ModeControlQrDecode, &en, sizeof(en));
}

void GuiModelWriteLastLockDeviceTime(uint32_t time)
{
    AsyncExecute(ModelWriteLastLockDeviceTime, &time, sizeof(time));
}

void GuiModelCopySdCardOta(void)
{
    AsyncExecute(ModelCopySdCardOta, NULL, 0);
}

void GuiModelURGenerateQRCode(GenerateUR func)
{
    AsyncExecuteRunnable(ModelURGenerateQRCode, NULL, 0, (BackgroundAsyncRunnable_t)func);
}

void GuiModelURUpdate(void)
{
    AsyncExecute(ModelURUpdate, NULL, 0);
}

void GuiModelURClear(void)
{
    AsyncExecute(ModelURClear, NULL, 0);
}

void GuiModelCheckTransaction(ViewType viewType)
{
    AsyncExecute(ModelCheckTransaction, &viewType, sizeof(viewType));
}

void GuiModelTransactionCheckResultClear(void)
{
    AsyncExecute(ModelTransactionCheckResultClear, NULL, 0);
}

void GuiModelParseTransaction(ReturnVoidPointerFunc func)
{
    AsyncExecuteRunnable(ModelParseTransaction, NULL, 0, (BackgroundAsyncRunnable_t)func);
}


// bip39 generate
static int32_t ModelGenerateEntropy(const void *inData, uint32_t inDataLen)
{
    bool enable = IsPreviousLockScreenEnable();
    SetLockScreen(false);
    int32_t retData;
    char *mnemonic = NULL;
    uint8_t entropy[32];
    uint32_t mnemonicNum, entropyLen;
    mnemonicNum = *((uint32_t *)inData);
#ifndef COMPILE_SIMULATOR
    entropyLen = (mnemonicNum == 24) ? 32 : 16;
    GenerateEntropy(entropy, entropyLen, SecretCacheGetNewPassword());
    SecretCacheSetEntropy(entropy, entropyLen);
    bip39_mnemonic_from_bytes(NULL, entropy, entropyLen, &mnemonic);
    SecretCacheSetMnemonic(mnemonic);
    retData = SUCCESS_CODE;
    GuiEmitSignal(SIG_CREAT_SINGLE_PHRASE_UPDATE_MNEMONIC, &retData, sizeof(retData));
    memset_s(mnemonic, strlen(mnemonic), 0, strlen(mnemonic));
    SRAM_FREE(mnemonic);
#else
    mnemonic = SRAM_MALLOC(256);
    uint16_t buffLen = 0;
    for (int i = 0; i < mnemonicNum; i++) {
        buffLen += sprintf(mnemonic + buffLen, "%s ", wordlist[lv_rand(0, 2047)]);
    }
    mnemonic[strlen(mnemonic) - 1] = '\0';
    SecretCacheSetMnemonic(mnemonic);
    retData = SUCCESS_CODE;
    GuiApiEmitSignal(SIG_CREAT_SINGLE_PHRASE_UPDATE_MNEMONIC, NULL, 0);
#endif
    SetLockScreen(enable);
    return SUCCESS_CODE;
}

static int32_t ModelGenerateEntropyWithDiceRolls(const void *inData, uint32_t inDataLen)
{
    bool enable = IsPreviousLockScreenEnable();
    SetLockScreen(false);
    int32_t retData;
    char *mnemonic = NULL;
    uint8_t entropy[32];
    uint8_t *hash;
    uint32_t mnemonicNum, entropyLen;
    mnemonicNum = *((uint32_t *)inData);
    entropyLen = (mnemonicNum == 24) ? 32 : 16;
    // GenerateEntropy(entropy, entropyLen, SecretCacheGetNewPassword());
    hash = SecretCacheGetDiceRollHash();
    memcpy(entropy, hash, entropyLen);
    SecretCacheSetEntropy(entropy, entropyLen);
    bip39_mnemonic_from_bytes(NULL, entropy, entropyLen, &mnemonic);
    SecretCacheSetMnemonic(mnemonic);
    retData = SUCCESS_CODE;
    GuiEmitSignal(SIG_CREAT_SINGLE_PHRASE_UPDATE_MNEMONIC, &retData, sizeof(retData));
    memset_s(mnemonic, strlen(mnemonic), 0, strlen(mnemonic));
    SRAM_FREE(mnemonic);
    SetLockScreen(enable);
    return SUCCESS_CODE;
}

// Generate bip39 wallet writes
static int32_t ModelWriteEntropyAndSeed(const void *inData, uint32_t inDataLen)
{
    bool enable = IsPreviousLockScreenEnable();
    SetLockScreen(false);
    int32_t ret;
#ifndef COMPILE_SIMULATOR
    uint8_t *entropy;
    uint32_t entropyLen;
    uint8_t newAccount;
    uint8_t accountCnt;

    entropy = SecretCacheGetEntropy(&entropyLen);
    MODEL_WRITE_SE_HEAD
    ret = CreateNewAccount(newAccount, entropy, entropyLen, SecretCacheGetNewPassword());
    ClearAccountPassphrase(newAccount);
    CHECK_ERRCODE_BREAK("save entropy error", ret);
    MODEL_WRITE_SE_END
#else
    ret = ERR_KEYSTORE_MNEMONIC_INVALID;
    GuiEmitSignal(SIG_CREAT_SINGLE_PHRASE_WRITE_SE_FAIL, &ret, sizeof(ret));
    // GuiEmitSignal(SIG_CREAT_SINGLE_PHRASE_WRITE_SE_SUCCESS, &ret, sizeof(ret));
#endif
    SetLockScreen(enable);
    return 0;
}

// Import of mnemonic words for bip39
static int32_t ModelBip39CalWriteEntropyAndSeed(const void *inData, uint32_t inDataLen)
{
    bool enable = IsPreviousLockScreenEnable();
    SetLockScreen(false);
    int32_t ret;
#ifndef COMPILE_SIMULATOR
    uint8_t *entropy;
    size_t entropyInLen;
    size_t entropyOutLen;
    Bip39Data_t *bip39Data = (Bip39Data_t *)inData;
    uint8_t newAccount;
    uint8_t accountCnt;
    AccountInfo_t accountInfo;

    entropyInLen = bip39Data->wordCnt * 16 / 12;

    entropy = SRAM_MALLOC(entropyInLen);

    MODEL_WRITE_SE_HEAD
    ret = bip39_mnemonic_to_bytes(NULL, SecretCacheGetMnemonic(), entropy, entropyInLen, &entropyOutLen);
    CHECK_ERRCODE_BREAK("mnemonic error", ret);
    if (bip39Data->forget) {
        ret = ModelComparePubkey(true, NULL, 0, 0, 0, &newAccount);
        CHECK_ERRCODE_BREAK("mnemonic not match", !ret);
    } else {
        ret = ModelComparePubkey(true, NULL, 0, 0, 0, NULL);
        CHECK_ERRCODE_BREAK("mnemonic repeat", ret);
    }
    if (bip39Data->forget) {
        GetAccountInfo(newAccount, &accountInfo);
    }
    ret = CreateNewAccount(newAccount, entropy, (uint8_t)entropyOutLen, SecretCacheGetNewPassword());
    CHECK_ERRCODE_BREAK("save entropy error", ret);
    ClearAccountPassphrase(newAccount);
    ret = VerifyPasswordAndLogin(&newAccount, SecretCacheGetNewPassword());
    CHECK_ERRCODE_BREAK("login error", ret);
    if (bip39Data->forget) {
        SetWalletName(accountInfo.walletName);
        SetWalletIconIndex(accountInfo.iconIndex);
    }
    UpdateFingerSignFlag(GetCurrentAccountIndex(), false);
    GetExistAccountNum(&accountCnt);
    printf("after accountCnt = %d\n", accountCnt);
}
while (0);
if (ret == SUCCESS_CODE)
{
    ClearSecretCache();
    GuiApiEmitSignal(SIG_CREAT_SINGLE_PHRASE_WRITE_SE_SUCCESS, &ret, sizeof(ret));
} else
{
    GuiApiEmitSignal(SIG_CREAT_SINGLE_PHRASE_WRITE_SE_FAIL, &ret, sizeof(ret));
}
memset_s(entropy, entropyInLen, 0, entropyInLen);
SRAM_FREE(entropy);
#else
    ret = ERR_KEYSTORE_MNEMONIC_REPEAT;
    // GuiEmitSignal(SIG_CREAT_SINGLE_PHRASE_WRITE_SE_FAIL, &ret, sizeof(ret));
    GuiEmitSignal(SIG_CREAT_SINGLE_PHRASE_WRITE_SE_SUCCESS, NULL, 0);
#endif
SetLockScreen(enable);
return 0;
}

// Auxiliary word verification for bip39
static int32_t ModelBip39VerifyMnemonic(const void *inData, uint32_t inDataLen)
{
    bool enable = IsPreviousLockScreenEnable();
    SetLockScreen(false);
    int32_t ret = SUCCESS_CODE;
#ifndef COMPILE_SIMULATOR
    SimpleResponse_c_char *xPubResult;
    uint8_t seed[64];

    do {
        ret = bip39_mnemonic_to_seed(SecretCacheGetMnemonic(), NULL, seed, 64, NULL);
        xPubResult = get_extended_pubkey_by_seed(seed, 64, "M/49'/0'/0'");
        if (xPubResult->error_code != 0) {
            free_simple_response_c_char(xPubResult);
            break;
        }
        CLEAR_ARRAY(seed);
        char *xpub = GetCurrentAccountPublicKey(XPUB_TYPE_BTC);
        if (!strcmp(xpub, xPubResult->data)) {
            ret = SUCCESS_CODE;
        } else {
            ret = ERR_GENERAL_FAIL;
        }
        free_simple_response_c_char(xPubResult);
    } while (0);
    ClearSecretCache();
    if (ret != SUCCESS_CODE) {
        GuiApiEmitSignal(SIG_CREATE_SINGLE_PHRASE_WRITESE_FAIL, NULL, 0);
    } else {
        GuiApiEmitSignal(SIG_CREATE_SINGLE_PHRASE_WRITESE_PASS, NULL, 0);
    }
#else
    GuiEmitSignal(SIG_CREAT_SINGLE_PHRASE_WRITE_SE_SUCCESS, &ret, sizeof(ret));
#endif
    SetLockScreen(enable);
    return 0;
}

// Auxiliary word verification for bip39
static int32_t ModelBip39ForgetPass(const void *inData, uint32_t inDataLen)
{
    bool enable = IsPreviousLockScreenEnable();
    SetLockScreen(false);
    int32_t ret = SUCCESS_CODE;
#ifndef COMPILE_SIMULATOR
    do {
        ret = CHECK_BATTERY_LOW_POWER();
        CHECK_ERRCODE_BREAK("save low power", ret);
        ret = ModelComparePubkey(true, NULL, 0, 0, 0, NULL);
        if (ret != SUCCESS_CODE) {
            GuiApiEmitSignal(SIG_FORGET_PASSWORD_SUCCESS, NULL, 0);
            SetLockScreen(enable);
            return ret;
        }
        ret = ERR_KEYSTORE_MNEMONIC_NOT_MATCH_WALLET;
    } while (0);
    GuiApiEmitSignal(SIG_FORGET_PASSWORD_FAIL, &ret, sizeof(ret));
#else
    ret = ERR_KEYSTORE_MNEMONIC_NOT_MATCH_WALLET;
    // GuiEmitSignal(SIG_FORGET_PASSWORD_FAIL, &ret, sizeof(ret));
    GuiEmitSignal(SIG_FORGET_PASSWORD_SUCCESS, NULL, 0);
#endif
    SetLockScreen(enable);
    return ret;
}

static UREncodeResult *g_urResult = NULL;

static int32_t ModelURGenerateQRCode(const void *indata, uint32_t inDataLen, void *getUR)
{
    GenerateUR func = (GenerateUR)getUR;
    g_urResult = func();
    if (g_urResult->error_code == 0) {
        // printf("%s\r\n", g_urResult->data);
#ifndef COMPILE_SIMULATOR
        GuiApiEmitSignal(SIG_BACKGROUND_UR_GENERATE_SUCCESS, g_urResult->data, strlen(g_urResult->data) + 1);
#else
        GuiEmitSignal(SIG_BACKGROUND_UR_GENERATE_SUCCESS, g_urResult->data, strlen(g_urResult->data) + 1);
#endif
    } else {
        //TODO: deal with error
    }
    return SUCCESS_CODE;
}

static int32_t ModelURUpdate(const void *inData, uint32_t inDataLen)
{
    if (g_urResult->is_multi_part) {
        UREncodeMultiResult *result = get_next_part(g_urResult->encoder);
        if (result->error_code == 0) {
            // printf("%s\r\n", result->data);
            GuiApiEmitSignal(SIG_BACKGROUND_UR_UPDATE, result->data, strlen(result->data) + 1);
        } else {
            //TODO: deal with error
        }
        free_ur_encode_muilt_result(result);
    }
    return SUCCESS_CODE;
}

static int32_t ModelURClear(const void *inData, uint32_t inDataLen)
{
    if (g_urResult != NULL) {
        free_ur_encode_result(g_urResult);
        g_urResult = NULL;
    }
    return SUCCESS_CODE;
}

// Compare the generated extended public key
static int32_t ModelComparePubkey(bool bip39, uint8_t *ems, uint8_t emsLen, uint16_t id, uint8_t ie, uint8_t *index)
{
    bool enable = IsPreviousLockScreenEnable();
    SetLockScreen(false);
#ifndef COMPILE_SIMULATOR
    SimpleResponse_c_char *xPubResult;
    uint8_t seed[64] = {0};
    int ret = 0;
    uint8_t existIndex = 0;
    do {
        if (bip39) {
            ret = bip39_mnemonic_to_seed(SecretCacheGetMnemonic(), NULL, seed, 64, NULL);
            xPubResult = get_extended_pubkey_by_seed(seed, 64, "M/49'/0'/0'");
        } else {
            ret = Slip39GetSeed(ems, seed, emsLen, "", ie, id);
            xPubResult = get_extended_pubkey_by_seed(seed, emsLen, "M/49'/0'/0'");
        }
        CHECK_CHAIN_BREAK(xPubResult);
        CLEAR_ARRAY(seed);
        existIndex = SpecifiedXPubExist(xPubResult->data);
        if (index != NULL) {
            *index = existIndex;
        }
        if (existIndex != 0xFF) {
            ret = ERR_KEYSTORE_MNEMONIC_REPEAT;
        } else {
            ret = SUCCESS_CODE;
        }
    } while (0);
    free_simple_response_c_char(xPubResult);
    SetLockScreen(enable);
    return ret;
#endif
}

// slip39 generate
static int32_t ModelGenerateSlip39Entropy(const void *inData, uint32_t inDataLen)
{
    bool enable = IsPreviousLockScreenEnable();
    SetLockScreen(false);
    int32_t retData;
    uint8_t entropy[32], ems[32];
    uint32_t memberCnt, threShold, entropyLen = 32;
#ifndef COMPILE_SIMULATOR
    uint16_t id;
    uint8_t ie;
    Slip39Data_t *slip39 = (Slip39Data_t *)inData;
    memberCnt = slip39->memberCnt;
    threShold = slip39->threShold;
    char *wordsList[memberCnt];
    GenerateEntropy(entropy, 32, SecretCacheGetNewPassword());
    SecretCacheSetEntropy(entropy, entropyLen);
    GetSlip39MnemonicsWords(entropy, ems, 33, memberCnt, threShold, wordsList, &id, &ie);
    SecretCacheSetEms(ems, entropyLen);
    SecretCacheSetIdentifier(id);
    SecretCacheSetIteration(ie);
    for (int i = 0; i < memberCnt; i++) {
        SecretCacheSetSlip39Mnemonic(wordsList[i], i);
    }

    for (int i = 0; i < memberCnt; i++) {
        memset(wordsList[i], 0, strlen(wordsList[i]));
        // todo There is a problem with SRAM FREE here
        free(wordsList[i]);
    }
    retData = SUCCESS_CODE;
    GuiApiEmitSignal(SIG_CREATE_SHARE_UPDATE_MNEMONIC, &retData, sizeof(retData));
#else
#define SRAM_MNEMONIC_LEN 33 * 11
    memberCnt = 3;
    char *mnemonic = NULL;
    mnemonic = SRAM_MALLOC(SRAM_MNEMONIC_LEN);
    memset(mnemonic, 0, SRAM_MNEMONIC_LEN);
    uint16_t buffLen = 0;
    for (int i = 0; i < memberCnt; i++) {
        for (int j = 0; j < 33; j++) {
            strcat(mnemonic, wordlist[lv_rand(0, 2047)]);
            if (j == 32) {
                break;
            }
            mnemonic[strlen(mnemonic)] = ' ';
        }
        SecretCacheSetSlip39Mnemonic(mnemonic, i);
        memset(mnemonic, 0, SRAM_MNEMONIC_LEN);
    }
    retData = SUCCESS_CODE;
    GuiEmitSignal(SIG_CREATE_SHARE_UPDATE_MNEMONIC, NULL, 0);
#endif
    SetLockScreen(enable);
    return SUCCESS_CODE;
}

// slip39 generate
static int32_t ModelGenerateSlip39EntropyWithDiceRolls(const void *inData, uint32_t inDataLen)
{
    bool enable = IsPreviousLockScreenEnable();
    SetLockScreen(false);
    int32_t retData;
    uint8_t entropy[32], ems[32], *hash;
    uint32_t memberCnt, threShold, entropyLen = 32;
#ifndef COMPILE_SIMULATOR
    uint16_t id;
    uint8_t ie;
    Slip39Data_t *slip39 = (Slip39Data_t *)inData;
    memberCnt = slip39->memberCnt;
    threShold = slip39->threShold;
    char *wordsList[memberCnt];
    hash = SecretCacheGetDiceRollHash();
    memcpy(entropy, hash, entropyLen);
    SecretCacheSetEntropy(entropy, entropyLen);
    GetSlip39MnemonicsWords(entropy, ems, 33, memberCnt, threShold, wordsList, &id, &ie);
    SecretCacheSetEms(ems, entropyLen);
    SecretCacheSetIdentifier(id);
    SecretCacheSetIteration(ie);
    for (int i = 0; i < memberCnt; i++) {
        SecretCacheSetSlip39Mnemonic(wordsList[i], i);
    }

    for (int i = 0; i < memberCnt; i++) {
        memset(wordsList[i], 0, strlen(wordsList[i]));
        // todo There is a problem with SRAM FREE here
        free(wordsList[i]);
    }
    retData = SUCCESS_CODE;
    GuiApiEmitSignal(SIG_CREATE_SHARE_UPDATE_MNEMONIC, &retData, sizeof(retData));
#else
#define SRAM_MNEMONIC_LEN 33 * 11
    memberCnt = 3;
    char *mnemonic = NULL;
    mnemonic = SRAM_MALLOC(SRAM_MNEMONIC_LEN);
    memset(mnemonic, 0, SRAM_MNEMONIC_LEN);
    uint16_t buffLen = 0;
    for (int i = 0; i < memberCnt; i++) {
        for (int j = 0; j < 33; j++) {
            strcat(mnemonic, wordlist[lv_rand(0, 2047)]);
            if (j == 32) {
                break;
            }
            mnemonic[strlen(mnemonic)] = ' ';
        }
        SecretCacheSetSlip39Mnemonic(mnemonic, i);
        memset(mnemonic, 0, SRAM_MNEMONIC_LEN);
    }
    retData = SUCCESS_CODE;
    GuiEmitSignal(SIG_CREATE_SHARE_UPDATE_MNEMONIC, NULL, 0);
#endif
    SetLockScreen(enable);
    return SUCCESS_CODE;
}


// Generate slip39 wallet writes
static int32_t ModelSlip39WriteEntropy(const void *inData, uint32_t inDataLen)
{
    bool enable = IsPreviousLockScreenEnable();
    SetLockScreen(false);
#ifndef COMPILE_SIMULATOR
    uint8_t *entropy;
    uint8_t *ems;
    uint32_t entropyLen;
    uint8_t newAccount;
    uint8_t accountCnt;
    int ret;

    ems = SecretCacheGetEms(&entropyLen);
    entropy = SecretCacheGetEntropy(&entropyLen);

    MODEL_WRITE_SE_HEAD
    ret = CreateNewSlip39Account(newAccount, ems, entropy, 32, SecretCacheGetNewPassword(), SecretCacheGetIdentifier(), SecretCacheGetIteration());
    CHECK_ERRCODE_BREAK("save slip39 entropy error", ret);
    ClearAccountPassphrase(newAccount);
    MODEL_WRITE_SE_END

#endif
    SetLockScreen(enable);
    return SUCCESS_CODE;
}

// Import of mnemonic words for slip39
static int32_t ModelSlip39CalWriteEntropyAndSeed(const void *inData, uint32_t inDataLen)
{
    bool enable = IsPreviousLockScreenEnable();
    SetLockScreen(false);
#ifndef COMPILE_SIMULATOR
    uint8_t *entropy;
    uint8_t entropyLen;
    int32_t ret;
    uint16_t id;
    uint8_t ie;
    uint8_t newAccount;
    uint8_t accountCnt;
    Slip39Data_t *slip39 = (Slip39Data_t *)inData;
    AccountInfo_t accountInfo;

    entropyLen = (slip39->wordCnt == 20) ? 16 : 32;
    entropy = SRAM_MALLOC(entropyLen);
    uint8_t ems[32] = {0};
    uint8_t emsBak[32] = {0};

    char *words[slip39->threShold];
    for (int i = 0; i < slip39->threShold; i++) {
        words[i] = SecretCacheGetSlip39Mnemonic(i);
    }

    MODEL_WRITE_SE_HEAD
    ret = Sli39GetMasterSecret(slip39->threShold, slip39->wordCnt, ems, entropy, words, &id, &ie);
    if (ret != SUCCESS_CODE) {
        printf("get master secret error\n");
        break;
    }
    memcpy(emsBak, ems, entropyLen);

    if (slip39->forget) {
        ret = ModelComparePubkey(false, ems, entropyLen, id, ie, &newAccount);
        CHECK_ERRCODE_BREAK("mnemonic not match", !ret);
    } else {
        ret = ModelComparePubkey(false, ems, entropyLen, id, ie, NULL);
        CHECK_ERRCODE_BREAK("mnemonic repeat", ret);
    }
    printf("before accountCnt = %d\n", accountCnt);
    if (slip39->forget) {
        GetAccountInfo(newAccount, &accountInfo);
    }
    ret = CreateNewSlip39Account(newAccount, emsBak, entropy, entropyLen, SecretCacheGetNewPassword(), id, ie);
    CHECK_ERRCODE_BREAK("save slip39 entropy error", ret);
    ClearAccountPassphrase(newAccount);
    ret = VerifyPasswordAndLogin(&newAccount, SecretCacheGetNewPassword());
    CHECK_ERRCODE_BREAK("login error", ret);
    if (slip39->forget) {
        SetWalletName(accountInfo.walletName);
        SetWalletIconIndex(accountInfo.iconIndex);
    }
    UpdateFingerSignFlag(GetCurrentAccountIndex(), false);
    CLEAR_ARRAY(ems);
    CLEAR_ARRAY(emsBak);
    GetExistAccountNum(&accountCnt);
    printf("after accountCnt = %d\n", accountCnt);
}
while (0);
if (ret == SUCCESS_CODE)
{
    ClearSecretCache();
    GuiApiEmitSignal(SIG_CREAT_SINGLE_PHRASE_WRITE_SE_SUCCESS, &ret, sizeof(ret));
} else
{
    GuiApiEmitSignal(SIG_CREAT_SINGLE_PHRASE_WRITE_SE_FAIL, &ret, sizeof(ret));
}
SRAM_FREE(entropy);
#endif
SetLockScreen(enable);
return SUCCESS_CODE;
}

static int32_t ModelSlip39ForgetPass(const void *inData, uint32_t inDataLen)
{
    bool enable = IsPreviousLockScreenEnable();
    SetLockScreen(false);
    int32_t ret = SUCCESS_CODE;
#ifndef COMPILE_SIMULATOR
    uint8_t *entropy;
    uint8_t entropyLen;
    uint16_t id;
    uint8_t ie;
    Slip39Data_t *slip39 = (Slip39Data_t *)inData;

    entropyLen = (slip39->wordCnt == 20) ? 16 : 32;
    entropy = SRAM_MALLOC(entropyLen);
    uint8_t ems[32] = {0};

    char *words[slip39->threShold];
    for (int i = 0; i < slip39->threShold; i++) {
        words[i] = SecretCacheGetSlip39Mnemonic(i);
    }

    do {
        ret = CHECK_BATTERY_LOW_POWER();
        CHECK_ERRCODE_BREAK("save low power", ret);
        ret = Sli39GetMasterSecret(slip39->threShold, slip39->wordCnt, ems, entropy, words, &id, &ie);
        if (ret != SUCCESS_CODE) {
            printf("get master secret error\n");
            break;
        }
        ret = ModelComparePubkey(false, ems, entropyLen, id, ie, NULL);
        if (ret != SUCCESS_CODE) {
            GuiApiEmitSignal(SIG_FORGET_PASSWORD_SUCCESS, NULL, 0);
            SetLockScreen(enable);
            return ret;
        }
        ret = ERR_KEYSTORE_MNEMONIC_NOT_MATCH_WALLET;
    } while (0);
    GuiApiEmitSignal(SIG_FORGET_PASSWORD_FAIL, &ret, sizeof(ret));

    SRAM_FREE(entropy);
#else
    GuiEmitSignal(SIG_CREAT_SINGLE_PHRASE_WRITE_SE_SUCCESS, &ret, sizeof(ret));
#endif
    SetLockScreen(enable);
    return ret;
}

// save wallet desc
static int32_t ModelSaveWalletDesc(const void *inData, uint32_t inDataLen)
{
    bool enable = IsPreviousLockScreenEnable();
    SetLockScreen(false);
#ifndef COMPILE_SIMULATOR
    WalletDesc_t *wallet = (WalletDesc_t *)inData;
    SetWalletName(wallet->name);
    SetWalletIconIndex(wallet->iconIndex);

    GuiApiEmitSignal(SIG_SETTING_CHANGE_WALLET_DESC_PASS, NULL, 0);
#else
    WalletDesc_t *wallet = (char *)inData;
    GuiEmitSignal(SIG_SETTING_CHANGE_WALLET_DESC_PASS, NULL, 0);
#endif
    SetLockScreen(enable);
    return SUCCESS_CODE;
}

// del wallet
static int32_t ModelDelWallet(const void *inData, uint32_t inDataLen)
{
    bool enable = IsPreviousLockScreenEnable();
    SetLockScreen(false);
#ifndef COMPILE_SIMULATOR
    int32_t ret;
    uint8_t accountIndex = GetCurrentAccountIndex();
    UpdateFingerSignFlag(accountIndex, false);
    ret = DestroyAccount(accountIndex);
    if (ret == SUCCESS_CODE) {
        // reset address index in receive page
        {
            void GuiResetCurrentUtxoAddressIndex(uint8_t index);
            void GuiResetCurrentEthAddressIndex(uint8_t index);
            void GuiResetCurrentStandardAddressIndex(uint8_t index);
            void GuiResetCurrentMultiAccountsCache(uint8_t index);

            GuiResetCurrentUtxoAddressIndex(accountIndex);
            GuiResetCurrentEthAddressIndex(accountIndex);
            GuiResetCurrentStandardAddressIndex(accountIndex);
            GuiResetCurrentMultiAccountsCache(accountIndex);
        }

        uint8_t accountNum;
        GetExistAccountNum(&accountNum);
        if (accountNum == 0) {
            {
                FpWipeManageInfo();
                SetSetupStep(0);
                SaveDeviceSettings();
                g_reboot = true;
            }
            GuiApiEmitSignal(SIG_SETTING_DEL_WALLET_PASS_SETUP, NULL, 0);
        } else {
            GuiApiEmitSignal(SIG_SETTING_DEL_WALLET_PASS, NULL, 0);
        }
    } else {
        GuiApiEmitSignal(SIG_SETTING_DEL_WALLET_FAIL, &ret, sizeof(ret));
    }
#else
    // GuiEmitSignal(SIG_SETTING_DEL_WALLET_PASS_SETUP, NULL, 0);
    GuiEmitSignal(SIG_SETTING_DEL_WALLET_PASS, NULL, 0);
#endif
    SetLockScreen(enable);
    return SUCCESS_CODE;
}

// del all wallet
static int32_t ModelDelAllWallet(const void *inData, uint32_t inDataLen)
{
    bool enable = IsPreviousLockScreenEnable();
    SetLockScreen(false);
#ifndef COMPILE_SIMULATOR
    WipeDevice();
    SystemReboot();
#else
    // GuiEmitSignal(SIG_SETTING_DEL_WALLET_PASS_SETUP, NULL, 0);
    GuiEmitSignal(SIG_SETTING_DEL_WALLET_PASS, NULL, 0);
#endif
    SetLockScreen(enable);
    return SUCCESS_CODE;
}

// write passphrase
static int32_t ModelWritePassphrase(const void *inData, uint32_t inDataLen)
{
    bool enable = IsPreviousLockScreenEnable();
    SetLockScreen(false);
#ifndef COMPILE_SIMULATOR
    int32_t ret = 0;
    if (CheckPassphraseSame(GetCurrentAccountIndex(), SecretCacheGetPassphrase())) {
        GuiApiEmitSignal(SIG_SETTING_WRITE_PASSPHRASE_PASS, NULL, 0);
    } else {
        ret = SetPassphrase(GetCurrentAccountIndex(), SecretCacheGetPassphrase(), SecretCacheGetPassword());
        if (ret == SUCCESS_CODE) {
            GuiApiEmitSignal(SIG_SETTING_WRITE_PASSPHRASE_PASS, NULL, 0);
            ClearSecretCache();
        } else {
            GuiApiEmitSignal(SIG_SETTING_WRITE_PASSPHRASE_FAIL, NULL, 0);
        }
        ClearSecretCache();
    }
#else
    GuiEmitSignal(SIG_SETTING_WRITE_PASSPHRASE_PASS, NULL, 0);
#endif
    SetLockScreen(enable);
    return SUCCESS_CODE;
}

// reset wallet password
static int32_t ModelChangeAccountPass(const void *inData, uint32_t inDataLen)
{
    bool enable = IsPreviousLockScreenEnable();
    SetLockScreen(false);
#ifndef COMPILE_SIMULATOR
    int32_t ret;

    ret = VerifyCurrentAccountPassword(SecretCacheGetPassword());
    ret = ChangePassword(GetCurrentAccountIndex(), SecretCacheGetNewPassword(), SecretCacheGetPassword());
    UpdateFingerSignFlag(GetCurrentAccountIndex(), false);
    if (ret == SUCCESS_CODE) {
        GuiApiEmitSignal(SIG_SETTING_CHANGE_PASSWORD_PASS, NULL, 0);
    } else {
        GuiApiEmitSignal(SIG_SETTING_CHANGE_PASSWORD_FAIL, NULL, 0);
    }

    ClearSecretCache();
#else
    uint8_t *entropy;
    uint8_t entropyLen;
    int32_t ret;
    uint8_t *accountIndex = (uint8_t *)inData;

    // GuiApiEmitSignal(SIG_SETTING_CHANGE_PASSWORD_FAIL, &ret, sizeof(ret));
    GuiApiEmitSignal(SIG_SETTING_CHANGE_PASSWORD_PASS, &ret, sizeof(ret));
#endif
    SetLockScreen(enable);
    return SUCCESS_CODE;
}

// calculate auth code
static int32_t ModelCalculateWebAuthCode(const void *inData, uint32_t inDataLen)
{
    bool enable = IsPreviousLockScreenEnable();
    SetLockScreen(false);
#ifndef COMPILE_SIMULATOR
    uint8_t *key = SRAM_MALLOC(WEB_AUTH_RSA_KEY_LEN);
    GetWebAuthRsaKey(key);
    char* authCode = calculate_auth_code(inData, key, 512, &key[512], 512);
    GuiApiEmitSignal(SIG_WEB_AUTH_CODE_SUCCESS, authCode, strlen(authCode));
#else
    uint8_t *entropy;
    uint8_t entropyLen;
    int32_t ret;
    uint8_t *accountIndex = (uint8_t *)inData;

    // GuiApiEmitSignal(SIG_SETTING_CHANGE_PASSWORD_FAIL, &ret, sizeof(ret));
    GuiApiEmitSignal(SIG_SETTING_CHANGE_PASSWORD_PASS, &ret, sizeof(ret));
#endif
    SetLockScreen(enable);
    return SUCCESS_CODE;
}

static void ModelVerifyPassSuccess(uint16_t *param)
{
    int32_t ret = SUCCESS_CODE;
    uint8_t walletAmount;
    switch (*param) {
    case DEVICE_SETTING_ADD_WALLET:
        GetExistAccountNum(&walletAmount);
        if (walletAmount == 3) {
            GuiApiEmitSignal(SIG_SETTING_ADD_WALLET_AMOUNT_LIMIT, NULL, 0);
        } else {
            GuiEmitSignal(SIG_INIT_GET_ACCOUNT_NUMBER, &walletAmount, sizeof(walletAmount));
            GuiApiEmitSignal(SIG_VERIFY_PASSWORD_PASS, param, sizeof(*param));
        }
        break;
    case SIG_INIT_SD_CARD_OTA_COPY:
        GuiApiEmitSignal(SIG_VERIFY_PASSWORD_PASS, param, sizeof(*param));
        GuiApiEmitSignal(SIG_INIT_SD_CARD_OTA_COPY, param, sizeof(*param));
        ModelCopySdCardOta(NULL, 0);
        break;
    case SIG_SETTING_WRITE_PASSPHRASE:
        GuiApiEmitSignal(SIG_SETTING_WRITE_PASSPHRASE_VERIFY_PASS, param, sizeof(*param));
        SetPageLockScreen(false);
        if (SecretCacheGetPassphrase() == NULL) {
            SecretCacheSetPassphrase("");
        }
        ret = SetPassphrase(GetCurrentAccountIndex(), SecretCacheGetPassphrase(), SecretCacheGetPassword());
        SetPageLockScreen(true);
        if (ret == SUCCESS_CODE) {
            GuiApiEmitSignal(SIG_SETTING_WRITE_PASSPHRASE_PASS, NULL, 0);
            ClearSecretCache();
        } else {
            GuiApiEmitSignal(SIG_SETTING_WRITE_PASSPHRASE_FAIL, NULL, 0);
        }
        break;
    case SIG_LOCK_VIEW_SCREEN_ON_VERIFY_PASSPHRASE:
        GuiApiEmitSignal(SIG_LOCK_VIEW_SCREEN_ON_PASSPHRASE_PASS, param, sizeof(*param));
        break;
    default:
        GuiApiEmitSignal(SIG_VERIFY_PASSWORD_PASS, param, sizeof(*param));
        break;
    }
}

static void ModelVerifyPassFailed(uint16_t *param)
{
    uint16_t signal = SIG_VERIFY_PASSWORD_FAIL;
    switch (*param) {
    case SIG_LOCK_VIEW_VERIFY_PIN:
    case SIG_LOCK_VIEW_SCREEN_GO_HOME_PASS:
        g_passwordVerifyResult.errorCount = GetLoginPasswordErrorCount();
        printf("gui model get login error count %d \n", g_passwordVerifyResult.errorCount);
        assert(g_passwordVerifyResult.errorCount <= MAX_LOGIN_PASSWORD_ERROR_COUNT);
        if (g_passwordVerifyResult.errorCount == MAX_LOGIN_PASSWORD_ERROR_COUNT) {
            UnlimitedVibrate(SUPER_LONG);
        } else {
            UnlimitedVibrate(LONG);
        }
        break;
    case SIG_INIT_SD_CARD_OTA_COPY:
        signal = SIG_FIRMWARE_VERIFY_PASSWORD_FAIL;
    default:
        g_passwordVerifyResult.errorCount = GetCurrentPasswordErrorCount();
        printf("gui model get current error count %d \n", g_passwordVerifyResult.errorCount);
        assert(g_passwordVerifyResult.errorCount <= MAX_CURRENT_PASSWORD_ERROR_COUNT_SHOW_HINTBOX);
        if (g_passwordVerifyResult.errorCount == MAX_CURRENT_PASSWORD_ERROR_COUNT_SHOW_HINTBOX) {
            UnlimitedVibrate(SUPER_LONG);
        } else {
            UnlimitedVibrate(LONG);
        }
        break;
    }
    g_passwordVerifyResult.signal = param;
    GuiApiEmitSignal(signal, (void*)&g_passwordVerifyResult, sizeof(g_passwordVerifyResult));
}

// verify wallet password
static int32_t ModelVerifyAccountPass(const void *inData, uint32_t inDataLen)
{
    bool enable = IsPreviousLockScreenEnable();
    static bool firstVerify = true;
    SetLockScreen(false);
    uint8_t accountIndex;
#ifndef COMPILE_SIMULATOR
    int32_t ret;
    uint16_t *param = (uint16_t *)inData;

    // Unlock screen
    if (SIG_LOCK_VIEW_VERIFY_PIN == *param || SIG_LOCK_VIEW_SCREEN_GO_HOME_PASS == *param) {
        ret = VerifyPasswordAndLogin(&accountIndex, SecretCacheGetPassword());
        if (ret == ERR_KEYSTORE_EXTEND_PUBLIC_KEY_NOT_MATCH) {
            GuiApiEmitSignal(SIG_EXTENDED_PUBLIC_KEY_NOT_MATCH, NULL, 0);
            return ret;
        }
    } else {
        ret = VerifyCurrentAccountPassword(SecretCacheGetPassword());
    }

    if (SIG_LOCK_VIEW_VERIFY_PIN == *param && firstVerify && ModelGetPassphraseQuickAccess()) {
        *param = SIG_LOCK_VIEW_SCREEN_ON_VERIFY_PASSPHRASE;
        firstVerify = false;
    }

    // some scene would need clear secret after check
    if (*param != SIG_SETTING_CHANGE_PASSWORD &&
            *param != SIG_SETTING_WRITE_PASSPHRASE &&
            *param != SIG_LOCK_VIEW_SCREEN_ON_VERIFY_PASSPHRASE &&
            *param != SIG_FINGER_SET_SIGN_TRANSITIONS &&
            *param != SIG_FINGER_REGISTER_ADD_SUCCESS &&
            *param != SIG_SIGN_TRANSACTION_WITH_PASSWORD &&
            !strlen(SecretCacheGetPassphrase()) &&
            !GuiCheckIfViewOpened(&g_createWalletView)) {
        ClearSecretCache();
    }
    printf("*param = %u\n", *param);
    SetLockScreen(enable);
    if (ret == SUCCESS_CODE) {
        ModelVerifyPassSuccess(param);
    } else {
        ModelVerifyPassFailed(param);
    }
#else
    uint8_t walletAmount;
    uint8_t *entropy;
    uint8_t entropyLen;
    int32_t ret;
    uint16_t *param = (uint16_t *)inData;

    if (param == NULL) {
        GuiEmitSignal(SIG_VERIFY_PASSWORD_PASS, NULL, 0);
        return SUCCESS_CODE;
    }
    walletAmount = 2;
    if (*param == DEVICE_SETTING_ADD_WALLET) {
        if (walletAmount == 3) {
            GuiEmitSignal(SIG_SETTING_ADD_WALLET_AMOUNT_LIMIT, NULL, 0);
        } else {
            GuiEmitSignal(SIG_INIT_GET_ACCOUNT_NUMBER, &walletAmount, sizeof(walletAmount));
            GuiEmitSignal(SIG_VERIFY_PASSWORD_PASS, param, sizeof(*param));
        }
    } else {
        if (!strcmp(SecretCacheGetPassword(), "999999")) {
            GuiApiEmitSignal(SIG_VERIFY_PASSWORD_FAIL, param, sizeof(*param));
        } else {
            GuiEmitSignal(SIG_VERIFY_PASSWORD_PASS, param, sizeof(*param));
        }
    }
#endif
    return SUCCESS_CODE;
}

// get wallet amount
static int32_t ModeGetAccount(const void *inData, uint32_t inDataLen)
{
    bool enable = IsPreviousLockScreenEnable();
    SetLockScreen(false);
    static uint8_t walletAmount;
#ifndef COMPILE_SIMULATOR
    int32_t ret;

    ret = GetExistAccountNum(&walletAmount);
    if (ret != SUCCESS_CODE) {
        walletAmount = 0xFF;
    }
    GuiApiEmitSignal(SIG_INIT_GET_ACCOUNT_NUMBER, &walletAmount, sizeof(walletAmount));
#else
    walletAmount = SIMULATOR_WALLET_AMOUNT;
    GuiEmitSignal(SIG_INIT_GET_ACCOUNT_NUMBER, &walletAmount, sizeof(walletAmount));
#endif
    SetLockScreen(enable);
    return SUCCESS_CODE;
}

// get wallet desc
static int32_t ModeGetWalletDesc(const void *inData, uint32_t inDataLen)
{
    bool enable = IsPreviousLockScreenEnable();
    SetLockScreen(false);
    static WalletDesc_t wallet;
#ifndef COMPILE_SIMULATOR
    if (GetCurrentAccountIndex() > 2) {
        SetLockScreen(enable);
        return SUCCESS_CODE;
    }
    wallet.iconIndex = GetWalletIconIndex();
    strcpy(wallet.name, GetWalletName());
    GuiApiEmitSignal(SIG_INIT_GET_CURRENT_WALLET_DESC, &wallet, sizeof(wallet));
#else
    wallet.iconIndex = 0;
    GuiEmitSignal(SIG_INIT_GET_CURRENT_WALLET_DESC, &wallet, sizeof(wallet));
#endif
    SetLockScreen(enable);
    return SUCCESS_CODE;
}

// login wallet
static int32_t ModeLoginWallet(const void *inData, uint32_t inDataLen)
{
    bool enable = IsPreviousLockScreenEnable();
    SetLockScreen(false);
    static WalletDesc_t wallet;
#ifndef COMPILE_SIMULATOR
    wallet.iconIndex = GetWalletIconIndex();
    strcpy(wallet.name, GetWalletName());
    GuiApiEmitSignal(SIG_INIT_GET_CURRENT_WALLET_DESC, &wallet, sizeof(wallet));
#else
    wallet.iconIndex = 0;
    GuiEmitSignal(SIG_INIT_GET_CURRENT_WALLET_DESC, &wallet, sizeof(wallet));
#endif
    SetLockScreen(enable);
    return SUCCESS_CODE;
}

// stop/start qr decode
static int32_t ModeControlQrDecode(const void *inData, uint32_t inDataLen)
{
    bool enable = IsPreviousLockScreenEnable();
    SetLockScreen(false);
    bool *en = (bool *)inData;
#ifndef COMPILE_SIMULATOR
    UserDelay(100);
    if (en) {
        PubValueMsg(QRDECODE_MSG_START, 0);
    } else {
        PubValueMsg(QRDECODE_MSG_STOP, 0);
    }
#else
    static uint8_t urRet = 0;
    UrViewType_t urViewType = { CardanoTx, CardanoSignRequest };
    GuiEmitSignal(SIG_QRCODE_VIEW_SCAN_PASS, &urViewType, sizeof(urViewType));
    // GuiEmitSignal(SIG_QRCODE_VIEW_SCAN_FAIL, &urRet, sizeof(urRet));
#endif
    SetLockScreen(enable);
    return SUCCESS_CODE;
}


static int32_t ModelWriteLastLockDeviceTime(const void *inData, uint32_t inDataLen)
{
    bool enable = IsPreviousLockScreenEnable();
    SetLockScreen(false);

    uint32_t time = *(uint32_t*)inData;
    SetLastLockDeviceTime(time);

    SetLockScreen(enable);
    return SUCCESS_CODE;
}

static int32_t ModelCopySdCardOta(const void *inData, uint32_t inDataLen)
{
#ifndef COMPILE_SIMULATOR
    static uint8_t walletAmount;
    SetPageLockScreen(false);
    int32_t ret = FatfsFileCopy("0:/keystone3.bin", "1:/pillar.bin");
    if (ret == SUCCESS_CODE) {
        GetExistAccountNum(&walletAmount);
        if (walletAmount == 0) {
            SetSetupStep(4);
            SaveDeviceSettings();
        }
        NVIC_SystemReset();
    } else {
        SetPageLockScreen(true);
        GuiApiEmitSignal(SIG_INIT_SD_CARD_OTA_COPY_FAIL, NULL, 0);
    }
#else
#endif
    return SUCCESS_CODE;
}

static PtrT_TransactionCheckResult g_checkResult = NULL;

static int32_t ModelCheckTransaction(const void *inData, uint32_t inDataLen)
{
#ifndef COMPILE_SIMULATOR
    GuiApiEmitSignal(SIG_SHOW_TRANSACTION_LOADING, NULL, 0);
    ViewType viewType = *((ViewType *)inData);
    g_checkResult = CheckUrResult(viewType);
    if (g_checkResult != NULL && g_checkResult->error_code == 0) {
        GuiApiEmitSignal(SIG_TRANSACTION_CHECK_PASS, NULL, 0);
    } else {
        GuiApiEmitSignal(SIG_HIDE_TRANSACTION_LOADING, NULL, 0);
        GuiApiEmitSignal(SIG_TRANSACTION_CHECK_FAIL, g_checkResult, sizeof(g_checkResult));
    }
#else
    GuiEmitSignal(SIG_SHOW_TRANSACTION_LOADING, NULL, 0);
    // for (size_t i = 0; i < 500000000; i++)
    // {
    //     if(i == 1000000){
    //         printf("ddd\n");
    //     }
    // }
    GuiEmitSignal(SIG_HIDE_TRANSACTION_LOADING, NULL, 0);
    GuiEmitSignal(SIG_TRANSACTION_CHECK_PASS, NULL, 0);
#endif
    return SUCCESS_CODE;
}

static int32_t ModelTransactionCheckResultClear(const void *inData, uint32_t inDataLen)
{
    if (g_checkResult != NULL) {
        free_TransactionCheckResult(g_checkResult);
        g_checkResult = NULL;
    }
    return SUCCESS_CODE;
}


static int32_t ModelParseTransaction(const void *indata, uint32_t inDataLen, void *parseTransactionFunc)
{
    ReturnVoidPointerFunc func = (ReturnVoidPointerFunc)parseTransactionFunc;
    //There is no need to release here, the parsing results will be released when exiting the details page.
    TransactionParseResult_DisplayTx *parsedResult = (TransactionParseResult_DisplayTx *)func();
    if (parsedResult != NULL && parsedResult->error_code == 0 && parsedResult->data != NULL) {
#ifndef COMPILE_SIMULATOR
        GuiApiEmitSignal(SIG_TRANSACTION_PARSE_SUCCESS, parsedResult, sizeof(parsedResult));
#else
        GuiEmitSignal(SIG_TRANSACTION_PARSE_SUCCESS, parsedResult, sizeof(parsedResult));
#endif
    } else {

#ifndef COMPILE_SIMULATOR
        GuiApiEmitSignal(SIG_TRANSACTION_PARSE_FAIL, parsedResult, sizeof(parsedResult));
#else
        GuiEmitSignal(SIG_TRANSACTION_PARSE_FAIL, parsedResult, sizeof(parsedResult));
#endif
    }
    GuiApiEmitSignal(SIG_HIDE_TRANSACTION_LOADING, NULL, 0);
    return SUCCESS_CODE;
}

static uint32_t BinarySearchLastNonFFSector(void)
{
    uint8_t buffer[SECTOR_SIZE];
    uint32_t startIndex = (APP_END_ADDR - APP_ADDR) / SECTOR_SIZE / 2;
    uint32_t endInex = (APP_END_ADDR - APP_ADDR) / SECTOR_SIZE;

    uint8_t percent = 1;
    GuiApiEmitSignal(SIG_SETTING_CHECKSUM_PERCENT, &percent, sizeof(percent));

    for (int i = startIndex + 1; i < endInex; i++) {
        if (g_stopCalChecksum == true) {
            return SUCCESS_CODE;
        }
        memcpy(buffer, (uint32_t *)(APP_ADDR + i * SECTOR_SIZE), SECTOR_SIZE);
        if ((i - startIndex) % 200 == 0) {
            percent++;
            GuiApiEmitSignal(SIG_SETTING_CHECKSUM_PERCENT, &percent, sizeof(percent));
        }
        if (CheckAllFF(&buffer[2], SECTOR_SIZE - 2) && ((buffer[0] * 256 + buffer[1]) < 4096)) {
            return i;
        }
    }

    return -1;
}

static int32_t ModelCalculateCheckSum(const void *indata, uint32_t inDataLen)
{
#ifndef COMPILE_SIMULATOR
    g_stopCalChecksum = false;
    uint8_t buffer[4096] = {0};
    uint8_t hash[32] = {0};
    int num = BinarySearchLastNonFFSector();
    if (g_stopCalChecksum == true) {
        return SUCCESS_CODE;
    }
    struct sha256_ctx ctx;
    sha256_init(&ctx);
    uint8_t percent = 0;
    for (int i = 0; i <= num; i++) {
        if (g_stopCalChecksum == true) {
            return SUCCESS_CODE;
        }
        memset(buffer, 0, SECTOR_SIZE);
        memcpy(buffer, (uint32_t *)(APP_ADDR + i * SECTOR_SIZE), SECTOR_SIZE);
        sha256_update(&ctx, buffer, SECTOR_SIZE);
        if (percent != i * 100 / num) {
            percent = i * 100 / num;
            if (percent != 100 && percent >= 10) {
                GuiApiEmitSignal(SIG_SETTING_CHECKSUM_PERCENT, &percent, sizeof(percent));
            }
        }
    }
    sha256_done(&ctx, (struct sha256 *)hash);
    memset(buffer, 0, SECTOR_SIZE);
    percent = 100;
    SetPageLockScreen(true);
    SecretCacheSetChecksum(hash);
    GuiApiEmitSignal(SIG_SETTING_CHECKSUM_PERCENT, &percent, sizeof(percent));
#else
    char *hash = "131b3a1e9314ba076f8e459a1c4c6713eeb38862f3eb6f9371360aa234cdde1f";
    SecretCacheSetChecksum(hash);
#endif
    return SUCCESS_CODE;
}

#define FATFS_SHA256_BUFFER_SIZE              4096
static int32_t ModelCalculateBinSha256(const void *indata, uint32_t inDataLen)
{
    uint8_t percent;
#ifndef COMPILE_SIMULATOR
    g_stopCalChecksum = false;
    FIL fp;
    uint8_t *data = NULL;
    uint32_t fileSize, actualSize, copyOffset, totalSize = 0;
    uint8_t oldPercent = 0;
    FRESULT res;
    struct sha256_ctx ctx;
    sha256_init(&ctx);
    unsigned char hash[32];
    do {
        res = f_open(&fp, OTA_FILE_PATH, FA_OPEN_EXISTING | FA_READ);
        if (res) {
            return res;
        }
        fileSize = f_size(&fp);
        data = SRAM_MALLOC(FATFS_SHA256_BUFFER_SIZE);
        for (copyOffset = 0; copyOffset <= fileSize; copyOffset += FATFS_SHA256_BUFFER_SIZE) {
            if (!SdCardInsert() || (g_stopCalChecksum == true)) {
                res = ERR_GENERAL_FAIL;
                break;
            }

            res = f_read(&fp, data, FATFS_SHA256_BUFFER_SIZE, &actualSize);
            if (res) {
                FatfsError(res);
                break;
            }
            sha256_update(&ctx, data, actualSize);
            totalSize += actualSize;

            uint8_t percent = totalSize * 100 / fileSize;
            if (oldPercent != percent) {
                printf("==========copy %d%%==========\n", percent);
                oldPercent = percent;
                if (percent != 100 && percent >= 2) {
                    GuiApiEmitSignal(SIG_SETTING_SHA256_PERCENT, &percent, sizeof(percent));
                }
            }
        }
    } while (0);

    if (res == FR_OK) {
        sha256_done(&ctx, (struct sha256 *)hash);
        for (int i = 0; i < sizeof(hash); i++) {
            printf("%02x", hash[i]);
        }
        SecretCacheSetChecksum(hash);
        percent = 100;
        GuiApiEmitSignal(SIG_SETTING_SHA256_PERCENT, &percent, sizeof(percent));
    } else {
        GuiApiEmitSignal(SIG_SETTING_SHA256_PERCENT_ERROR, NULL, 0);
    }
    SRAM_FREE(data);
    f_close(&fp);
    SetPageLockScreen(true);
#else
    percent = 20;
    char *hash = "131b3a1e9314ba076f8e459a1c4c6713eeb38862f3eb6f9371360aa234cdde1f";
    SecretCacheSetChecksum(hash);
    GuiEmitSignal(SIG_SETTING_SHA256_PERCENT, &percent, sizeof(percent));
#endif
    return SUCCESS_CODE;
}


bool ModelGetPassphraseQuickAccess(void)
{
#ifdef COMPILE_SIMULATOR
    return false;
#else
    if (PassphraseExist(GetCurrentAccountIndex()) == false && GetPassphraseQuickAccess() == true && GetPassphraseMark() == true) {
        return true;
    } else {
        return false;
    }
#endif
}<|MERGE_RESOLUTION|>--- conflicted
+++ resolved
@@ -40,13 +40,9 @@
 #include "user_delay.h"
 #include "user_fatfs.h"
 #include "mhscpu_qspi.h"
-<<<<<<< HEAD
-#include "safe_mem_lib.h"
-=======
 #else
 #define memset_s(p, s, c, l) memset(p, c, l)
 #define QSPI_Read(a, b, c, d) return 0
->>>>>>> 9f5f6da8
 #endif
 
 #define SECTOR_SIZE                         4096
