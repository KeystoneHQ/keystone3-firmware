#include "gui_views.h"
#include "gui_setup_widgets.h"
#include "gui_qr_code.h"
#include "gui_model.h"
#include "gui_hintbox.h"
#include "gui_lock_widgets.h"
#include "gui_keyboard.h"
#include "gui_create_wallet_widgets.h"
#include "gui_status_bar.h"
#include "gui_lock_device_widgets.h"

static lv_obj_t *g_hintBox = NULL;
static lv_obj_t **g_hintParam = NULL;
void UnHandler(lv_event_t *e)
{
    lv_event_code_t code = lv_event_get_code(e);
    if (code == LV_EVENT_CLICKED) {
    }
}

void OpenImportWalletHandler(lv_event_t *e)
{
    static uint8_t walletMethod = WALLET_METHOD_IMPORT;
    lv_event_code_t code = lv_event_get_code(e);
    if (code == LV_EVENT_CLICKED) {
        if (CHECK_BATTERY_LOW_POWER()) {
            g_hintBox = GuiCreateErrorCodeHintbox(ERR_KEYSTORE_SAVE_LOW_POWER, &g_hintBox);
        } else {
            GuiFrameOpenViewWithParam(&g_createWalletView, &walletMethod, sizeof(walletMethod));
        }
    }
}

void OpenCreateWalletHandler(lv_event_t *e)
{
    static uint8_t walletMethod = WALLET_METHOD_CREATE;
    lv_event_code_t code = lv_event_get_code(e);
    if (code == LV_EVENT_CLICKED) {
        if (CHECK_BATTERY_LOW_POWER()) {
            g_hintBox = GuiCreateErrorCodeHintbox(ERR_KEYSTORE_SAVE_LOW_POWER, &g_hintBox);
        } else {
            GuiFrameOpenViewWithParam(&g_createWalletView, &walletMethod, sizeof(walletMethod));
        }
    }
}

void OpenViewHandler(lv_event_t *e)
{
    lv_event_code_t code = lv_event_get_code(e);

    if (code == LV_EVENT_CLICKED) {
        GuiFrameOpenView(lv_event_get_user_data(e));
    }
}

void CloseTimerCurrentViewHandler(lv_event_t *e)
{
    lv_event_code_t code = lv_event_get_code(e);
    if (code == LV_EVENT_CLICKED) {
        CloseQRTimer();
        GuiCLoseCurrentWorkingView();
    }
}

void GoToHomeViewHandler(lv_event_t *e)
{
    lv_event_code_t code = lv_event_get_code(e);
    if (code == LV_EVENT_CLICKED) {
        CloseQRTimer();
        GuiCloseToTargetView(&g_homeView);
    }
}

void CloseCurrentViewHandler(lv_event_t *e)
{
    lv_event_code_t code = lv_event_get_code(e);
    if (code == LV_EVENT_CLICKED) {
        GuiCLoseCurrentWorkingView();
    }
}

void ReturnHandler(lv_event_t *e)
{
    lv_event_code_t code = lv_event_get_code(e);

    if (code == LV_EVENT_CLICKED) {
        GuiEmitSignal(SIG_SETUP_VIEW_TILE_PREV, NULL, 0);
    }
}

void NextTileHandler(lv_event_t *e)
{
    lv_event_code_t code = lv_event_get_code(e);

    if (code == LV_EVENT_CLICKED) {
        GuiEmitSignal(SIG_SETUP_VIEW_TILE_NEXT, NULL, 0);
    }
}

void CloseToTargetTileView(uint8_t currentIndex, uint8_t targetIndex)
{
    for (int i = currentIndex; i > targetIndex; i--) {
        GuiEmitSignal(SIG_SETUP_VIEW_TILE_PREV, NULL, 0);
    }
}

void CloseCurrentParentHandler(lv_event_t *e)
{
    lv_event_code_t code = lv_event_get_code(e);

    if (code == LV_EVENT_CLICKED) {
        lv_obj_del(lv_obj_get_parent(lv_event_get_target(e)));
    }
}

void CloseParentAndNextHandler(lv_event_t *e)
{
    lv_event_code_t code = lv_event_get_code(e);

    if (code == LV_EVENT_CLICKED) {
        lv_obj_del(lv_obj_get_parent(lv_event_get_target(e)));
        void **param = lv_event_get_user_data(e);
        if (param != NULL) {
            *param = NULL;
        }
        GuiEmitSignal(SIG_SETUP_VIEW_TILE_NEXT, NULL, 0);
    }
}

void CloseCurrentUserDataHandler(lv_event_t *e)
{
    lv_event_code_t code = lv_event_get_code(e);

    if (code == LV_EVENT_CLICKED) {
        GuiViewHintBoxClear();
        GuiEmitSignal(GUI_EVENT_REFRESH, NULL, 0);
    }
}

void CloseCurrentParentAndCloseViewHandler(lv_event_t *e)
{
    lv_event_code_t code = lv_event_get_code(e);
    static uint16_t single = SIG_LOCK_VIEW_VERIFY_PIN;

    if (code == LV_EVENT_CLICKED) {
        lv_obj_del(lv_obj_get_parent(lv_event_get_target(e)));
        GuiCLoseCurrentWorkingView();
        GuiLockScreenFpRecognize();
        GuiLockScreenTurnOn(&single);
        ResetSuccess();
        GuiModelWriteLastLockDeviceTime(0);
    }
}

void CloseWaringPageHandler(lv_event_t *e)
{
    lv_event_code_t code = lv_event_get_code(e);
    if (code == LV_EVENT_CLICKED) {
        lv_obj_del(lv_event_get_user_data(e));
        if (g_hintParam != NULL) {
            *g_hintParam = NULL;
        }
    }
}

void ToggleSwitchBoxHandler(lv_event_t *e)
{
    lv_event_code_t code = lv_event_get_code(e);

    if (code == LV_EVENT_CLICKED) {
        lv_obj_t *switchBox = lv_event_get_user_data(e);
        bool en = lv_obj_has_state(switchBox, LV_STATE_CHECKED);
        if (en) {
            lv_obj_clear_state(switchBox, LV_STATE_CHECKED);
        } else {
            lv_obj_add_state(switchBox, LV_STATE_CHECKED);
        }
        lv_event_send(switchBox, LV_EVENT_VALUE_CHANGED, NULL);
    }
}

void GuiWriteSeWidget(lv_obj_t *parent)
{
    lv_obj_t *label = GuiCreateTextLabel(parent, _("create_wallet_generating_title"));
    lv_obj_align(label, LV_ALIGN_TOP_MID, 0, 403 - GUI_MAIN_AREA_OFFSET);

    label = GuiCreateIllustrateLabel(parent, _("create_wallet_generating_desc"));
    lv_obj_align(label, LV_ALIGN_TOP_MID, 0, 457 - GUI_MAIN_AREA_OFFSET);
    lv_obj_set_style_text_opa(label, LV_OPA_80, LV_PART_MAIN);
}

void DuplicateShareHandler(lv_event_t *e)
{
    lv_event_code_t code = lv_event_get_code(e);

    if (code == LV_EVENT_CLICKED) {
        GuiCLoseCurrentWorkingView();
        GuiCLoseCurrentWorkingView();
        GuiEmitSignal(SIG_SETUP_VIEW_TILE_PREV, NULL, 0);
        GuiEmitSignal(SIG_SETUP_VIEW_TILE_PREV, NULL, 0);
        GuiViewHintBoxClear();
    }
}

void GuiViewHintBoxClear(void)
{
    if (g_hintBox != NULL) {
        GUI_DEL_OBJ(g_hintBox)
    }
}

void GuiDoNothingHandler(lv_event_t *e)
{
    lv_event_code_t code = lv_event_get_code(e);
    if (code == LV_EVENT_CLICKED) {
    }
}

void GuiWriteSeResult(bool en, int32_t errCode)
{
    GuiStopCircleAroundAnimation();
    if (en) {
        WalletDesc_t wallet = {
            .iconIndex = GuiGetEmojiIconIndex(),
        };
        GuiSetupKeyboardWidgetMode();
        SetStatusBarEmojiIndex(wallet.iconIndex);
<<<<<<< HEAD
        strcpy(wallet.name, GetCurrentKbWalletName());
        printf("wallet.name=%s\r\n", wallet.name);
=======
        strcpy_s(wallet.name, WALLET_NAME_MAX_LEN, GetCurrentKbWalletName());
>>>>>>> 6111cd84
        GuiNvsBarSetWalletName(GetCurrentKbWalletName());
        GuiNvsBarSetWalletIcon(GuiGetEmojiIconImg());
        GuiModelSettingSaveWalletDesc(&wallet);
        GuiCloseToTargetView(&g_initView);
        GuiFrameOpenViewWithParam(&g_lockView, NULL, 0);
        GuiLockScreenHidden();
        GuiFrameOpenView(&g_homeView);
        GuiUpdateOldAccountIndex();
    } else {
        int height = 370;
        lv_obj_t *desc = NULL;
        lv_obj_t *title = NULL;
        lv_event_cb_t cb = CloseCurrentUserDataHandler;
        const char *titleText = _("error_box_invalid_seed_phrase");
        const char *descText = _("error_box_invalid_seed_phrase_desc");
        switch (errCode) {
        case ERR_KEYSTORE_MNEMONIC_REPEAT:
            height = 400;
            titleText = _("error_box_duplicated_seed_phrase");
            descText = _("error_box_duplicated_seed_phrase_desc");
            cb = DuplicateShareHandler;
            break;
        case ERR_KEYSTORE_MNEMONIC_INVALID:
            break;
        case ERR_KEYSTORE_SAVE_LOW_POWER:
            height = 400;
            titleText = _("error_box_low_power");
            descText = _("error_box_low_power_desc");
            break;
        }

        GuiEmitSignal(SIG_SETUP_VIEW_TILE_PREV, NULL, 0);
        g_hintBox = GuiCreateHintBox(lv_scr_act(), 480, height, false);
        lv_obj_t *btn = GuiCreateBtn(g_hintBox, _("OK"));
        lv_obj_align(btn, LV_ALIGN_BOTTOM_RIGHT, -36, -24);
        lv_obj_set_style_bg_color(btn, WHITE_COLOR_OPA20, LV_PART_MAIN);
        lv_obj_add_event_cb(btn, cb, LV_EVENT_CLICKED, NULL);

        desc = GuiCreateIllustrateLabel(g_hintBox, descText);
        lv_obj_align_to(desc, btn, LV_ALIGN_OUT_TOP_LEFT, -320, -40);

        title = GuiCreateLittleTitleLabel(g_hintBox, titleText);
        lv_obj_align_to(title, desc, LV_ALIGN_OUT_TOP_LEFT, 0, -12);

        lv_obj_t *img = GuiCreateImg(g_hintBox, &imgFailed);
        lv_obj_align_to(img, title, LV_ALIGN_OUT_TOP_LEFT, 0, -24);
    }
}

void *GuiCreateErrorCodeHintbox(int32_t errCode, lv_obj_t **param)
{
    g_hintParam = param;
    int height = 370;
    lv_obj_t *desc = NULL;
    lv_obj_t *title = NULL;
    const char *titleText = _("error_box_invalid_seed_phrase");
    const char *descText = _("error_box_invalid_seed_phrase_desc");
    switch (errCode) {
    case ERR_KEYSTORE_MNEMONIC_REPEAT:
        height = 400;
        titleText = _("error_box_duplicated_seed_phrase");
        descText = _("error_box_duplicated_seed_phrase_desc");
        break;
    case ERR_KEYSTORE_MNEMONIC_INVALID:
        break;
    case ERR_KEYSTORE_SAVE_LOW_POWER:
        height = 400;
        titleText = _("error_box_low_power");
        descText = _("error_box_low_power_desc");
        break;
    case ERR_KEYSTORE_MNEMONIC_NOT_MATCH_WALLET:
        height = 400;
        titleText = (char *)_("error_box_mnemonic_not_match_wallet");
        descText = (char *)_("error_box_mnemonic_not_match_wallet_desc");
        break;
    case ERR_UPDATE_FIRMWARE_NOT_DETECTED:
        height = 400;
        titleText = _("firmware_update_sd_not_detected_title");
        descText = _("firmware_update_sd_not_detected_desc");
        break;
    case ERR_UPDATE_SDCARD_NOT_DETECTED:
        height = 400;
        titleText = _("firmware_update_sd_failed_access_title");
        descText = _("firmware_update_sd_failed_access_desc");
        break;
    case ERR_UPDATE_NO_UPGRADABLE_FIRMWARE:
        height = 400;
        titleText = _("firmware_update_no_upgradable_firmware_title");
        descText = _("firmware_update_no_upgradable_firmware_desc");
        break;
    }

    lv_obj_t *cont = GuiCreateHintBox(lv_scr_act(), 480, height, false);
    lv_obj_t *btn = GuiCreateBtn(cont, _("OK"));
    lv_obj_align(btn, LV_ALIGN_BOTTOM_RIGHT, -36, -24);
    lv_obj_set_style_bg_color(btn, WHITE_COLOR_OPA20, LV_PART_MAIN);
    lv_obj_add_event_cb(btn, CloseWaringPageHandler, LV_EVENT_CLICKED, cont);

    desc = GuiCreateIllustrateLabel(cont, descText);
    lv_obj_align_to(desc, btn, LV_ALIGN_OUT_TOP_LEFT, -320, -40);

    title = GuiCreateLittleTitleLabel(cont, titleText);
    lv_obj_align_to(title, desc, LV_ALIGN_OUT_TOP_LEFT, 0, -12);

    lv_obj_t *img = GuiCreateImg(cont, &imgFailed);
    lv_obj_align_to(img, title, LV_ALIGN_OUT_TOP_LEFT, 0, -24);

    return cont;
}<|MERGE_RESOLUTION|>--- conflicted
+++ resolved
@@ -225,12 +225,7 @@
         };
         GuiSetupKeyboardWidgetMode();
         SetStatusBarEmojiIndex(wallet.iconIndex);
-<<<<<<< HEAD
-        strcpy(wallet.name, GetCurrentKbWalletName());
-        printf("wallet.name=%s\r\n", wallet.name);
-=======
         strcpy_s(wallet.name, WALLET_NAME_MAX_LEN, GetCurrentKbWalletName());
->>>>>>> 6111cd84
         GuiNvsBarSetWalletName(GetCurrentKbWalletName());
         GuiNvsBarSetWalletIcon(GuiGetEmojiIconImg());
         GuiModelSettingSaveWalletDesc(&wallet);
