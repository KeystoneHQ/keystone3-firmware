--- conflicted
+++ resolved
@@ -138,15 +138,12 @@
     SIG_IMPORT_TRANSACTION_FROM_FILE,
     SIG_TRANSACTION_BUTT,
 
-<<<<<<< HEAD
     SIG_SETUP_RSA_PRIVATE_KEY_WITH_PASSWORD = SIG_TRANSACTION_BUTT + 50,
     SIG_SETUP_RSA_PRIVATE_KEY_WITH_PASSWORD_START,
     SIG_SETUP_RSA_PRIVATE_KEY_WITH_PASSWORD_PASS,
 
 
-=======
     SIG_MULTISIG_WALLET_CREATE,
->>>>>>> f8910d02
 
 } GUI_VIEW_SIG_ENUM;
 
