#include "stdio.h"
#include "gui_wallet.h"
#include "keystore.h"
#include "account_public_info.h"
#include "gui_connect_wallet_widgets.h"
#include "version.h"
#include "user_memory.h"
#include "gui_chain.h"
#include "presetting.h"
#include "version.h"

static UREncodeResult *g_urEncode = NULL;

UREncodeResult *GuiGetBlueWalletBtcData(void)
{
    uint8_t mfp[4] = {0};
    GetMasterFingerPrint(mfp);
    PtrT_CSliceFFI_ExtendedPublicKey public_keys = SRAM_MALLOC(sizeof(CSliceFFI_ExtendedPublicKey));
    ExtendedPublicKey keys[3];
    public_keys->data = keys;
    public_keys->size = 3;
    keys[0].path = "m/84'/0'/0'";
    keys[0].xpub = GetCurrentAccountPublicKey(XPUB_TYPE_BTC_NATIVE_SEGWIT);
    keys[1].path = "m/49'/0'/0'";
    keys[1].xpub = GetCurrentAccountPublicKey(XPUB_TYPE_BTC);
    keys[2].path = "m/44'/0'/0'";
    keys[2].xpub = GetCurrentAccountPublicKey(XPUB_TYPE_BTC_LEGACY);
    UREncodeResult *urencode = get_connect_blue_wallet_ur(mfp, sizeof(mfp), public_keys);
    CHECK_CHAIN_PRINT(urencode);
    return urencode;
}

UREncodeResult *GuiGetSparrowWalletBtcData(void)
{
    uint8_t mfp[4] = {0};
    GetMasterFingerPrint(mfp);
    PtrT_CSliceFFI_ExtendedPublicKey public_keys = SRAM_MALLOC(sizeof(CSliceFFI_ExtendedPublicKey));
    ExtendedPublicKey keys[4];
    public_keys->data = keys;
    public_keys->size = 4;
    keys[0].path = "m/84'/0'/0'";
    keys[0].xpub = GetCurrentAccountPublicKey(XPUB_TYPE_BTC_NATIVE_SEGWIT);
    keys[1].path = "m/49'/0'/0'";
    keys[1].xpub = GetCurrentAccountPublicKey(XPUB_TYPE_BTC);
    keys[2].path = "m/44'/0'/0'";
    keys[2].xpub = GetCurrentAccountPublicKey(XPUB_TYPE_BTC_LEGACY);
    keys[3].path = "m/86'/0'/0'";
    keys[3].xpub = GetCurrentAccountPublicKey(XPUB_TYPE_BTC_TAPROOT);
    UREncodeResult *urencode = get_connect_sparrow_wallet_ur(mfp, sizeof(mfp), public_keys);
    CHECK_CHAIN_PRINT(urencode);
    return urencode;
}

UREncodeResult *GuiGetSpecterWalletBtcData(void)
{
    uint8_t mfp[4] = {0};
    GetMasterFingerPrint(mfp);
    PtrT_CSliceFFI_ExtendedPublicKey public_keys = SRAM_MALLOC(sizeof(CSliceFFI_ExtendedPublicKey));
    ExtendedPublicKey keys[2];
    public_keys->data = keys;
    public_keys->size = 2;
    keys[0].path = "m/84'/0'/0'";
    keys[0].xpub = GetCurrentAccountPublicKey(XPUB_TYPE_BTC_NATIVE_SEGWIT);
    keys[1].path = "m/49'/0'/0'";
    keys[1].xpub = GetCurrentAccountPublicKey(XPUB_TYPE_BTC);
    UREncodeResult *urencode = get_connect_specter_wallet_ur(mfp, sizeof(mfp), public_keys);
    CHECK_CHAIN_PRINT(urencode);
    return urencode;
}

typedef UREncodeResult *MetamaskUrGetter(PtrBytes master_fingerprint, uint32_t master_fingerprint_length, enum ETHAccountType account_type, PtrT_CSliceFFI_ExtendedPublicKey public_keys);

static UREncodeResult *get_unlimited_connect_metamask_ur(PtrBytes master_fingerprint, uint32_t master_fingerprint_length, enum ETHAccountType account_type, PtrT_CSliceFFI_ExtendedPublicKey public_keys)
{
    return get_connect_metamask_ur_unlimited(master_fingerprint, master_fingerprint_length, account_type, public_keys);
}

static UREncodeResult *BasicGetMetamaskDataForAccountType(ETHAccountType accountType, MetamaskUrGetter func)
{
    if (func == NULL) {
        return NULL;
    }

    uint8_t mfp[4] = {0};
    GetMasterFingerPrint(mfp);
    PtrT_CSliceFFI_ExtendedPublicKey public_keys = SRAM_MALLOC(sizeof(CSliceFFI_ExtendedPublicKey));
    if (public_keys == NULL) {
        return NULL;
    }

    ExtendedPublicKey keys[10] = {0};
    public_keys->data = keys;

    switch (accountType) {
    case Bip44Standard:
        public_keys->size = 1;
        keys[0].path = "";
        keys[0].xpub = GetCurrentAccountPublicKey(XPUB_TYPE_ETH_BIP44_STANDARD);
        break;
    case LedgerLive:
        public_keys->size = 10;
        for (int i = XPUB_TYPE_ETH_LEDGER_LIVE_0; i <= XPUB_TYPE_ETH_LEDGER_LIVE_9; i++) {
            keys[i - XPUB_TYPE_ETH_LEDGER_LIVE_0].path = "";
            keys[i - XPUB_TYPE_ETH_LEDGER_LIVE_0].xpub = GetCurrentAccountPublicKey(i);
        }
        break;
    case LedgerLegacy:
        public_keys->size = 1;
        keys[0].path = "";
        keys[0].xpub = GetCurrentAccountPublicKey(XPUB_TYPE_ETH_LEDGER_LEGACY);
        break;
    default:
        SRAM_FREE(public_keys);
        return NULL;
    }

    g_urEncode = func(mfp, sizeof(mfp), accountType, public_keys);
    if (g_urEncode == NULL) {
        SRAM_FREE(public_keys);
        return NULL;
    }

    SRAM_FREE(public_keys);
    return g_urEncode;
}
// copy from gui_btc, need to use real data
UREncodeResult *GetMetamaskDataForAccountType(ETHAccountType accountType)
{
    return BasicGetMetamaskDataForAccountType(accountType, get_connect_metamask_ur);
}

UREncodeResult *GetUnlimitedMetamaskDataForAccountType(ETHAccountType accountType)
{
    return BasicGetMetamaskDataForAccountType(accountType, get_unlimited_connect_metamask_ur);
}

UREncodeResult *GuiGetMetamaskData(void)
{
    ETHAccountType accountType = GetMetamaskAccountType();
    return GetMetamaskDataForAccountType(accountType);
}

UREncodeResult *GuiGetImTokenData(void)
{
    uint8_t mfp[4] = {0};
    GetMasterFingerPrint(mfp);
    g_urEncode = get_connect_imtoken_ur(mfp, sizeof(mfp), GetCurrentAccountPublicKey(XPUB_TYPE_ETH_BIP44_STANDARD), GetWalletName());
    CHECK_CHAIN_PRINT(g_urEncode);
    return g_urEncode;
}

UREncodeResult *GuiGetCoreWalletData(void)
{
    uint8_t mfp[4] = {0};
    GetMasterFingerPrint(mfp);
    PtrT_CSliceFFI_ExtendedPublicKey public_keys = SRAM_MALLOC(sizeof(CSliceFFI_ExtendedPublicKey));
    ExtendedPublicKey keys[2];
    public_keys->data = keys;
    public_keys->size = NUMBER_OF_ARRAYS(keys);

    keys[0].path = "m/44'/60'/0'";
    keys[0].xpub = GetCurrentAccountPublicKey(XPUB_TYPE_ETH_BIP44_STANDARD);
    keys[1].path = "m/44'/9000'/0'";
    keys[1].xpub = GetCurrentAccountPublicKey(XPUB_TYPE_AVAX_X_P);

    g_urEncode = get_core_wallet_ur(mfp, sizeof(mfp), public_keys, "Keystone3");
    if (g_urEncode->error_code == 0) {
        printf("g_urEncode: %s\n", g_urEncode->data);
    }
    CHECK_CHAIN_PRINT(g_urEncode);
    SRAM_FREE(public_keys);
    return g_urEncode;
}

UREncodeResult *GuiGetWanderData(void)
{
    uint8_t mfp[4] = {0};
    GetMasterFingerPrint(mfp);
    char *arXpub = GetCurrentAccountPublicKey(XPUB_TYPE_ARWEAVE);
    if (arXpub == NULL || strlen(arXpub) != 1024) {
        GuiSetupArConnectWallet();
        arXpub = GetCurrentAccountPublicKey(XPUB_TYPE_ARWEAVE);
        ClearSecretCache();
    }
    ASSERT(arXpub != NULL);
    g_urEncode = get_connect_arconnect_wallet_ur_from_xpub(mfp, sizeof(mfp), arXpub);
    printf("\ng_urEncode: %s\n", g_urEncode->data);
    CHECK_CHAIN_PRINT(g_urEncode);
    return g_urEncode;
}

UREncodeResult *GuiGetWalletDataByCoin(bool includeApt)
{
    uint8_t mfp[4] = {0};
    GetMasterFingerPrint(mfp);

#define MAX_XPUB_COUNT 20
    ExtendedPublicKey keys[MAX_XPUB_COUNT];
    PtrT_CSliceFFI_ExtendedPublicKey publicKeys = SRAM_MALLOC(sizeof(CSliceFFI_ExtendedPublicKey));
<<<<<<< HEAD
#define NIGHTLY_XPUB_COUNT 30
    ExtendedPublicKey keys[NIGHTLY_XPUB_COUNT];
    publicKeys->data = keys;
    publicKeys->size = NIGHTLY_XPUB_COUNT;
    int16_t coinType = 0;
    int16_t xpubBaseIndex = 0;
    uint8_t xpubIndex = 0;
    switch (coin) {
    case CHAIN_SUI:
        coinType = 784;
        xpubBaseIndex = XPUB_TYPE_SUI_0;
        break;
    default:
        printf("invalid coin type\r\n");
        return NULL;
    }
    for (xpubIndex = 0; xpubIndex < 10; xpubIndex++) {
        keys[xpubIndex].path = SRAM_MALLOC(BUFFER_SIZE_32);
        snprintf_s(keys[xpubIndex].path, BUFFER_SIZE_32, "m/44'/%u'/%u'/0'/0'", coinType, xpubIndex);
        keys[xpubIndex].xpub = GetCurrentAccountPublicKey(xpubBaseIndex + xpubIndex);
    }
    for (uint8_t startIndex = 0; startIndex < 10; xpubIndex++, startIndex++) {
        keys[xpubIndex].path = SRAM_MALLOC(BUFFER_SIZE_32);
        snprintf_s(keys[xpubIndex].path, BUFFER_SIZE_32, "m/44'/4218'/%u'/0'/0'", startIndex);
        keys[xpubIndex].xpub = GetCurrentAccountPublicKey(XPUB_TYPE_IOTA_0 + startIndex);
    }
    for (uint8_t startIndex = 0; startIndex < 10; xpubIndex++, startIndex++) {
        keys[xpubIndex].path = SRAM_MALLOC(BUFFER_SIZE_32);
        snprintf_s(keys[xpubIndex].path, BUFFER_SIZE_32, "m/44'/637'/%u'/0'/0'", startIndex);
        keys[xpubIndex].xpub = GetCurrentAccountPublicKey(XPUB_TYPE_APT_0 + startIndex);
=======
    publicKeys->data = keys;
    publicKeys->size = includeApt ? 20 : 10;

    uint8_t xpubIndex = 0;
    for (xpubIndex = 0; xpubIndex < 10; xpubIndex++) {
        keys[xpubIndex].path = SRAM_MALLOC(BUFFER_SIZE_32);
        snprintf_s(keys[xpubIndex].path, BUFFER_SIZE_32, "m/44'/784'/%u'/0'/0'", xpubIndex);
        keys[xpubIndex].xpub = GetCurrentAccountPublicKey(XPUB_TYPE_SUI_0 + xpubIndex);
    }

    if (includeApt) {
        for (uint8_t startIndex = 0; startIndex < 10; xpubIndex++, startIndex++) {
            keys[xpubIndex].path = SRAM_MALLOC(BUFFER_SIZE_32);
            snprintf_s(keys[xpubIndex].path, BUFFER_SIZE_32, "m/44'/637'/%u'/0'/0'", startIndex);
            keys[xpubIndex].xpub = GetCurrentAccountPublicKey(XPUB_TYPE_APT_0 + startIndex);
        }
>>>>>>> f4fa3dc9
    }

    g_urEncode = get_connect_sui_wallet_ur(mfp, sizeof(mfp), publicKeys);
    CHECK_CHAIN_PRINT(g_urEncode);
<<<<<<< HEAD
    for (uint8_t i = 0; i < NIGHTLY_XPUB_COUNT; i++) {
        if (keys[i].path != NULL) {
            SRAM_FREE(keys[i].path);
        }
    }
    SRAM_FREE(publicKeys);
    return g_urEncode;
}

UREncodeResult *GuiGetIotaWalletData(void)
{
    uint8_t mfp[4] = {0};
    GetMasterFingerPrint(mfp);
    PtrT_CSliceFFI_ExtendedPublicKey publicKeys = SRAM_MALLOC(sizeof(CSliceFFI_ExtendedPublicKey));
#define NIGHTLY_XPUB_COUNT 10
    ExtendedPublicKey keys[NIGHTLY_XPUB_COUNT];
    publicKeys->data = keys;
    publicKeys->size = NIGHTLY_XPUB_COUNT;
    for (uint8_t startIndex = 0; startIndex < NIGHTLY_XPUB_COUNT; startIndex++) {
        keys[startIndex].path = SRAM_MALLOC(BUFFER_SIZE_32);
        snprintf_s(keys[startIndex].path, BUFFER_SIZE_32, "m/44'/4218'/%u'/0'/0'", startIndex);
        keys[startIndex].xpub = GetCurrentAccountPublicKey(XPUB_TYPE_IOTA_0 + startIndex);
    }
    g_urEncode = get_connect_sui_wallet_ur(mfp, sizeof(mfp), publicKeys);
    CHECK_CHAIN_PRINT(g_urEncode);
    for (uint8_t i = 0; i < NIGHTLY_XPUB_COUNT; i++) {
=======

    for (uint8_t i = 0; i < publicKeys->size; i++) {
>>>>>>> f4fa3dc9
        if (keys[i].path != NULL) {
            SRAM_FREE(keys[i].path);
        }
    }
    SRAM_FREE(publicKeys);
    return g_urEncode;
}

UREncodeResult *GuiGetFewchaDataByCoin(GuiChainCoinType coin)
{
    uint8_t mfp[4] = {0};
    GetMasterFingerPrint(mfp);
    PtrT_CSliceFFI_ExtendedPublicKey publicKeys = SRAM_MALLOC(sizeof(CSliceFFI_ExtendedPublicKey));
    ExtendedPublicKey keys[10];
    publicKeys->data = keys;
    publicKeys->size = 10;
    int16_t coinType = 0;
    int16_t xpubBaseIndex = 0;
    switch (coin) {
    case CHAIN_SUI:
        coinType = 784;
        xpubBaseIndex = XPUB_TYPE_SUI_0;
        break;
    case CHAIN_APT:
        coinType = 637;
        xpubBaseIndex = XPUB_TYPE_APT_0;
        break;
    default:
        printf("invalid coin type\r\n");
        return NULL;
    }
    for (uint8_t i = 0; i < 10; i++) {
        keys[i].path = SRAM_MALLOC(BUFFER_SIZE_32);
        snprintf_s(keys[i].path, BUFFER_SIZE_32, "m/44'/%u'/%u'/0'/0'", coinType, i);
        keys[i].xpub = GetCurrentAccountPublicKey(xpubBaseIndex + i);
    }
    if (coin == CHAIN_SUI) {
        g_urEncode = get_connect_sui_wallet_ur(mfp, sizeof(mfp), publicKeys);
    } else {
        g_urEncode = get_connect_aptos_wallet_ur(mfp, sizeof(mfp), publicKeys);
    }
    CHECK_CHAIN_PRINT(g_urEncode);
    for (uint8_t i = 0; i < 10; i++) {
        SRAM_FREE(keys[i].path);
    }
    SRAM_FREE(publicKeys);
    return g_urEncode;
}

UREncodeResult *GuiGetPetraData(void)
{
    uint8_t mfp[4] = {0};
    GetMasterFingerPrint(mfp);
    PtrT_CSliceFFI_ExtendedPublicKey publicKeys = SRAM_MALLOC(sizeof(CSliceFFI_ExtendedPublicKey));
    ExtendedPublicKey keys[10];
    publicKeys->data = keys;
    publicKeys->size = 10;
    for (uint8_t i = 0; i < 10; i++) {
        keys[i].path = SRAM_MALLOC(BUFFER_SIZE_32);
        snprintf_s(keys[i].path, BUFFER_SIZE_32, "m/44'/637'/%u'/0'/0'", i);
        keys[i].xpub = GetCurrentAccountPublicKey(XPUB_TYPE_APT_0 + i);
    }
    g_urEncode = get_connect_aptos_wallet_ur(mfp, sizeof(mfp), publicKeys);
    CHECK_CHAIN_PRINT(g_urEncode);
    for (uint8_t i = 0; i < 10; i++) {
        SRAM_FREE(keys[i].path);
    }
    SRAM_FREE(publicKeys);
    return g_urEncode;
}

UREncodeResult *GuiGetADADataByIndex(char *walletName)
{
    uint32_t index = GetConnectWalletAccountIndex(walletName);
    uint8_t mfp[4] = {0};
    GetMasterFingerPrint(mfp);
    char* xpub = GetCurrentAccountPublicKey(GetAdaXPubTypeByIndexAndDerivationType(
            GetConnectWalletPathIndex(walletName),
            index));
    char path[BUFFER_SIZE_32] = {0};
    sprintf(path, "1852'/1815'/%u'", index);
    ExtendedPublicKey xpubs[1];
    xpubs[0].path = path;
    xpubs[0].xpub = xpub;
    CSliceFFI_ExtendedPublicKey keys;
    keys.data = xpubs;
    keys.size = 1;
    char firmwareVersion[BUFFER_SIZE_32];
    GetSoftWareVersionNumber(firmwareVersion);
    return generate_key_derivation_ur(mfp, 4, &keys, firmwareVersion);
}
UREncodeResult *GuiGetKeplrDataByIndex(uint32_t index)
{
    uint8_t mfp[4] = {0};
    GetMasterFingerPrint(mfp);
    PtrT_CSliceFFI_KeplrAccount publicKeys = SRAM_MALLOC(sizeof(CSliceFFI_KeplrAccount));
    GuiChainCoinType chains[8] = {
        CHAIN_ATOM,
        CHAIN_SCRT,
        CHAIN_CRO,
        CHAIN_IOV,
        CHAIN_BLD,
        CHAIN_KAVA,
        CHAIN_EVMOS,
        CHAIN_LUNA,
    };
    KeplrAccount keys[8];
    publicKeys->data = keys;
    publicKeys->size = 8;

    for (uint8_t i = 0; i < 8; i++) {
        const CosmosChain_t *chain = GuiGetCosmosChain(chains[i]);
        keys[i].xpub = GetCurrentAccountPublicKey(chain->xpubType);
        keys[i].name = "Account-1";
        keys[i].path = SRAM_MALLOC(BUFFER_SIZE_32);
        snprintf_s(keys[i].path, BUFFER_SIZE_32, "M/44'/%u'/0'/0/%u", chain->coinType, index);
    }

    g_urEncode = get_connect_keplr_wallet_ur(mfp, sizeof(mfp), publicKeys);
    CHECK_CHAIN_PRINT(g_urEncode);
    for (uint8_t i = 0; i < 8; i++) {
        SRAM_FREE(keys[i].path);
    }
    SRAM_FREE(publicKeys);
    return g_urEncode;
}

UREncodeResult *GuiGetLeapData()
{
#define CHAIN_AMOUNT 4
    uint8_t mfp[4] = {0};
    GetMasterFingerPrint(mfp);
    PtrT_CSliceFFI_KeplrAccount publicKeys = SRAM_MALLOC(sizeof(CSliceFFI_KeplrAccount));
    GuiChainCoinType chains[CHAIN_AMOUNT] = {
        CHAIN_ATOM,
        CHAIN_EVMOS,
        CHAIN_RUNE,
        CHAIN_SCRT
    };
    KeplrAccount keys[CHAIN_AMOUNT];
    publicKeys->data = keys;
    publicKeys->size = CHAIN_AMOUNT;

    for (uint8_t i = 0; i < CHAIN_AMOUNT; i++) {
        const CosmosChain_t *chain = GuiGetCosmosChain(chains[i]);
        keys[i].xpub = GetCurrentAccountPublicKey(chain->xpubType);
        keys[i].name = "Account-1";
        keys[i].path = SRAM_MALLOC(BUFFER_SIZE_32);
        snprintf_s(keys[i].path, BUFFER_SIZE_32, "M/44'/%u'/0'/0/0", chain->coinType);
    }

    g_urEncode = get_connect_keplr_wallet_ur(mfp, sizeof(mfp), publicKeys);
    CHECK_CHAIN_PRINT(g_urEncode);
    for (uint8_t i = 0; i < CHAIN_AMOUNT; i++) {
        SRAM_FREE(keys[i].path);
    }
    SRAM_FREE(publicKeys);
    return g_urEncode;
}

UREncodeResult *GuiGetXrpToolkitDataByIndex(uint16_t index)
{
    uint8_t mfp[4] = {0};
    GetMasterFingerPrint(mfp);
    char *xpub = GetCurrentAccountPublicKey(XPUB_TYPE_XRP);
    char *rootPath = "m/44'/144'/0'";
    char hdPath[BUFFER_SIZE_32] = {0};
    snprintf_s(hdPath, BUFFER_SIZE_32, "%s/0/%u", rootPath, index);
    g_urEncode = get_connect_xrp_toolkit_ur(hdPath, xpub, rootPath);
    CHECK_CHAIN_PRINT(g_urEncode);
    return g_urEncode;
}

UREncodeResult *GuiGetKeystoneConnectWalletData(void)
{
    uint8_t mfp[4] = {0};
    GetMasterFingerPrint(mfp);
    PtrT_CSliceFFI_ExtendedPublicKey public_keys = SRAM_MALLOC(sizeof(CSliceFFI_ExtendedPublicKey));
    //   btc 4
    // + eth 1
    // + trx 1
    // + doge 1
    // + xrp 1
    ExtendedPublicKey keys[8];
    public_keys->data = keys;
    public_keys->size = NUMBER_OF_ARRAYS(keys);

    // eth standard
    keys[0].path = "m/44'/60'/0'";
    keys[0].xpub = GetCurrentAccountPublicKey(XPUB_TYPE_ETH_BIP44_STANDARD);

    keys[1].path = "m/44'/0'/0'";
    keys[1].xpub = GetCurrentAccountPublicKey(XPUB_TYPE_BTC_LEGACY);

    keys[2].path = "m/49'/0'/0'";
    keys[2].xpub = GetCurrentAccountPublicKey(XPUB_TYPE_BTC);

    keys[3].path = "m/84'/0'/0'";
    keys[3].xpub = GetCurrentAccountPublicKey(XPUB_TYPE_BTC_NATIVE_SEGWIT);

    keys[4].path = "m/86'/0'/0'";
    keys[4].xpub = GetCurrentAccountPublicKey(XPUB_TYPE_BTC_TAPROOT);

    keys[5].path = GetXPubPath(XPUB_TYPE_TRX);
    keys[5].xpub = GetCurrentAccountPublicKey(XPUB_TYPE_TRX);

    keys[6].path = GetXPubPath(XPUB_TYPE_DOGE);
    keys[6].xpub = GetCurrentAccountPublicKey(XPUB_TYPE_DOGE);

    keys[7].path = GetXPubPath(XPUB_TYPE_XRP);
    keys[7].xpub = GetCurrentAccountPublicKey(XPUB_TYPE_XRP);

    // keys[3].path = GetXPubPath(XPUB_TYPE_BCH);
    // keys[3].xpub = GetCurrentAccountPublicKey(XPUB_TYPE_BCH);

    // keys[4].path = GetXPubPath(XPUB_TYPE_DASH);
    // keys[4].xpub = GetCurrentAccountPublicKey(XPUB_TYPE_DASH);

    // keys[5].path = GetXPubPath(XPUB_TYPE_LTC);
    // keys[5].xpub = GetCurrentAccountPublicKey(XPUB_TYPE_LTC);

    // keys[6].path = GetXPubPath(XPUB_TYPE_TRX);
    // keys[6].xpub = GetCurrentAccountPublicKey(XPUB_TYPE_TRX);

    // keys[7].path = GetXPubPath(XPUB_TYPE_XRP);
    // keys[7].xpub = GetCurrentAccountPublicKey(XPUB_TYPE_XRP);

    // keys[8].path = GetXPubPath(XPUB_TYPE_ETH_BIP44_STANDARD);
    // keys[8].xpub = GetCurrentAccountPublicKey(XPUB_TYPE_ETH_BIP44_STANDARD);

    char serialNumber[256];
    GetSerialNumber(serialNumber);
    char firmwareVersion[12];
    GetSoftWareVersionNumber(firmwareVersion);
    g_urEncode = get_keystone_connect_wallet_ur(mfp, sizeof(mfp), serialNumber, public_keys, "Keystone 3 Pro", firmwareVersion);
    CHECK_CHAIN_PRINT(g_urEncode);
    SRAM_FREE(public_keys);
    return g_urEncode;
}

UREncodeResult *GuiGetBitgetWalletData(void)
{
    uint8_t mfp[4] = {0};
    GetMasterFingerPrint(mfp);
    PtrT_CSliceFFI_ExtendedPublicKey public_keys = SRAM_MALLOC(sizeof(CSliceFFI_ExtendedPublicKey));
    //   btc 4
    // + eth 10
    ExtendedPublicKey keys[15];
    public_keys->data = keys;
    public_keys->size = 15;
    for (int i = XPUB_TYPE_ETH_LEDGER_LIVE_0; i <= XPUB_TYPE_ETH_LEDGER_LIVE_9; i++) {
        keys[i - XPUB_TYPE_ETH_LEDGER_LIVE_0].path = SRAM_MALLOC(BUFFER_SIZE_64);
        snprintf_s(keys[i - XPUB_TYPE_ETH_LEDGER_LIVE_0].path, BUFFER_SIZE_64, "m/44'/60'/%d'", i - XPUB_TYPE_ETH_LEDGER_LIVE_0);
        keys[i - XPUB_TYPE_ETH_LEDGER_LIVE_0].xpub = GetCurrentAccountPublicKey(i);
    }

    keys[10].path = "m/44'/0'/0'";
    keys[10].xpub = GetCurrentAccountPublicKey(XPUB_TYPE_BTC_LEGACY);

    keys[11].path = "m/49'/0'/0'";
    keys[11].xpub = GetCurrentAccountPublicKey(XPUB_TYPE_BTC);

    keys[12].path = "m/84'/0'/0'";
    keys[12].xpub = GetCurrentAccountPublicKey(XPUB_TYPE_BTC_NATIVE_SEGWIT);

    keys[13].path = "m/86'/0'/0'";
    keys[13].xpub = GetCurrentAccountPublicKey(XPUB_TYPE_BTC_TAPROOT);

    keys[14].path = GetXPubPath(XPUB_TYPE_TON_BIP39);
    keys[14].xpub = GetCurrentAccountPublicKey(XPUB_TYPE_TON_BIP39);

    char serialNumber[256];
    GetSerialNumber(serialNumber);
    char firmwareVersion[BUFFER_SIZE_32];
    GetSoftWareVersionNumber(firmwareVersion);
    g_urEncode = get_bitget_wallet_ur(mfp, sizeof(mfp), serialNumber, public_keys, "Keystone 3 Pro", firmwareVersion);
    CHECK_CHAIN_PRINT(g_urEncode);
    SRAM_FREE(public_keys);
    return g_urEncode;
}

UREncodeResult *GuiGetOkxWalletData(void)
{
    uint8_t mfp[4] = {0};
    GetMasterFingerPrint(mfp);
    PtrT_CSliceFFI_ExtendedPublicKey public_keys = SRAM_MALLOC(sizeof(CSliceFFI_ExtendedPublicKey));
    //   btc 4
    // + eth 10
    // + trx 1
    // + ltc 1
    // + dash 1
    // + bch 1
    ExtendedPublicKey keys[18];
    public_keys->data = keys;
    public_keys->size = 18;
    for (int i = XPUB_TYPE_ETH_LEDGER_LIVE_0; i <= XPUB_TYPE_ETH_LEDGER_LIVE_9; i++) {
        keys[i - XPUB_TYPE_ETH_LEDGER_LIVE_0].path = SRAM_MALLOC(BUFFER_SIZE_64);
        snprintf_s(keys[i - XPUB_TYPE_ETH_LEDGER_LIVE_0].path, BUFFER_SIZE_64, "m/44'/60'/%d'", i - XPUB_TYPE_ETH_LEDGER_LIVE_0);
        keys[i - XPUB_TYPE_ETH_LEDGER_LIVE_0].xpub = GetCurrentAccountPublicKey(i);
    }

    keys[10].path = "m/44'/0'/0'";
    keys[10].xpub = GetCurrentAccountPublicKey(XPUB_TYPE_BTC_LEGACY);

    keys[11].path = "m/49'/0'/0'";
    keys[11].xpub = GetCurrentAccountPublicKey(XPUB_TYPE_BTC);

    keys[12].path = "m/84'/0'/0'";
    keys[12].xpub = GetCurrentAccountPublicKey(XPUB_TYPE_BTC_NATIVE_SEGWIT);

    keys[13].path = GetXPubPath(XPUB_TYPE_TRX);
    keys[13].xpub = GetCurrentAccountPublicKey(XPUB_TYPE_TRX);

    keys[14].path = GetXPubPath(XPUB_TYPE_LTC);
    keys[14].xpub = GetCurrentAccountPublicKey(XPUB_TYPE_LTC);

    keys[15].path = GetXPubPath(XPUB_TYPE_DASH);
    keys[15].xpub = GetCurrentAccountPublicKey(XPUB_TYPE_DASH);

    keys[16].path = GetXPubPath(XPUB_TYPE_BCH);
    keys[16].xpub = GetCurrentAccountPublicKey(XPUB_TYPE_BCH);

    keys[17].path = "m/86'/0'/0'";
    keys[17].xpub = GetCurrentAccountPublicKey(XPUB_TYPE_BTC_TAPROOT);

    char serialNumber[256];
    GetSerialNumber(serialNumber);
    char firmwareVersion[BUFFER_SIZE_32];
    GetSoftWareVersionNumber(firmwareVersion);
    g_urEncode = get_okx_wallet_ur(mfp, sizeof(mfp), serialNumber, public_keys, "Keystone 3 Pro", firmwareVersion);
    CHECK_CHAIN_PRINT(g_urEncode);
    SRAM_FREE(public_keys);
    return g_urEncode;
}

UREncodeResult *GuiGetSolflareData(void)
{
    SOLAccountType accountType = GetSolflareAccountType();
    uint8_t mfp[4] = {0};
    GetMasterFingerPrint(mfp);

    PtrT_CSliceFFI_ExtendedPublicKey public_keys = SRAM_MALLOC(sizeof(CSliceFFI_ExtendedPublicKey));
    ExtendedPublicKey keys[10];
    public_keys->data = keys;

    if (accountType == SOLBip44) {
        public_keys->size = 10;
        for (int i = XPUB_TYPE_SOL_BIP44_0; i <= XPUB_TYPE_SOL_BIP44_9; i++) {
            char *path = SRAM_MALLOC(BUFFER_SIZE_32);
            snprintf_s(path, BUFFER_SIZE_32, "m/44'/501'/%d'", i - XPUB_TYPE_SOL_BIP44_0);
            keys[i - XPUB_TYPE_SOL_BIP44_0].path = path;
            keys[i - XPUB_TYPE_SOL_BIP44_0].xpub = GetCurrentAccountPublicKey(i);
        }
    } else if (accountType == SOLBip44ROOT) {
        public_keys->size = 1;
        char *path = SRAM_MALLOC(sizeof(char) * 32);
        snprintf_s(path, BUFFER_SIZE_32, "m/44'/501'");
        keys[0].path = path;
        keys[0].xpub = GetCurrentAccountPublicKey(XPUB_TYPE_SOL_BIP44_ROOT);
    } else if (accountType == SOLBip44Change) {
        public_keys->size = 10;
        for (int i = XPUB_TYPE_SOL_BIP44_CHANGE_0; i <= XPUB_TYPE_SOL_BIP44_CHANGE_9; i++) {
            char *path = SRAM_MALLOC(sizeof(char) * 32);
            snprintf_s(path, BUFFER_SIZE_32, "m/44'/501'/%d'/0'", i - XPUB_TYPE_SOL_BIP44_CHANGE_0);
            keys[i - XPUB_TYPE_SOL_BIP44_CHANGE_0].path = path;
            keys[i - XPUB_TYPE_SOL_BIP44_CHANGE_0].xpub = GetCurrentAccountPublicKey(i);
        }
    }
    g_urEncode = get_connect_solana_wallet_ur(mfp, sizeof(mfp), public_keys);
    CHECK_CHAIN_PRINT(g_urEncode);
    for (int i = 0; i < public_keys->size; i++) {
        SRAM_FREE(public_keys->data[i].path);
    }
    SRAM_FREE(public_keys);
    return g_urEncode;
}

UREncodeResult *GuiGetHeliumData(void)
{
    SOLAccountType accountType = GetHeliumAccountType();
    uint8_t mfp[4] = {0};
    GetMasterFingerPrint(mfp);

    PtrT_CSliceFFI_ExtendedPublicKey public_keys = SRAM_MALLOC(sizeof(CSliceFFI_ExtendedPublicKey));
    ExtendedPublicKey keys[10];
    public_keys->data = keys;

    if (accountType == SOLBip44) {
        public_keys->size = 10;
        for (int i = XPUB_TYPE_SOL_BIP44_0; i <= XPUB_TYPE_SOL_BIP44_9; i++) {
            char *path = SRAM_MALLOC(BUFFER_SIZE_32);
            snprintf_s(path, BUFFER_SIZE_32, "m/44'/501'/%d'", i - XPUB_TYPE_SOL_BIP44_0);
            keys[i - XPUB_TYPE_SOL_BIP44_0].path = path;
            keys[i - XPUB_TYPE_SOL_BIP44_0].xpub = GetCurrentAccountPublicKey(i);
        }
    } else if (accountType == SOLBip44ROOT) {
        public_keys->size = 1;
        char *path = SRAM_MALLOC(sizeof(char) * 32);
        snprintf_s(path, BUFFER_SIZE_32, "m/44'/501'");
        keys[0].path = path;
        keys[0].xpub = GetCurrentAccountPublicKey(XPUB_TYPE_SOL_BIP44_ROOT);
    } else if (accountType == SOLBip44Change) {
        public_keys->size = 10;
        for (int i = XPUB_TYPE_SOL_BIP44_CHANGE_0; i <= XPUB_TYPE_SOL_BIP44_CHANGE_9; i++) {
            char *path = SRAM_MALLOC(sizeof(char) * 32);
            snprintf_s(path, BUFFER_SIZE_32, "m/44'/501'/%d'/0'", i - XPUB_TYPE_SOL_BIP44_CHANGE_0);
            keys[i - XPUB_TYPE_SOL_BIP44_CHANGE_0].path = path;
            keys[i - XPUB_TYPE_SOL_BIP44_CHANGE_0].xpub = GetCurrentAccountPublicKey(i);
        }
    }
    g_urEncode = get_connect_solana_wallet_ur(mfp, sizeof(mfp), public_keys);
    CHECK_CHAIN_PRINT(g_urEncode);
    for (int i = 0; i < public_keys->size; i++) {
        SRAM_FREE(public_keys->data[i].path);
    }
    SRAM_FREE(public_keys);
    return g_urEncode;
}

UREncodeResult *GuiGetXBullData(void)
{
    uint8_t mfp[4] = {0};
    GetMasterFingerPrint(mfp);
    PtrT_CSliceFFI_ExtendedPublicKey public_keys = SRAM_MALLOC(sizeof(CSliceFFI_ExtendedPublicKey));
    ExtendedPublicKey keys[5];
    public_keys->data = keys;
    public_keys->size = 5;
    for (int i = XPUB_TYPE_STELLAR_0; i <= XPUB_TYPE_STELLAR_4; i++) {
        char *path = SRAM_MALLOC(BUFFER_SIZE_32);
        snprintf_s(path, BUFFER_SIZE_32, "m/44'/148'/%d'", i - XPUB_TYPE_STELLAR_0);
        keys[i - XPUB_TYPE_STELLAR_0].path = path;
        keys[i - XPUB_TYPE_STELLAR_0].xpub = GetCurrentAccountPublicKey(i);
    }
    g_urEncode = get_connect_xbull_wallet_ur(mfp, sizeof(mfp), public_keys);
    CHECK_CHAIN_PRINT(g_urEncode);
    for (int i = 0; i < public_keys->size; i++) {
        SRAM_FREE(public_keys->data[i].path);
    }
    SRAM_FREE(public_keys);
    return g_urEncode;
}

UREncodeResult *GuiGetBackpackData(void)
{
    uint8_t mfp[4] = {0};
    GetMasterFingerPrint(mfp);
    PtrT_CSliceFFI_ExtendedPublicKey public_keys = SRAM_MALLOC(sizeof(CSliceFFI_ExtendedPublicKey));
    ExtendedPublicKey keys[41];
    public_keys->data = keys;
    public_keys->size = 41;

    uint8_t count = 0;
    // SOLBip44ROOT
    char *solPath = SRAM_MALLOC(sizeof(char) * 32);
    snprintf_s(solPath, BUFFER_SIZE_32, "m/44'/501'");
    keys[count].path = solPath;
    keys[count].xpub = GetCurrentAccountPublicKey(XPUB_TYPE_SOL_BIP44_ROOT);
    count++;

    // SOLBip44
    for (uint8_t i = XPUB_TYPE_SOL_BIP44_0; i <= XPUB_TYPE_SOL_BIP44_9; i++, count++) {
        char *path = SRAM_MALLOC(BUFFER_SIZE_32);
        snprintf_s(path, BUFFER_SIZE_32, "m/44'/501'/%d'", i - XPUB_TYPE_SOL_BIP44_0);
        keys[count].path = path;
        keys[count].xpub = GetCurrentAccountPublicKey(i);
    }

    // SOLBip44Change
    for (uint8_t i = XPUB_TYPE_SOL_BIP44_CHANGE_0; i <= XPUB_TYPE_SOL_BIP44_CHANGE_9; i++, count++) {
        char *path = SRAM_MALLOC(sizeof(char) * 32);
        snprintf_s(path, BUFFER_SIZE_32, "m/44'/501'/%d'/0'", i - XPUB_TYPE_SOL_BIP44_CHANGE_0);
        keys[count].path = path;
        keys[count].xpub = GetCurrentAccountPublicKey(i);
    }

    // ETH - Bip44Standard + LedgerLive
    for (uint8_t i = XPUB_TYPE_ETH_LEDGER_LIVE_0; i <= XPUB_TYPE_ETH_LEDGER_LIVE_9; i++, count++) {
        char *path = SRAM_MALLOC(sizeof(char) * 32);
        snprintf_s(path, BUFFER_SIZE_32, "m/44'/60'/%d'", i - XPUB_TYPE_ETH_LEDGER_LIVE_0);
        keys[count].path = path;
        keys[count].xpub = GetCurrentAccountPublicKey(i);
    }

    // SUI same with other sui wallet - return 10 keys
    for (uint8_t i = XPUB_TYPE_SUI_0; i <= XPUB_TYPE_SUI_9; i++, count++) {
        char *path = SRAM_MALLOC(sizeof(char) * 32);
        snprintf_s(path, BUFFER_SIZE_32, "m/44'/784'/%u'/0'/0'", i - XPUB_TYPE_SUI_0);
        keys[count].path = path;
        keys[count].xpub = GetCurrentAccountPublicKey(i);
    }
    g_urEncode = get_backpack_wallet_ur(mfp, sizeof(mfp), public_keys);

    CHECK_CHAIN_PRINT(g_urEncode);
    for (int i = 0; i < public_keys->size; i++) {
        SRAM_FREE(public_keys->data[i].path);
    }
    SRAM_FREE(public_keys);
    return g_urEncode;
}

UREncodeResult *GuiGetThorWalletBtcData(void)
{
    uint8_t mfp[4] = {0};
    GetMasterFingerPrint(mfp);

    PtrT_CSliceFFI_ExtendedPublicKey public_keys =
        SRAM_MALLOC(sizeof(CSliceFFI_ExtendedPublicKey));
    ExtendedPublicKey keys[5];
    public_keys->data = keys;
    public_keys->size = 5;
    keys[0].path = "m/84'/0'/0'";
    keys[0].xpub = GetCurrentAccountPublicKey(XPUB_TYPE_BTC_NATIVE_SEGWIT);
    keys[1].path = "m/49'/0'/0'";
    keys[1].xpub = GetCurrentAccountPublicKey(XPUB_TYPE_BTC);
    keys[2].path = "m/44'/0'/0'";
    keys[2].xpub = GetCurrentAccountPublicKey(XPUB_TYPE_BTC_LEGACY);
    keys[3].path = "m/44'/931'/0'";
    keys[3].xpub = GetCurrentAccountPublicKey(XPUB_TYPE_THOR);
    keys[4].path = "m/44'/60'/0'";
    keys[4].xpub = GetCurrentAccountPublicKey(XPUB_TYPE_ETH_BIP44_STANDARD);

    char serialNumber[256];
    GetSerialNumber(serialNumber);
    char firmwareVersion[BUFFER_SIZE_32];
    GetSoftWareVersionNumber(firmwareVersion);
    UREncodeResult *urencode =
        get_connect_thor_wallet_ur(mfp, sizeof(mfp), serialNumber, public_keys,
                                   "Keystone 3 Pro", firmwareVersion);
    CHECK_CHAIN_PRINT(urencode);
    return urencode;
}<|MERGE_RESOLUTION|>--- conflicted
+++ resolved
@@ -197,7 +197,6 @@
 #define MAX_XPUB_COUNT 20
     ExtendedPublicKey keys[MAX_XPUB_COUNT];
     PtrT_CSliceFFI_ExtendedPublicKey publicKeys = SRAM_MALLOC(sizeof(CSliceFFI_ExtendedPublicKey));
-<<<<<<< HEAD
 #define NIGHTLY_XPUB_COUNT 30
     ExtendedPublicKey keys[NIGHTLY_XPUB_COUNT];
     publicKeys->data = keys;
@@ -227,30 +226,10 @@
     for (uint8_t startIndex = 0; startIndex < 10; xpubIndex++, startIndex++) {
         keys[xpubIndex].path = SRAM_MALLOC(BUFFER_SIZE_32);
         snprintf_s(keys[xpubIndex].path, BUFFER_SIZE_32, "m/44'/637'/%u'/0'/0'", startIndex);
-        keys[xpubIndex].xpub = GetCurrentAccountPublicKey(XPUB_TYPE_APT_0 + startIndex);
-=======
-    publicKeys->data = keys;
-    publicKeys->size = includeApt ? 20 : 10;
-
-    uint8_t xpubIndex = 0;
-    for (xpubIndex = 0; xpubIndex < 10; xpubIndex++) {
-        keys[xpubIndex].path = SRAM_MALLOC(BUFFER_SIZE_32);
-        snprintf_s(keys[xpubIndex].path, BUFFER_SIZE_32, "m/44'/784'/%u'/0'/0'", xpubIndex);
-        keys[xpubIndex].xpub = GetCurrentAccountPublicKey(XPUB_TYPE_SUI_0 + xpubIndex);
-    }
-
-    if (includeApt) {
-        for (uint8_t startIndex = 0; startIndex < 10; xpubIndex++, startIndex++) {
-            keys[xpubIndex].path = SRAM_MALLOC(BUFFER_SIZE_32);
-            snprintf_s(keys[xpubIndex].path, BUFFER_SIZE_32, "m/44'/637'/%u'/0'/0'", startIndex);
-            keys[xpubIndex].xpub = GetCurrentAccountPublicKey(XPUB_TYPE_APT_0 + startIndex);
-        }
->>>>>>> f4fa3dc9
     }
 
     g_urEncode = get_connect_sui_wallet_ur(mfp, sizeof(mfp), publicKeys);
     CHECK_CHAIN_PRINT(g_urEncode);
-<<<<<<< HEAD
     for (uint8_t i = 0; i < NIGHTLY_XPUB_COUNT; i++) {
         if (keys[i].path != NULL) {
             SRAM_FREE(keys[i].path);
@@ -277,10 +256,6 @@
     g_urEncode = get_connect_sui_wallet_ur(mfp, sizeof(mfp), publicKeys);
     CHECK_CHAIN_PRINT(g_urEncode);
     for (uint8_t i = 0; i < NIGHTLY_XPUB_COUNT; i++) {
-=======
-
-    for (uint8_t i = 0; i < publicKeys->size; i++) {
->>>>>>> f4fa3dc9
         if (keys[i].path != NULL) {
             SRAM_FREE(keys[i].path);
         }
