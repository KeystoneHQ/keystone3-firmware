--- conflicted
+++ resolved
@@ -312,12 +312,8 @@
 static void UpdateCurrentWalletState(void)
 {
     lv_obj_t *label = lv_obj_get_child(g_multisigItem.setDefaultBtn, 1);
-<<<<<<< HEAD
     GuiApiEmitSignal(SIG_STATUS_BAR_TEST_NET, NULL, 0);
-    if (GetCurrentWalletIndex() == g_walletItem->order) {
-=======
     if (GetCurrentWalletIndex() == g_currentIndex) {
->>>>>>> 25215e45
         lv_obj_clear_flag(g_multisigItem.deleteBtn, LV_OBJ_FLAG_CLICKABLE);
         lv_obj_clear_flag(g_multisigItem.setDefaultBtn, LV_OBJ_FLAG_CLICKABLE);
         lv_obj_set_style_text_opa(label, LV_OPA_80, LV_PART_MAIN);
