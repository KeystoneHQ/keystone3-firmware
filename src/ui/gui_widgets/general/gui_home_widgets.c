#ifndef BTC_ONLY
#include "gui.h"
#include "gui_views.h"
#include "gui_button.h"
#include "gui_resource.h"
#include "gui_status_bar.h"
#include "gui_keyboard.h"
#include "gui_home_widgets.h"
#include "user_memory.h"
#include "gui_hintbox.h"
#include "gui_obj.h"
#include "gui_analyze.h"
#include "gui_chain.h"
#include "account_public_info.h"
#include "gui_keyboard.h"
#include "gui_model.h"
#include "gui_web_auth_widgets.h"
#include "gui_setup_widgets.h"
#include "keystore.h"
#include "gui_page.h"
#include "account_manager.h"
#include "log_print.h"

static lv_obj_t *g_manageWalletLabel = NULL;
static lv_obj_t *g_homeWalletCardCont = NULL;
static lv_obj_t *g_homeViewCont = NULL;
static lv_obj_t *g_scanImg = NULL;
static lv_obj_t *g_manageCont = NULL;
static lv_obj_t *g_moreHintbox = NULL;
static bool g_isManageOpen = false;
static bool g_isManageClick = true;
static PageWidget_t *g_pageWidget;
static lv_timer_t *g_countDownTimer = NULL; // count down timer
static lv_obj_t *g_walletButton[HOME_WALLET_CARD_BUTT];
static lv_obj_t *g_cosmosPulldownImg = NULL;
static lv_obj_t *g_endCosmosLine = NULL;
static lv_obj_t *g_lastCosmosLine = NULL;

static WalletState_t g_walletState[HOME_WALLET_CARD_BUTT] = {
    {HOME_WALLET_CARD_BTC, false, "BTC", true},
    {HOME_WALLET_CARD_ETH, false, "ETH", true},
    {HOME_WALLET_CARD_SOL, false, "SOL", true},
    {HOME_WALLET_CARD_BNB, false, "BNB", false},
    {HOME_WALLET_CARD_XRP, false, "XRP", true},
    {HOME_WALLET_CARD_ADA, false, "ADA", true},
    {HOME_WALLET_CARD_DOT, false, "DOT", false},
    {HOME_WALLET_CARD_TRX, false, "TRX", true},
    {HOME_WALLET_CARD_LTC, false, "LTC", true},
    {HOME_WALLET_CARD_BCH, false, "BCH", true},
    {HOME_WALLET_CARD_APT, false, "APT", true},
    {HOME_WALLET_CARD_SUI, false, "SUI", true},
    {HOME_WALLET_CARD_DASH, false, "DASH", true},
    {HOME_WALLET_CARD_ARWEAVE, false, "AR", true},
    {HOME_WALLET_CARD_COSMOS, false, "Cosmos Eco", true},
    {HOME_WALLET_CARD_TIA, false, "TIA", true},
    {HOME_WALLET_CARD_DYM, false, "DYM", true},
    {HOME_WALLET_CARD_OSMO, false, "OSMO", true},
    {HOME_WALLET_CARD_INJ, false, "INJ", true},
    {HOME_WALLET_CARD_ATOM, false, "ATOM", true},
    {HOME_WALLET_CARD_CRO, false, "CRO", true},
    {HOME_WALLET_CARD_KAVA, false, "KAVA", true},
    {HOME_WALLET_CARD_LUNC, false, "LUNC", true},
    {HOME_WALLET_CARD_AXL, false, "AXL", true},
    {HOME_WALLET_CARD_LUNA, false, "LUNA", true},
    {HOME_WALLET_CARD_AKT, false, "AKT", true},
    {HOME_WALLET_CARD_STRD, false, "STRD", true},
    {HOME_WALLET_CARD_SCRT, false, "SCRT", true},
    {HOME_WALLET_CARD_BLD, false, "BLD", true},
    {HOME_WALLET_CARD_CTK, false, "CTK", true},
    {HOME_WALLET_CARD_EVMOS, false, "EVMOS", true},
    {HOME_WALLET_CARD_STARS, false, "STARS", true},
    {HOME_WALLET_CARD_XPRT, false, "XPRT", true},
    {HOME_WALLET_CARD_SOMM, false, "SOMM", true},
    {HOME_WALLET_CARD_JUNO, false, "JUNO", true},
    {HOME_WALLET_CARD_IRIS, false, "IRIS", true},
    {HOME_WALLET_CARD_DVPN, false, "DVPN", true},
    {HOME_WALLET_CARD_ROWAN, false, "ROWAN", true},
    {HOME_WALLET_CARD_REGEN, false, "REGEN", true},
    {HOME_WALLET_CARD_BOOT, false, "BOOT", true},
    {HOME_WALLET_CARD_GRAV, false, "GRAV", true},
    {HOME_WALLET_CARD_IXO, false, "IXO", true},
    {HOME_WALLET_CARD_NGM, false, "NGM", true},
    {HOME_WALLET_CARD_IOV, false, "IOV", true},
    {HOME_WALLET_CARD_UMEE, false, "UMEE", true},
    {HOME_WALLET_CARD_QCK, false, "QCK", true},
    {HOME_WALLET_CARD_TGD, false, "TGD", true},
};
static WalletState_t g_walletBakState[HOME_WALLET_CARD_BUTT] = {0};
static KeyboardWidget_t *g_keyboardWidget = NULL;

static void GuiInitWalletState()
{
    if (GetMnemonicType() == MNEMONIC_TYPE_SLIP39) {
        g_walletState[HOME_WALLET_CARD_ADA].enable = false;
    } else if (GetIsTempAccount()) {
        g_walletState[HOME_WALLET_CARD_ARWEAVE].enable = false;
    } else {
        g_walletState[HOME_WALLET_CARD_ADA].enable = true;
    }
}

static const ChainCoinCard_t g_coinCardArray[HOME_WALLET_CARD_BUTT] = {
    {
        .index = HOME_WALLET_CARD_BTC,
        .coin = "BTC",
        .chain = "Bitcoin",
        .icon = &coinBtc,
    },
    {
        .index = HOME_WALLET_CARD_ETH,
        .coin = "ETH",
        .chain = "Ethereum",
        .icon = &coinEth,
    },
    {
        .index = HOME_WALLET_CARD_SOL,
        .coin = "SOL",
        .chain = "Solana",
        .icon = &coinSol,
    },
    {
        .index = HOME_WALLET_CARD_BNB,
        .coin = "BNB",
        .chain = "Binance",
        .icon = &coinBnb,
    },
    {
        .index = HOME_WALLET_CARD_XRP,
        .coin = "XRP",
        .chain = "Ripple",
        .icon = &coinXrp,
    },
    {
        .index = HOME_WALLET_CARD_ADA,
        .coin = "ADA",
        .chain = "Cardano",
        .icon = &coinAda,
    },
    {
        .index = HOME_WALLET_CARD_DOT,
        .coin = "DOT",
        .chain = "Polkadot",
        .icon = &coinDot,
    },
    {
        .index = HOME_WALLET_CARD_TRX,
        .coin = "TRX",
        .chain = "TRON",
        .icon = &coinTrx,
    },
    {
        .index = HOME_WALLET_CARD_LTC,
        .coin = "LTC",
        .chain = "Litecoin",
        .icon = &coinLtc,
    },
    {
        .index = HOME_WALLET_CARD_BCH,
        .coin = "BCH",
        .chain = "Bitcoin Cash",
        .icon = &coinBch,
    },
    {
        .index = HOME_WALLET_CARD_APT,
        .coin = "APT",
        .chain = "Aptos",
        .icon = &coinApt,
    },
    {
        .index = HOME_WALLET_CARD_SUI,
        .coin = "SUI",
        .chain = "Sui",
        .icon = &coinSui,
    },
    {
        .index = HOME_WALLET_CARD_DASH,
        .coin = "DASH",
        .chain = "Dash",
        .icon = &coinDash,
    },
    {
        .index = HOME_WALLET_CARD_ARWEAVE,
        .coin = "AR",
        .chain = "Arweave",
        .icon = &coinAr,
    },
    {
        .index = HOME_WALLET_CARD_COSMOS,
        .coin = "Cosmos Eco",
        .chain = "",
        .icon = &coinCosmos,
    },
    {
        .index = HOME_WALLET_CARD_TIA,
        .coin = "TIA",
        .chain = "Celestia",
        .icon = &coinTia,
    },
    {
        .index = HOME_WALLET_CARD_DYM,
        .coin = "DYM",
        .chain = "Dymension",
        .icon = &coinDym,
    },
    {
        .index = HOME_WALLET_CARD_OSMO,
        .coin = "OSMO",
        .chain = "Osmosis",
        .icon = &coinOsmo,
    },
    {
        .index = HOME_WALLET_CARD_INJ,
        .coin = "INJ",
        .chain = "Injective",
        .icon = &coinInj,
    },
    {
        .index = HOME_WALLET_CARD_ATOM,
        .coin = "ATOM",
        .chain = "Cosmos Hub",
        .icon = &coinAtom,
    },
    {
        .index = HOME_WALLET_CARD_CRO,
        .coin = "CRO",
        .chain = "Cronos POS chain",
        .icon = &coinCro,
    },
    {
        .index = HOME_WALLET_CARD_KAVA,
        .coin = "KAVA",
        .chain = "Kava",
        .icon = &coinKava,
    },
    {
        .index = HOME_WALLET_CARD_LUNC,
        .coin = "LUNC",
        .chain = "Terra Classic",
        .icon = &coinLunc,
    },
    {
        .index = HOME_WALLET_CARD_AXL,
        .coin = "AXL",
        .chain = "Axelar",
        .icon = &coinAxl,
    },
    {
        .index = HOME_WALLET_CARD_LUNA,
        .coin = "LUNA",
        .chain = "Terra",
        .icon = &coinLuna,
    },
    {
        .index = HOME_WALLET_CARD_AKT,
        .coin = "AKT",
        .chain = "Akash",
        .icon = &coinAkt,
    },
    {
        .index = HOME_WALLET_CARD_STRD,
        .coin = "STRD",
        .chain = "Stride",
        .icon = &coinStrd,
    },
    {
        .index = HOME_WALLET_CARD_SCRT,
        .coin = "SCRT",
        .chain = "Secret Network",
        .icon = &coinScrt,
    },
    {
        .index = HOME_WALLET_CARD_BLD,
        .coin = "BLD",
        .chain = "Agoric",
        .icon = &coinBld,
    },
    {
        .index = HOME_WALLET_CARD_CTK,
        .coin = "CTK",
        .chain = "Shentu",
        .icon = &coinCtk,
    },
    {
        .index = HOME_WALLET_CARD_EVMOS,
        .coin = "EVMOS",
        .chain = "Evmos",
        .icon = &coinEvmos,
    },
    {
        .index = HOME_WALLET_CARD_STARS,
        .coin = "STARS",
        .chain = "Stargaze",
        .icon = &coinStars,
    },
    {
        .index = HOME_WALLET_CARD_XPRT,
        .coin = "XPRT",
        .chain = "Persistence",
        .icon = &coinXprt,
    },
    {
        .index = HOME_WALLET_CARD_SOMM,
        .coin = "SOMM",
        .chain = "Sommelier",
        .icon = &coinSomm,
    },
    {
        .index = HOME_WALLET_CARD_JUNO,
        .coin = "JUNO",
        .chain = "Juno",
        .icon = &coinJuno,
    },
    {
        .index = HOME_WALLET_CARD_IRIS,
        .coin = "IRIS",
        .chain = "IRISnet",
        .icon = &coinIris,
    },
    {
        .index = HOME_WALLET_CARD_DVPN,
        .coin = "DVPN",
        .chain = "Sentinel",
        .icon = &coinDvpn,
    },
    {
        .index = HOME_WALLET_CARD_ROWAN,
        .coin = "ROWAN",
        .chain = "Sifchain",
        .icon = &coinRowan,
    },
    {
        .index = HOME_WALLET_CARD_REGEN,
        .coin = "REGEN",
        .chain = "Regen",
        .icon = &coinRegen,
    },
    {
        .index = HOME_WALLET_CARD_BOOT,
        .coin = "BOOT",
        .chain = "Bostrom",
        .icon = &coinBoot,
    },
    {
        .index = HOME_WALLET_CARD_GRAV,
        .coin = "GRAV",
        .chain = "Gravity Bridge",
        .icon = &coinGrav,
    },
    {
        .index = HOME_WALLET_CARD_IXO,
        .coin = "IXO",
        .chain = "ixo",
        .icon = &coinIxo,
    },
    {
        .index = HOME_WALLET_CARD_NGM,
        .coin = "NGM",
        .chain = "e-Money",
        .icon = &coinNgm,
    },
    {
        .index = HOME_WALLET_CARD_IOV,
        .coin = "IOV",
        .chain = "Starname",
        .icon = &coinIov,
    },
    {
        .index = HOME_WALLET_CARD_UMEE,
        .coin = "UMEE",
        .chain = "Umee",
        .icon = &coinUmee,
    },
    {
        .index = HOME_WALLET_CARD_QCK,
        .coin = "QCK",
        .chain = "Quicksilver",
        .icon = &coinQck,
    },
    {
        .index = HOME_WALLET_CARD_TGD,
        .coin = "TGD",
        .chain = "Tgrade",
        .icon = &coinTgd,
    },
};

static void CoinDealHandler(lv_event_t *e);
static void AddFlagCountDownTimerHandler(lv_timer_t *timer);
void AccountPublicHomeCoinSet(WalletState_t *walletList, uint8_t count);

static void UpdateManageWalletState(bool needUpdate)
{
    char tempBuf[BUFFER_SIZE_16] = {0};
    uint8_t selectCnt = 0;
    g_isManageOpen = false;
    int total = 0;
    for (int i = 0; i < HOME_WALLET_CARD_BUTT; i++) {
        if (g_walletState[i].index == HOME_WALLET_CARD_COSMOS) {
            continue;
        }

        if (g_walletState[i].enable) {
            total++;
        }
        if (g_walletBakState[i].state == true) {
            selectCnt++;
            lv_obj_add_state(g_walletState[i].checkBox, LV_STATE_CHECKED);
        } else {
            lv_obj_clear_state(g_walletState[i].checkBox, LV_STATE_CHECKED);
        }
    }
    snprintf_s(tempBuf, BUFFER_SIZE_16, _("home_select_coin_count_fmt"), selectCnt, total);
    lv_label_set_text(g_manageWalletLabel, tempBuf);
    if (needUpdate) {
        if (memcmp(g_walletState, g_walletBakState, sizeof(g_walletState))) {
            memcpy(g_walletState, g_walletBakState, sizeof(g_walletBakState));
            AccountPublicHomeCoinSet(g_walletState, NUMBER_OF_ARRAYS(g_walletState));
        }
    }
}

bool GuiHomePageIsTop(void)
{
    return GuiCheckIfTopView(&g_homeView) && g_manageCont == NULL;
}

void ReturnManageWalletHandler(lv_event_t *e)
{
    UpdateManageWalletState(false);
    GUI_DEL_OBJ(g_lastCosmosLine)
    GUI_DEL_OBJ(g_manageCont);
    GuiEmitSignal(GUI_EVENT_REFRESH, NULL, 0);
}

static void UpdateHomeConnectWalletCard(void)
{
    lv_obj_t *coinLabel;
    lv_obj_t *chainLabel;
    lv_obj_t *icon;
    lv_obj_t *walletCardCont = g_homeWalletCardCont;
    if (lv_obj_get_child_cnt(walletCardCont) > 0) {
        lv_obj_clean(walletCardCont);
    }

    for (int i = 0, j = 0; i < HOME_WALLET_CARD_BUTT; i++) {
        if (g_walletState[i].index == HOME_WALLET_CARD_COSMOS ||
                g_walletState[i].state == false ||
                g_walletState[i].enable == false) {
            j++;
            continue;
        }

        coinLabel = GuiCreateTextLabel(walletCardCont, g_coinCardArray[i].coin);
        chainLabel = GuiCreateNoticeLabel(walletCardCont, g_coinCardArray[i].chain);
        icon = GuiCreateImg(walletCardCont, g_coinCardArray[i].icon);
        GuiButton_t table[3] = {
            {
                .obj = icon,
                .align = LV_ALIGN_TOP_MID,
                .position = {0, 30},
            },
            {
                .obj = coinLabel,
                .align = LV_ALIGN_TOP_MID,
                .position = {0, 92},
            },
            {
                .obj = chainLabel,
                .align = LV_ALIGN_TOP_MID,
                .position = {0, 130},
            },
        };
        lv_obj_t *button = GuiCreateButton(walletCardCont, 208, 176, table, NUMBER_OF_ARRAYS(table),
                                           CoinDealHandler, (void *) & (g_coinCardArray[i].index));
        lv_obj_align(button, LV_ALIGN_DEFAULT, 24 + ((i - j) % 2) * 224,
                     144 - GUI_MAIN_AREA_OFFSET + ((i - j) / 2) * 192);
        lv_obj_set_style_bg_color(button, WHITE_COLOR, LV_PART_MAIN);
        lv_obj_set_style_bg_opa(button, LV_OPA_12, LV_PART_MAIN);
        lv_obj_set_style_radius(button, 24, LV_PART_MAIN);
    }
}

static void CoinDealHandler(lv_event_t *e)
{
    HOME_WALLET_CARD_ENUM coin;
<<<<<<< HEAD

    if (code == LV_EVENT_CLICKED) {
        coin = *(HOME_WALLET_CARD_ENUM *)lv_event_get_user_data(e);

        switch (coin) {
        case HOME_WALLET_CARD_BTC:
        case HOME_WALLET_CARD_LTC:
        case HOME_WALLET_CARD_DASH:
        case HOME_WALLET_CARD_BCH:
            GuiFrameOpenViewWithParam(&g_utxoReceiveView, &coin, sizeof(coin));
            break;
        case HOME_WALLET_CARD_ETH:
        case HOME_WALLET_CARD_SOL:
            GuiFrameOpenViewWithParam(&g_multiPathCoinReceiveView, &coin, sizeof(coin));
            break;
        case HOME_WALLET_CARD_ADA:
            GuiFrameOpenViewWithParam(&g_multiAccountsReceiveView, &coin, sizeof(coin));
            break;
        case HOME_WALLET_CARD_ARWEAVE:
        {
            char *arXpub = GetCurrentAccountPublicKey(XPUB_TYPE_ARWEAVE);
            bool shouldGenerateArweaveXPub = arXpub == NULL || strlen(arXpub) != 1024;
            if (shouldGenerateArweaveXPub) {
                g_keyboardWidget = GuiCreateKeyboardWidget(g_pageWidget->contentZone);
                SetKeyboardWidgetSelf(g_keyboardWidget, &g_keyboardWidget);
                static uint16_t sig = SIG_SETUP_RSA_PRIVATE_KEY_WITH_PASSWORD;
                SetKeyboardWidgetSig(g_keyboardWidget, &sig);
                break;
            }
            GuiFrameOpenViewWithParam(&g_standardReceiveView, &coin, sizeof(coin));
            break;
        }
        default:
            GuiFrameOpenViewWithParam(&g_standardReceiveView, &coin, sizeof(coin));
            break;
        }
=======
    coin = *(HOME_WALLET_CARD_ENUM *)lv_event_get_user_data(e);

    switch (coin) {
    case HOME_WALLET_CARD_BTC:
    case HOME_WALLET_CARD_LTC:
    case HOME_WALLET_CARD_DASH:
    case HOME_WALLET_CARD_BCH:
        GuiFrameOpenViewWithParam(&g_utxoReceiveView, &coin, sizeof(coin));
        break;
    case HOME_WALLET_CARD_ETH:
    case HOME_WALLET_CARD_SOL:
        GuiFrameOpenViewWithParam(&g_multiPathCoinReceiveView, &coin, sizeof(coin));
        break;
    case HOME_WALLET_CARD_ADA:
        GuiFrameOpenViewWithParam(&g_multiAccountsReceiveView, &coin, sizeof(coin));
        break;
    default:
        GuiFrameOpenViewWithParam(&g_standardReceiveView, &coin, sizeof(coin));
        break;
>>>>>>> ab2967c7
    }
}

void GuiRemoveKeyboardWidget(void)
{
    if (g_keyboardWidget != NULL)
    {
        GuiDeleteKeyboardWidget(g_keyboardWidget);
    }
    GuiModelRsaGenerateKeyPair();
}

void RecalculateManageWalletState(void)
{
    WalletState_t walletState[HOME_WALLET_CARD_BUTT];
    memcpy(walletState, g_walletState, sizeof(g_walletState));
    AccountPublicHomeCoinGet(g_walletState, NUMBER_OF_ARRAYS(g_walletState));
    AccountPublicHomeCoinSet(walletState, NUMBER_OF_ARRAYS(walletState));
}

void GuiContinueToReceiveArPage()
{
    ClearSecretCache();
    int coinType = HOME_WALLET_CARD_ARWEAVE;
    GuiFrameOpenViewWithParam(&g_standardReceiveView, &coinType, sizeof(coinType));
}

void GuiHomePasswordErrorCount(void *param)
{
    PasswordVerifyResult_t *passwordVerifyResult = (PasswordVerifyResult_t *)param;
    GuiShowErrorNumber(g_keyboardWidget, passwordVerifyResult);
}

static void UpdateCosmosEnable(bool en)
{
    void (*func)(lv_obj_t *, lv_obj_flag_t);
    if (en) {
        func = lv_obj_clear_flag;
        lv_obj_add_flag(g_endCosmosLine, LV_OBJ_FLAG_HIDDEN);
        lv_obj_clear_flag(g_lastCosmosLine, LV_OBJ_FLAG_HIDDEN);
    } else {
        func = lv_obj_add_flag;
        lv_obj_clear_flag(g_endCosmosLine, LV_OBJ_FLAG_HIDDEN);
        lv_obj_add_flag(g_lastCosmosLine, LV_OBJ_FLAG_HIDDEN);
    }
    for (int i = 0; i < HOME_WALLET_CARD_BUTT; i++) {
        if (IsCosmosChain(g_coinCardArray[i].index)) {
            func(g_walletButton[i], LV_OBJ_FLAG_HIDDEN);
        }
    }
}

static void ManageCoinChainHandler(lv_event_t *e)
{
    bool state;
    WalletState_t *wallet = lv_event_get_user_data(e);
    if (wallet->index == HOME_WALLET_CARD_COSMOS) {
        state = g_walletBakState[wallet->index].state;
        if (state) {
            lv_img_set_src(g_cosmosPulldownImg, &imgArrowRight);
        } else {
            lv_img_set_src(g_cosmosPulldownImg, &imgArrowDown);
        }
        UpdateCosmosEnable(!state);
        g_walletBakState[wallet->index].state = !state;
    } else {
        lv_obj_t *parent = lv_obj_get_parent(lv_event_get_target(e));
        state = lv_obj_has_state(lv_obj_get_child(parent, lv_obj_get_child_cnt(parent) - 1), LV_STATE_CHECKED);
        g_walletBakState[wallet->index].state = state;
        UpdateManageWalletState(false);
    }
}

void ScanQrCodeHandler(lv_event_t *e)
{
    g_isManageClick = false;
    if (g_countDownTimer != NULL) {
        lv_timer_del(g_countDownTimer);
        g_countDownTimer = NULL;
    }

    GuiFrameOpenView(lv_event_get_user_data(e));
}

void ConfirmManageAssetsHandler(lv_event_t *e)
{
    UpdateManageWalletState(true);
    UpdateHomeConnectWalletCard();
    GUI_DEL_OBJ(g_lastCosmosLine)
    GUI_DEL_OBJ(g_manageCont)
    GuiHomeRefresh();
}

static void OpenMoreViewHandler(lv_event_t *e)
{
    GUI_DEL_OBJ(g_moreHintbox)
    GuiFrameOpenView(lv_event_get_user_data(e));
}

static void OpenMoreSettingHandler(lv_event_t *e)
{
    MoreInfoTable_t moreInfoTable[] = {
        {.name = _("home_more_connect_wallet"), .src = &imgConnect, .callBack = OpenMoreViewHandler, &g_connectWalletView},
        {.name = _("device_setting_mid_btn"), .src = &imgSettings, .callBack = OpenMoreViewHandler, &g_settingView},
    };
    g_moreHintbox = GuiCreateMoreInfoHintBox(NULL, NULL, moreInfoTable, NUMBER_OF_ARRAYS(moreInfoTable), true, &g_moreHintbox);
}

static void OpenManageAssetsHandler(lv_event_t *e)
{
    if (g_isManageClick == false) {
        return;
    }
    memcpy(&g_walletBakState, &g_walletState, sizeof(g_walletState));
    g_manageCont = GuiCreateContainer(lv_obj_get_width(lv_scr_act()), lv_obj_get_height(lv_scr_act()) -
                                      GUI_MAIN_AREA_OFFSET);
    lv_obj_add_flag(g_manageCont, LV_OBJ_FLAG_CLICKABLE);
    lv_obj_align(g_manageCont, LV_ALIGN_DEFAULT, 0, GUI_MAIN_AREA_OFFSET);
    lv_obj_t *checkBoxCont = GuiCreateContainerWithParent(g_manageCont, lv_obj_get_width(lv_scr_act()), 542);
    lv_obj_set_align(checkBoxCont, LV_ALIGN_DEFAULT);
    lv_obj_add_flag(checkBoxCont, LV_OBJ_FLAG_SCROLLABLE);
    lv_obj_set_scrollbar_mode(checkBoxCont, LV_SCROLLBAR_MODE_OFF);

    lv_obj_t *coinLabel;
    lv_obj_t *chainLabel;
    lv_obj_t *icon;
    lv_obj_t *checkbox;
    int heightIndex = 0;
    for (int i = 0; i < HOME_WALLET_CARD_BUTT; i++) {
        coinLabel = GuiCreateTextLabel(checkBoxCont, g_coinCardArray[i].coin);
        chainLabel = GuiCreateNoticeLabel(checkBoxCont, g_coinCardArray[i].chain);
        icon = GuiCreateImg(checkBoxCont, g_coinCardArray[i].icon);
        checkbox = GuiCreateMultiCheckBox(checkBoxCont, _(""));
        lv_obj_set_style_pad_top(checkbox, 32, LV_PART_MAIN | LV_STATE_DEFAULT);
        lv_obj_set_size(checkbox, 446, 96);
        g_walletState[i].checkBox = checkbox;
        uint8_t tableLen = 4;
        GuiButton_t table[4] = {
            {
                .obj = icon,
                .align = LV_ALIGN_LEFT_MID,
                .position = {24, 0},
            },
            {
                .obj = coinLabel,
                .align = LV_ALIGN_DEFAULT,
                .position = {100, 13},
            },
            {
                .obj = chainLabel,
                .align = LV_ALIGN_DEFAULT,
                .position = {100, 53},
            },
            {
                .obj = checkbox,
                .align = LV_ALIGN_TOP_MID,
                .position = {-10, 0},
            },
        };
        if (IsCosmosChain(g_coinCardArray[i].index)) {
            table[0].position.x += 12;
            table[1].position.x += 12;
            table[2].position.x += 12;
        }

        if (g_walletState[i].index == HOME_WALLET_CARD_COSMOS) {
            // lv_obj_del(table[2].obj);
            lv_obj_t *line = GuiCreateDividerLine(checkBoxCont);
            lv_obj_align(line, LV_ALIGN_DEFAULT, 0, 96 * heightIndex);
            g_endCosmosLine = GuiCreateDividerLine(checkBoxCont);
            lv_obj_align(g_endCosmosLine, LV_ALIGN_DEFAULT, 0, 96 * (heightIndex + 1));
            lv_obj_t *cosmosCoinImg = GuiCreateImg(checkBoxCont, &coinCosmosEco);
            table[2].obj = cosmosCoinImg;
            table[2].align = LV_ALIGN_DEFAULT;
            table[2].position.x = 100;
            table[2].position.y = 53;

            lv_obj_del(table[3].obj);
            g_cosmosPulldownImg = GuiCreateImg(checkBoxCont, &imgArrowRight);
            table[3].obj = g_cosmosPulldownImg;
            table[3].align = LV_ALIGN_RIGHT_MID;
            table[3].position.x = -12;
            table[3].position.y = 0;
        }

        lv_obj_t *button = GuiCreateButton(checkBoxCont, 456, 96, table, tableLen,
                                           ManageCoinChainHandler, &g_walletState[i]);
        g_walletButton[i] = button;
        if (IsCosmosChain(g_coinCardArray[i].index)) {
            lv_obj_add_flag(button, LV_OBJ_FLAG_HIDDEN);
            GUI_DEL_OBJ(g_lastCosmosLine);
            g_lastCosmosLine = GuiCreateDividerLine(checkBoxCont);
            lv_obj_add_flag(g_lastCosmosLine, LV_OBJ_FLAG_HIDDEN);
            lv_obj_align(g_lastCosmosLine, LV_ALIGN_DEFAULT, 0, 96 * (heightIndex + 1));
        }
        if (!g_walletState[i].enable) {
            lv_obj_add_flag(button, LV_OBJ_FLAG_HIDDEN);
            continue;
        }
        lv_obj_align(button, LV_ALIGN_TOP_MID, 0, 96 * heightIndex);
        heightIndex++;
    }

    lv_obj_t *btn = GuiCreateBtn(g_manageCont, USR_SYMBOL_CHECK);
    lv_obj_add_event_cb(btn, ConfirmManageAssetsHandler, LV_EVENT_CLICKED, NULL);
    lv_obj_align(btn, LV_ALIGN_BOTTOM_RIGHT, -36, -24);

    lv_obj_t *label = GuiCreateTextLabel(g_manageCont, "");
    lv_obj_align_to(label, btn, LV_ALIGN_OUT_LEFT_MID, -300, 0);
    lv_label_set_recolor(label, true);

    g_manageWalletLabel = label;

    UpdateManageWalletState(false);

    SetMidBtnLabel(g_pageWidget->navBarWidget, NVS_BAR_MID_LABEL, _("home_manage_assets"));
    SetNavBarLeftBtn(g_pageWidget->navBarWidget, NVS_BAR_RETURN, ReturnManageWalletHandler, g_manageCont);
    // TODO: add search
    // GuiNvsBarSetRightCb(NVS_BAR_SEARCH, NULL, NULL);
    SetNavBarRightBtn(g_pageWidget->navBarWidget, NVS_RIGHT_BUTTON_BUTT, NULL, NULL);
}

void GuiHomeSetWalletDesc(WalletDesc_t *wallet)
{
    GuiNvsBarSetWalletName((const char *)wallet->name);
    GuiSetEmojiIconIndex(wallet->iconIndex);
    SetStatusBarEmojiIndex(wallet->iconIndex);
    GuiNvsBarSetWalletIcon(GuiGetEmojiIconImg());
}

void GuiHomeAreaInit(void)
{
    GuiInitWalletState();
    g_pageWidget = CreatePageWidget();
    g_homeViewCont = g_pageWidget->contentZone;

    lv_obj_t *walletCardCont = GuiCreateContainerWithParent(g_homeViewCont, lv_obj_get_width(lv_scr_act()),
                               lv_obj_get_height(lv_scr_act()) - GUI_MAIN_AREA_OFFSET);
    lv_obj_set_align(walletCardCont, LV_ALIGN_DEFAULT);
    lv_obj_add_flag(walletCardCont, LV_OBJ_FLAG_SCROLLABLE);
    lv_obj_set_scrollbar_mode(walletCardCont, LV_SCROLLBAR_MODE_OFF);
    g_homeWalletCardCont = walletCardCont;

    lv_obj_t *img = GuiCreateImg(lv_scr_act(), &imgScan);
    lv_obj_align(img, LV_ALIGN_BOTTOM_RIGHT, -32, -32);
    lv_obj_add_event_cb(img, ScanQrCodeHandler, LV_EVENT_CLICKED, &g_scanView);
    lv_obj_add_flag(img, LV_OBJ_FLAG_CLICKABLE);
    g_scanImg = img;
}

void GuiHomeDisActive(void)
{
    if (g_homeWalletCardCont != NULL) {
        lv_obj_add_flag(g_homeWalletCardCont, LV_OBJ_FLAG_HIDDEN);
        lv_obj_add_flag(g_scanImg, LV_OBJ_FLAG_HIDDEN);
    }
}

static void AddFlagCountDownTimerHandler(lv_timer_t *timer)
{
    g_isManageClick = true;
    lv_timer_del(timer);
    g_countDownTimer = NULL;
    UNUSED(g_countDownTimer);
}

void GuiHomeRestart(void)
{
    GUI_DEL_OBJ(g_manageCont)
    GuiHomeRefresh();
}

void GuiHomeRefresh(void)
{
#ifdef RUST_MEMORY_DEBUG
    PrintRustMemoryStatus();
#endif
    if (GetCurrentAccountIndex() > 2) {
        return;
    }
    GuiInitWalletState();
    g_countDownTimer = lv_timer_create(AddFlagCountDownTimerHandler, 500, NULL);
    GuiSetSetupPhase(SETUP_PAHSE_DONE);
    if (g_manageCont != NULL) {
        SetMidBtnLabel(g_pageWidget->navBarWidget, NVS_BAR_MID_LABEL, _("home_manage_assets"));
        SetNavBarLeftBtn(g_pageWidget->navBarWidget, NVS_BAR_RETURN, ReturnManageWalletHandler, g_manageCont);
        SetNavBarRightBtn(g_pageWidget->navBarWidget, NVS_RIGHT_BUTTON_BUTT, NULL, NULL);
    } else {
        SetNavBarLeftBtn(g_pageWidget->navBarWidget, NVS_BAR_MANAGE, OpenManageAssetsHandler, NULL);
        SetNavBarMidBtn(g_pageWidget->navBarWidget, NVS_MID_BUTTON_BUTT, NULL, NULL);
        SetNavBarRightBtn(g_pageWidget->navBarWidget, NVS_BAR_MORE_INFO, OpenMoreSettingHandler, NULL);
    }
    if (g_homeWalletCardCont != NULL) {
        lv_obj_clear_flag(g_homeWalletCardCont, LV_OBJ_FLAG_HIDDEN);
        lv_obj_clear_flag(g_scanImg, LV_OBJ_FLAG_HIDDEN);
    }
    GUI_DEL_OBJ(g_moreHintbox)
    AccountPublicHomeCoinGet(g_walletState, NUMBER_OF_ARRAYS(g_walletState));
    UpdateHomeConnectWalletCard();
}

const ChainCoinCard_t *GetCoinCardByIndex(HOME_WALLET_CARD_ENUM index)
{
    for (int i = 0; i < HOME_WALLET_CARD_BUTT; i++) {
        if (g_coinCardArray[i].index == index) {
            return &g_coinCardArray[i];
        }
    }
    return NULL;
}

void GuiHomeDeInit(void)
{
    if (g_pageWidget != NULL) {
        DestroyPageWidget(g_pageWidget);
        g_pageWidget = NULL;
    }
}
#endif<|MERGE_RESOLUTION|>--- conflicted
+++ resolved
@@ -483,44 +483,6 @@
 static void CoinDealHandler(lv_event_t *e)
 {
     HOME_WALLET_CARD_ENUM coin;
-<<<<<<< HEAD
-
-    if (code == LV_EVENT_CLICKED) {
-        coin = *(HOME_WALLET_CARD_ENUM *)lv_event_get_user_data(e);
-
-        switch (coin) {
-        case HOME_WALLET_CARD_BTC:
-        case HOME_WALLET_CARD_LTC:
-        case HOME_WALLET_CARD_DASH:
-        case HOME_WALLET_CARD_BCH:
-            GuiFrameOpenViewWithParam(&g_utxoReceiveView, &coin, sizeof(coin));
-            break;
-        case HOME_WALLET_CARD_ETH:
-        case HOME_WALLET_CARD_SOL:
-            GuiFrameOpenViewWithParam(&g_multiPathCoinReceiveView, &coin, sizeof(coin));
-            break;
-        case HOME_WALLET_CARD_ADA:
-            GuiFrameOpenViewWithParam(&g_multiAccountsReceiveView, &coin, sizeof(coin));
-            break;
-        case HOME_WALLET_CARD_ARWEAVE:
-        {
-            char *arXpub = GetCurrentAccountPublicKey(XPUB_TYPE_ARWEAVE);
-            bool shouldGenerateArweaveXPub = arXpub == NULL || strlen(arXpub) != 1024;
-            if (shouldGenerateArweaveXPub) {
-                g_keyboardWidget = GuiCreateKeyboardWidget(g_pageWidget->contentZone);
-                SetKeyboardWidgetSelf(g_keyboardWidget, &g_keyboardWidget);
-                static uint16_t sig = SIG_SETUP_RSA_PRIVATE_KEY_WITH_PASSWORD;
-                SetKeyboardWidgetSig(g_keyboardWidget, &sig);
-                break;
-            }
-            GuiFrameOpenViewWithParam(&g_standardReceiveView, &coin, sizeof(coin));
-            break;
-        }
-        default:
-            GuiFrameOpenViewWithParam(&g_standardReceiveView, &coin, sizeof(coin));
-            break;
-        }
-=======
     coin = *(HOME_WALLET_CARD_ENUM *)lv_event_get_user_data(e);
 
     switch (coin) {
@@ -537,10 +499,23 @@
     case HOME_WALLET_CARD_ADA:
         GuiFrameOpenViewWithParam(&g_multiAccountsReceiveView, &coin, sizeof(coin));
         break;
+    case HOME_WALLET_CARD_ARWEAVE:
+        {
+            char *arXpub = GetCurrentAccountPublicKey(XPUB_TYPE_ARWEAVE);
+            bool shouldGenerateArweaveXPub = arXpub == NULL || strlen(arXpub) != 1024;
+            if (shouldGenerateArweaveXPub) {
+                g_keyboardWidget = GuiCreateKeyboardWidget(g_pageWidget->contentZone);
+                SetKeyboardWidgetSelf(g_keyboardWidget, &g_keyboardWidget);
+                static uint16_t sig = SIG_SETUP_RSA_PRIVATE_KEY_WITH_PASSWORD;
+                SetKeyboardWidgetSig(g_keyboardWidget, &sig);
+                break;
+            }
+            GuiFrameOpenViewWithParam(&g_standardReceiveView, &coin, sizeof(coin));
+            break;
+        }
     default:
         GuiFrameOpenViewWithParam(&g_standardReceiveView, &coin, sizeof(coin));
         break;
->>>>>>> ab2967c7
     }
 }
 
