#ifndef BTC_ONLY
#include "gui.h"
#include "gui_views.h"
#include "gui_button.h"
#include "gui_resource.h"
#include "gui_status_bar.h"
#include "gui_keyboard.h"
#include "gui_home_widgets.h"
#include "user_memory.h"
#include "gui_hintbox.h"
#include "gui_obj.h"
#include "gui_analyze.h"
#include "gui_chain.h"
#include "account_public_info.h"
#include "gui_keyboard.h"
#include "gui_model.h"
#include "gui_web_auth_widgets.h"
#include "gui_setup_widgets.h"
#include "keystore.h"
#include "gui_page.h"
#include "account_manager.h"
#include "log_print.h"
#include "version.h"
#include "gui_pending_hintbox.h"

typedef enum {
    GestureTop = 1,
    GestureBottom = -1,
    GestureNone = 0,
} HomeGesture_t;

#define CARDS_PER_PAGE              6

static lv_obj_t *g_manageWalletLabel = NULL;
static lv_obj_t *g_homeWalletCardCont = NULL;
static lv_obj_t *g_homeViewCont = NULL;
static lv_obj_t *g_scanImg = NULL;
static lv_obj_t *g_manageCont = NULL;
static lv_obj_t *g_moreHintbox = NULL;
static bool g_isManageOpen = false;
static bool g_isManageClick = true;
static PageWidget_t *g_pageWidget;
static lv_timer_t *g_countDownTimer = NULL; // count down timer
static lv_obj_t *g_walletButton[HOME_WALLET_CARD_BUTT];
static lv_obj_t *g_cosmosPulldownImg = NULL;
static lv_obj_t *g_endCosmosLine = NULL;
static lv_obj_t *g_lastCosmosLine = NULL;
static lv_obj_t *g_noticeWindow = NULL;
static uint8_t g_currentPage = 0;
static bool g_isScrolling = false;

static WalletState_t g_walletState[HOME_WALLET_CARD_BUTT] = {
    {HOME_WALLET_CARD_BTC, false, "BTC", true},
    {HOME_WALLET_CARD_ETH, false, "ETH", true},
    {HOME_WALLET_CARD_ZEC, false, "ZEC", true},
    {HOME_WALLET_CARD_SOL, false, "SOL", true},
    {HOME_WALLET_CARD_BNB, false, "BNB", false},
    {HOME_WALLET_CARD_HNT, false, "HNT", true},
    {HOME_WALLET_CARD_XRP, false, "XRP", true},
    {HOME_WALLET_CARD_ADA, false, "ADA", true},
    {HOME_WALLET_CARD_TON, false, "TON", false},
    {HOME_WALLET_CARD_DOT, false, "DOT", false},
    {HOME_WALLET_CARD_TRX, false, "TRX", true},
    {HOME_WALLET_CARD_LTC, false, "LTC", true},
    {HOME_WALLET_CARD_BCH, false, "BCH", true},
    {HOME_WALLET_CARD_APT, false, "APT", true},
    {HOME_WALLET_CARD_SUI, false, "SUI", true},
    {HOME_WALLET_CARD_DASH, false, "DASH", true},
    {HOME_WALLET_CARD_ARWEAVE, false, "AR", true},
    {HOME_WALLET_CARD_XLM, false, "XLM", true},
    {HOME_WALLET_CARD_MONERO, false, "XMR", true},
    {HOME_WALLET_CARD_COSMOS, false, "Cosmos Eco", true},
    {HOME_WALLET_CARD_TIA, false, "TIA", true},
    {HOME_WALLET_CARD_NTRN, false, "NTRN", true},
    {HOME_WALLET_CARD_DYM, false, "DYM", true},
    {HOME_WALLET_CARD_OSMO, false, "OSMO", true},
    {HOME_WALLET_CARD_INJ, false, "INJ", true},
    {HOME_WALLET_CARD_ATOM, false, "ATOM", true},
    {HOME_WALLET_CARD_CRO, false, "CRO", true},
    {HOME_WALLET_CARD_RUNE, false, "RUNE", true},
    {HOME_WALLET_CARD_KAVA, false, "KAVA", true},
    {HOME_WALLET_CARD_LUNC, false, "LUNC", true},
    {HOME_WALLET_CARD_AXL, false, "AXL", true},
    {HOME_WALLET_CARD_LUNA, false, "LUNA", true},
    {HOME_WALLET_CARD_AKT, false, "AKT", true},
    {HOME_WALLET_CARD_STRD, false, "STRD", true},
    {HOME_WALLET_CARD_SCRT, false, "SCRT", true},
    {HOME_WALLET_CARD_BLD, false, "BLD", true},
    {HOME_WALLET_CARD_CTK, false, "CTK", true},
    {HOME_WALLET_CARD_EVMOS, false, "EVMOS", true},
    {HOME_WALLET_CARD_STARS, false, "STARS", true},
    {HOME_WALLET_CARD_XPRT, false, "XPRT", true},
    {HOME_WALLET_CARD_SOMM, false, "SOMM", true},
    {HOME_WALLET_CARD_JUNO, false, "JUNO", true},
    {HOME_WALLET_CARD_IRIS, false, "IRIS", true},
    {HOME_WALLET_CARD_DVPN, false, "DVPN", true},
    {HOME_WALLET_CARD_ROWAN, false, "ROWAN", true},
    {HOME_WALLET_CARD_REGEN, false, "REGEN", true},
    {HOME_WALLET_CARD_BOOT, false, "BOOT", true},
    {HOME_WALLET_CARD_GRAV, false, "GRAV", true},
    {HOME_WALLET_CARD_IXO, false, "IXO", true},
    {HOME_WALLET_CARD_NGM, false, "NGM", true},
    {HOME_WALLET_CARD_IOV, false, "IOV", true},
    {HOME_WALLET_CARD_UMEE, false, "UMEE", true},
    {HOME_WALLET_CARD_QCK, false, "QCK", true},
    {HOME_WALLET_CARD_TGD, false, "TGD", true},
};
static WalletState_t g_walletBakState[HOME_WALLET_CARD_BUTT] = {0};
static KeyboardWidget_t *g_keyboardWidget = NULL;

static void GuiInitWalletState()
{
    for (size_t i = 0; i < HOME_WALLET_CARD_BUTT; i++) {
        g_walletState[i].enable = false;
        g_walletState[i].state = false;
    }
    MnemonicType mnemonicType = GetMnemonicType();
    switch (mnemonicType) {
    case MNEMONIC_TYPE_SLIP39:
        for (size_t i = 0; i < HOME_WALLET_CARD_BUTT; i++) {
            g_walletState[i].enable = true;
        }
        g_walletState[HOME_WALLET_CARD_BNB].enable = false;
        g_walletState[HOME_WALLET_CARD_DOT].enable = false;
        g_walletState[HOME_WALLET_CARD_ADA].enable = false;
<<<<<<< HEAD
        g_walletState[HOME_WALLET_CARD_ZEC].enable = false;
=======
        g_walletState[HOME_WALLET_CARD_MONERO].enable = false;
>>>>>>> a2bb7159
        g_walletState[HOME_WALLET_CARD_TON].enable = true;
        break;
    case MNEMONIC_TYPE_BIP39:
        for (size_t i = 0; i < HOME_WALLET_CARD_BUTT; i++) {
            g_walletState[i].enable = true;
        }
        g_walletState[HOME_WALLET_CARD_BNB].enable = false;
        g_walletState[HOME_WALLET_CARD_DOT].enable = false;
        g_walletState[HOME_WALLET_CARD_ADA].enable = true;
        g_walletState[HOME_WALLET_CARD_TON].enable = true;
        bool isPassphrase = PassphraseExist(GetCurrentAccountIndex());
        if (isPassphrase) {
            g_walletState[HOME_WALLET_CARD_ZEC].enable = false;
            g_walletState[HOME_WALLET_CARD_ZEC].state = false;
        }
        break;
    default:
        g_walletState[HOME_WALLET_CARD_TON].enable = true;
        g_walletState[HOME_WALLET_CARD_TON].state = true;
        break;
    }
}

static const ChainCoinCard_t g_coinCardArray[HOME_WALLET_CARD_BUTT] = {
    {
        .index = HOME_WALLET_CARD_BTC,
        .coin = "BTC",
        .chain = "Bitcoin",
        .icon = &coinBtc,
    },
    {
        .index = HOME_WALLET_CARD_ETH,
        .coin = "ETH",
        .chain = "Ethereum",
        .icon = &coinEth,
    },
    {
        .index = HOME_WALLET_CARD_ZEC,
        .coin = "ZEC",
        .chain = "Zcash",
        .icon = &coinZec,
    },
    {
        .index = HOME_WALLET_CARD_SOL,
        .coin = "SOL",
        .chain = "Solana",
        .icon = &coinSol,
    },
    {
        .index = HOME_WALLET_CARD_BNB,
        .coin = "BNB",
        .chain = "Binance",
        .icon = &coinBnb,
    },
    {
        .index = HOME_WALLET_CARD_HNT,
        .coin = "HNT",
        .chain = "Helium",
        .icon = &coinHelium,
    },
    {
        .index = HOME_WALLET_CARD_XRP,
        .coin = "XRP",
        .chain = "Ripple",
        .icon = &coinXrp,
    },
    {
        .index = HOME_WALLET_CARD_ADA,
        .coin = "ADA",
        .chain = "Cardano",
        .icon = &coinAda,
    },
    {
        .index = HOME_WALLET_CARD_TON,
        .coin = "TON",
        .chain = "The Open Network",
        .icon = &coinTon,
    },
    {
        .index = HOME_WALLET_CARD_DOT,
        .coin = "DOT",
        .chain = "Polkadot",
        .icon = &coinDot,
    },
    {
        .index = HOME_WALLET_CARD_TRX,
        .coin = "TRX",
        .chain = "TRON",
        .icon = &coinTrx,
    },
    {
        .index = HOME_WALLET_CARD_LTC,
        .coin = "LTC",
        .chain = "Litecoin",
        .icon = &coinLtc,
    },
    {
        .index = HOME_WALLET_CARD_BCH,
        .coin = "BCH",
        .chain = "Bitcoin Cash",
        .icon = &coinBch,
    },
    {
        .index = HOME_WALLET_CARD_APT,
        .coin = "APT",
        .chain = "Aptos",
        .icon = &coinApt,
    },
    {
        .index = HOME_WALLET_CARD_SUI,
        .coin = "SUI",
        .chain = "Sui",
        .icon = &coinSui,
    },
    {
        .index = HOME_WALLET_CARD_DASH,
        .coin = "DASH",
        .chain = "Dash",
        .icon = &coinDash,
    },
    {
        .index = HOME_WALLET_CARD_ARWEAVE,
        .coin = "AR",
        .chain = "Arweave",
        .icon = &coinAr,
    },
    {
        .index = HOME_WALLET_CARD_XLM,
        .coin = "XLM",
        .chain = "Stellar",
        .icon = &coinXlm,
    },
    {
        .index = HOME_WALLET_CARD_MONERO,
        .coin = "XMR",
        .chain = "Monero",
        .icon = &coinXmr,
    },
    {
        .index = HOME_WALLET_CARD_COSMOS,
        .coin = "Cosmos Eco",
        .chain = "",
        .icon = &coinCosmos,
    },
    {
        .index = HOME_WALLET_CARD_TIA,
        .coin = "TIA",
        .chain = "Celestia",
        .icon = &coinTia,
    },
    {
        .index = HOME_WALLET_CARD_NTRN,
        .coin = "NTRN",
        .chain = "Neutron",
        .icon = &coinNtrn,
    },
    {
        .index = HOME_WALLET_CARD_DYM,
        .coin = "DYM",
        .chain = "Dymension",
        .icon = &coinDym,
    },
    {
        .index = HOME_WALLET_CARD_OSMO,
        .coin = "OSMO",
        .chain = "Osmosis",
        .icon = &coinOsmo,
    },
    {
        .index = HOME_WALLET_CARD_INJ,
        .coin = "INJ",
        .chain = "Injective",
        .icon = &coinInj,
    },
    {
        .index = HOME_WALLET_CARD_ATOM,
        .coin = "ATOM",
        .chain = "Cosmos Hub",
        .icon = &coinAtom,
    },
    {
        .index = HOME_WALLET_CARD_CRO,
        .coin = "CRO",
        .chain = "Cronos POS chain",
        .icon = &coinCro,
    },
    {
        .index = HOME_WALLET_CARD_RUNE,
        .coin = "RUNE",
        .chain = "THORChain",
        .icon = &coinRune,
    },
    {
        .index = HOME_WALLET_CARD_KAVA,
        .coin = "KAVA",
        .chain = "Kava",
        .icon = &coinKava,
    },
    {
        .index = HOME_WALLET_CARD_LUNC,
        .coin = "LUNC",
        .chain = "Terra Classic",
        .icon = &coinLunc,
    },
    {
        .index = HOME_WALLET_CARD_AXL,
        .coin = "AXL",
        .chain = "Axelar",
        .icon = &coinAxl,
    },
    {
        .index = HOME_WALLET_CARD_LUNA,
        .coin = "LUNA",
        .chain = "Terra",
        .icon = &coinLuna,
    },
    {
        .index = HOME_WALLET_CARD_AKT,
        .coin = "AKT",
        .chain = "Akash",
        .icon = &coinAkt,
    },
    {
        .index = HOME_WALLET_CARD_STRD,
        .coin = "STRD",
        .chain = "Stride",
        .icon = &coinStrd,
    },
    {
        .index = HOME_WALLET_CARD_SCRT,
        .coin = "SCRT",
        .chain = "Secret Network",
        .icon = &coinScrt,
    },
    {
        .index = HOME_WALLET_CARD_BLD,
        .coin = "BLD",
        .chain = "Agoric",
        .icon = &coinBld,
    },
    {
        .index = HOME_WALLET_CARD_CTK,
        .coin = "CTK",
        .chain = "Shentu",
        .icon = &coinCtk,
    },
    {
        .index = HOME_WALLET_CARD_EVMOS,
        .coin = "EVMOS",
        .chain = "Evmos",
        .icon = &coinEvmos,
    },
    {
        .index = HOME_WALLET_CARD_STARS,
        .coin = "STARS",
        .chain = "Stargaze",
        .icon = &coinStars,
    },
    {
        .index = HOME_WALLET_CARD_XPRT,
        .coin = "XPRT",
        .chain = "Persistence",
        .icon = &coinXprt,
    },
    {
        .index = HOME_WALLET_CARD_SOMM,
        .coin = "SOMM",
        .chain = "Sommelier",
        .icon = &coinSomm,
    },
    {
        .index = HOME_WALLET_CARD_JUNO,
        .coin = "JUNO",
        .chain = "Juno",
        .icon = &coinJuno,
    },
    {
        .index = HOME_WALLET_CARD_IRIS,
        .coin = "IRIS",
        .chain = "IRISnet",
        .icon = &coinIris,
    },
    {
        .index = HOME_WALLET_CARD_DVPN,
        .coin = "DVPN",
        .chain = "Sentinel",
        .icon = &coinDvpn,
    },
    {
        .index = HOME_WALLET_CARD_ROWAN,
        .coin = "ROWAN",
        .chain = "Sifchain",
        .icon = &coinRowan,
    },
    {
        .index = HOME_WALLET_CARD_REGEN,
        .coin = "REGEN",
        .chain = "Regen",
        .icon = &coinRegen,
    },
    {
        .index = HOME_WALLET_CARD_BOOT,
        .coin = "BOOT",
        .chain = "Bostrom",
        .icon = &coinBoot,
    },
    {
        .index = HOME_WALLET_CARD_GRAV,
        .coin = "GRAV",
        .chain = "Gravity Bridge",
        .icon = &coinGrav,
    },
    {
        .index = HOME_WALLET_CARD_IXO,
        .coin = "IXO",
        .chain = "ixo",
        .icon = &coinIxo,
    },
    {
        .index = HOME_WALLET_CARD_NGM,
        .coin = "NGM",
        .chain = "e-Money",
        .icon = &coinNgm,
    },
    {
        .index = HOME_WALLET_CARD_IOV,
        .coin = "IOV",
        .chain = "Starname",
        .icon = &coinIov,
    },
    {
        .index = HOME_WALLET_CARD_UMEE,
        .coin = "UMEE",
        .chain = "Umee",
        .icon = &coinUmee,
    },
    {
        .index = HOME_WALLET_CARD_QCK,
        .coin = "QCK",
        .chain = "Quicksilver",
        .icon = &coinQck,
    },
    {
        .index = HOME_WALLET_CARD_TGD,
        .coin = "TGD",
        .chain = "Tgrade",
        .icon = &coinTgd,
    },
};

static void CoinDealHandler(HOME_WALLET_CARD_ENUM coin);
static void AddFlagCountDownTimerHandler(lv_timer_t *timer);
void AccountPublicHomeCoinSet(WalletState_t *walletList, uint8_t count);
static void CloseArHintbox(void);
static void ResetScrollState(lv_timer_t * timer);
static void HomeScrollHandler(lv_event_t * e);

static void CloseArHintbox(void)
{
    GuiCloseAttentionHintbox();
    if (g_keyboardWidget != NULL) {
        GuiDeleteKeyboardWidget(g_keyboardWidget);
    }
}

static uint8_t GetSelectedWalletCount(void)
{
    uint8_t selectCnt = 0;
    for (int i = 0; i < HOME_WALLET_CARD_BUTT; i++) {
        if (g_walletState[i].index == HOME_WALLET_CARD_COSMOS) {
            continue;
        }
        if (GetIsTempAccount() && g_walletState[i].index == HOME_WALLET_CARD_ARWEAVE) {
            continue;
        }

        if (g_walletState[i].state == true) {
            selectCnt++;
        }
    }
    return selectCnt;
}

static void UpdateManageWalletState(bool needUpdate)
{
    char tempBuf[BUFFER_SIZE_32] = {0};
    uint8_t selectCnt = 0;
    g_isManageOpen = false;
    int total = 0;
    for (int i = 0; i < HOME_WALLET_CARD_BUTT; i++) {
        if (g_walletState[i].index == HOME_WALLET_CARD_COSMOS) {
            continue;
        }
        if (GetIsTempAccount() && g_walletState[i].index == HOME_WALLET_CARD_ARWEAVE) {
            continue;
        }
        if (GetIsTempAccount() && g_walletState[i].index == HOME_WALLET_CARD_ZEC) {
            continue;
        }

        if (g_walletState[i].enable) {
            total++;
        }
        if (g_walletBakState[i].state == true) {
            selectCnt++;
            lv_obj_add_state(g_walletState[i].checkBox, LV_STATE_CHECKED);
        } else {
            lv_obj_clear_state(g_walletState[i].checkBox, LV_STATE_CHECKED);
        }
    }
    snprintf_s(tempBuf, sizeof(tempBuf), _("home_select_coin_count_fmt"), selectCnt, total);
    lv_label_set_text(g_manageWalletLabel, tempBuf);
    if (needUpdate) {
        if (memcmp(g_walletState, g_walletBakState, sizeof(g_walletState))) {
            memcpy(g_walletState, g_walletBakState, sizeof(g_walletBakState));
            AccountPublicHomeCoinSet(g_walletState, NUMBER_OF_ARRAYS(g_walletState));
        }
    }
}

bool GuiHomePageIsTop(void)
{
    return GuiCheckIfTopView(&g_homeView) && g_manageCont == NULL;
}

void ReturnManageWalletHandler(lv_event_t *e)
{
    UpdateManageWalletState(false);
    GUI_DEL_OBJ(g_lastCosmosLine)
    GUI_DEL_OBJ(g_manageCont);
    GuiEmitSignal(GUI_EVENT_REFRESH, NULL, 0);
}

static bool UpdateStartIndex(int8_t gesture, uint8_t totalCount)
{
    int8_t newPage = g_currentPage + gesture;

    if (newPage < 0 || newPage * CARDS_PER_PAGE >= totalCount) {
        return false;
    }

    g_currentPage = newPage;
    return true;
}

static void UpdateHomeConnectWalletCard(HomeGesture_t gesture)
{
    lv_obj_t *walletCardCont = g_homeWalletCardCont;
    if (lv_obj_get_child_cnt(walletCardCont) > 0) {
        lv_obj_clean(walletCardCont);
    }
    uint8_t currentCoinAmount = 0;
    uint8_t totalCoinAmount = 0xFF;
    totalCoinAmount = GetSelectedWalletCount();
    UpdateStartIndex(gesture, totalCoinAmount);

    for (int i = 0, j = 0; i < HOME_WALLET_CARD_BUTT; i++) {
        if (g_walletState[i].index == HOME_WALLET_CARD_COSMOS ||
                (g_walletState[i].index == HOME_WALLET_CARD_ARWEAVE && GetIsTempAccount()) ||
                g_walletState[i].state == false ||
                g_walletState[i].enable == false) {
            j++;
            continue;
        }

        if ((i - j) < g_currentPage * 6) {
            continue;
        }

        lv_obj_t *coinLabel = GuiCreateTextLabel(walletCardCont, g_coinCardArray[i].coin);
        lv_obj_t *chainLabel = GuiCreateNoticeLabel(walletCardCont, g_coinCardArray[i].chain);
        lv_obj_t *icon = GuiCreateImg(walletCardCont, g_coinCardArray[i].icon);
        GuiButton_t table[3] = {
            {.obj = icon, .align = LV_ALIGN_TOP_MID, .position = {0, 30},},
            {.obj = coinLabel, .align = LV_ALIGN_TOP_MID, .position = {0, 92},},
            {.obj = chainLabel, .align = LV_ALIGN_TOP_MID, .position = {0, 130},},
        };
        lv_obj_t *button = GuiCreateButton(walletCardCont, 208, 176, table, NUMBER_OF_ARRAYS(table),
                                           NULL, (void *) & (g_coinCardArray[i].index));
        lv_obj_add_event_cb(button, HomeScrollHandler, LV_EVENT_ALL, (void *) & (g_coinCardArray[i].index));
        lv_obj_clear_flag(button, LV_OBJ_FLAG_GESTURE_BUBBLE);
        lv_obj_align(button, LV_ALIGN_DEFAULT, 24 + ((i - j) % 2) * 224,
                     144 - GUI_MAIN_AREA_OFFSET + (((i - j) % 6) / 2) * 192);
        lv_obj_set_style_bg_color(button, WHITE_COLOR, LV_PART_MAIN);
        lv_obj_set_style_bg_opa(button, LV_OPA_12, LV_PART_MAIN);
        lv_obj_set_style_radius(button, 24, LV_PART_MAIN);
        if (currentCoinAmount++ == 5) {
            break;
        }
    }
}

void GuiShowRsaSetupasswordHintbox(void)
{
    g_keyboardWidget = GuiCreateKeyboardWidget(g_pageWidget->contentZone);
    SetKeyboardWidgetSelf(g_keyboardWidget, &g_keyboardWidget);
    static uint16_t sig = SIG_SETUP_RSA_PRIVATE_KEY_WITH_PASSWORD;
    SetKeyboardWidgetSig(g_keyboardWidget, &sig);
}

static void GuiARAddressCheckConfirmHandler(lv_event_t *event)
{
    GUI_DEL_OBJ(g_noticeWindow);
    GuiCreateAttentionHintbox(SIG_SETUP_RSA_PRIVATE_KEY_RECEIVE_CONFIRM);
}

static void GuiOpenARAddressNoticeWindow()
{
    g_noticeWindow = GuiCreateGeneralHintBox(&imgWarn, _("ar_address_check"), _("ar_address_check_desc"), NULL, _("Not Now"), WHITE_COLOR_OPA20, _("Understand"), ORANGE_COLOR);
    lv_obj_add_event_cb(lv_obj_get_child(g_noticeWindow, 0), CloseHintBoxHandler, LV_EVENT_CLICKED, &g_noticeWindow);

    lv_obj_t *btn = GuiGetHintBoxRightBtn(g_noticeWindow);
    lv_obj_set_width(btn, 192);
    lv_obj_set_style_text_font(lv_obj_get_child(btn, 0), &buttonFont, 0);
    lv_obj_add_event_cb(btn, GuiARAddressCheckConfirmHandler, LV_EVENT_CLICKED, &g_noticeWindow);

    btn = GuiGetHintBoxLeftBtn(g_noticeWindow);
    lv_obj_set_width(btn, 192);
    lv_obj_set_style_text_font(lv_obj_get_child(btn, 0), &buttonFont, 0);
    lv_obj_add_event_cb(btn, CloseHintBoxHandler, LV_EVENT_CLICKED, &g_noticeWindow);

    lv_obj_t *img = GuiCreateImg(g_noticeWindow, &imgClose);
    lv_obj_add_flag(img, LV_OBJ_FLAG_CLICKABLE);
    lv_obj_add_event_cb(img, CloseHintBoxHandler, LV_EVENT_CLICKED, &g_noticeWindow);
    lv_obj_align_to(img, lv_obj_get_child(g_noticeWindow, 1), LV_ALIGN_TOP_RIGHT, -36, 36);
}

static void CoinDealHandler(HOME_WALLET_CARD_ENUM coin)
{
    if (coin >= HOME_WALLET_CARD_BUTT) {
        return;
    }
    switch (coin) {
    case HOME_WALLET_CARD_BTC:
    case HOME_WALLET_CARD_LTC:
    case HOME_WALLET_CARD_DASH:
    case HOME_WALLET_CARD_BCH:
        GuiFrameOpenViewWithParam(&g_utxoReceiveView, &coin, sizeof(coin));
        break;
    case HOME_WALLET_CARD_ETH:
    case HOME_WALLET_CARD_SOL:
    case HOME_WALLET_CARD_HNT:
        GuiFrameOpenViewWithParam(&g_multiPathCoinReceiveView, &coin, sizeof(coin));
        break;
    case HOME_WALLET_CARD_ADA:
    case HOME_WALLET_CARD_MONERO:
        GuiFrameOpenViewWithParam(&g_multiAccountsReceiveView, &coin, sizeof(coin));
        break;
    case HOME_WALLET_CARD_ARWEAVE: {
        bool shouldGenerateArweaveXPub = IsArweaveSetupComplete();
        if (!shouldGenerateArweaveXPub) {
            GuiOpenARAddressNoticeWindow();
            break;
        }
        GuiFrameOpenViewWithParam(&g_standardReceiveView, &coin, sizeof(coin));
        break;
    }
    default:
        GuiFrameOpenViewWithParam(&g_standardReceiveView, &coin, sizeof(coin));
        break;
    }
}

void GuiRemoveKeyboardWidget(void)
{
    if (g_keyboardWidget != NULL) {
        GuiDeleteKeyboardWidget(g_keyboardWidget);
    }
    GuiModelRsaGenerateKeyPair();
}

void RecalculateManageWalletState(void)
{
    WalletState_t walletState[HOME_WALLET_CARD_BUTT];
    memcpy(walletState, g_walletState, sizeof(g_walletState));
    AccountPublicHomeCoinGet(g_walletState, NUMBER_OF_ARRAYS(g_walletState));
    AccountPublicHomeCoinSet(walletState, NUMBER_OF_ARRAYS(walletState));
}

void GuiShowRsaInitializatioCompleteHintbox(void)
{
    GuiPendingHintBoxRemove();
    ClearSecretCache();
    GuiCreateInitializatioCompleteHintbox();
}

void GuiHomePasswordErrorCount(void *param)
{
    PasswordVerifyResult_t *passwordVerifyResult = (PasswordVerifyResult_t *)param;
    GuiShowErrorNumber(g_keyboardWidget, passwordVerifyResult);
}

static void UpdateCosmosEnable(bool en)
{
    void (*func)(lv_obj_t *, lv_obj_flag_t);
    if (en) {
        func = lv_obj_clear_flag;
        lv_obj_add_flag(g_endCosmosLine, LV_OBJ_FLAG_HIDDEN);
        lv_obj_clear_flag(g_lastCosmosLine, LV_OBJ_FLAG_HIDDEN);
    } else {
        func = lv_obj_add_flag;
        lv_obj_clear_flag(g_endCosmosLine, LV_OBJ_FLAG_HIDDEN);
        lv_obj_add_flag(g_lastCosmosLine, LV_OBJ_FLAG_HIDDEN);
    }
    for (int i = 0; i < HOME_WALLET_CARD_BUTT; i++) {
        if (IsCosmosChain(g_coinCardArray[i].index)) {
            func(g_walletButton[i], LV_OBJ_FLAG_HIDDEN);
        }
    }
}

static void ManageCoinChainHandler(lv_event_t *e)
{
    bool state;
    WalletState_t *wallet = lv_event_get_user_data(e);
    if (wallet->index == HOME_WALLET_CARD_COSMOS) {
        state = g_walletBakState[wallet->index].state;
        if (state) {
            lv_img_set_src(g_cosmosPulldownImg, &imgArrowRight);
        } else {
            lv_img_set_src(g_cosmosPulldownImg, &imgArrowDown);
        }
        UpdateCosmosEnable(!state);
        g_walletBakState[wallet->index].state = !state;
    } else {
        lv_obj_t *parent = lv_obj_get_parent(lv_event_get_target(e));
        state = lv_obj_has_state(lv_obj_get_child(parent, lv_obj_get_child_cnt(parent) - 1), LV_STATE_CHECKED);
        g_walletBakState[wallet->index].state = state;
        UpdateManageWalletState(false);
    }
}

void ScanQrCodeHandler(lv_event_t *e)
{
    g_isManageClick = false;
    if (g_countDownTimer != NULL) {
        lv_timer_del(g_countDownTimer);
        g_countDownTimer = NULL;
    }
    GuiFrameOpenView(lv_event_get_user_data(e));
}

void ConfirmManageAssetsHandler(lv_event_t *e)
{
    g_currentPage = 0;
    UpdateManageWalletState(true);
    UpdateHomeConnectWalletCard(GestureNone);
    GUI_DEL_OBJ(g_lastCosmosLine)
    GUI_DEL_OBJ(g_manageCont)
    GuiHomeRefresh();
}

static void OpenMoreViewHandler(lv_event_t *e)
{
    GUI_DEL_OBJ(g_moreHintbox)
    GuiFrameOpenView(lv_event_get_user_data(e));
}

static void OpenMoreSettingHandler(lv_event_t *e)
{
    MoreInfoTable_t moreInfoTable[] = {
        {.name = _("home_more_connect_wallet"), .src = &imgConnect, .callBack = OpenMoreViewHandler, &g_connectWalletView},
        {.name = _("device_setting_mid_btn"), .src = &imgSettings, .callBack = OpenMoreViewHandler, &g_settingView},
    };
    g_moreHintbox = GuiCreateMoreInfoHintBox(NULL, NULL, moreInfoTable, NUMBER_OF_ARRAYS(moreInfoTable), true, &g_moreHintbox);
}

static void OpenManageAssetsHandler(lv_event_t *e)
{
    if (g_isManageClick == false) {
        return;
    }
    memcpy(&g_walletBakState, &g_walletState, sizeof(g_walletState));
    g_manageCont = GuiCreateContainer(lv_obj_get_width(lv_scr_act()), lv_obj_get_height(lv_scr_act()) -
                                      GUI_MAIN_AREA_OFFSET);
    lv_obj_add_flag(g_manageCont, LV_OBJ_FLAG_CLICKABLE);
    lv_obj_align(g_manageCont, LV_ALIGN_DEFAULT, 0, GUI_MAIN_AREA_OFFSET);
    lv_obj_t *checkBoxCont = GuiCreateContainerWithParent(g_manageCont, lv_obj_get_width(lv_scr_act()), 542);
    lv_obj_set_align(checkBoxCont, LV_ALIGN_DEFAULT);
    lv_obj_add_flag(checkBoxCont, LV_OBJ_FLAG_SCROLLABLE);
    lv_obj_set_scrollbar_mode(checkBoxCont, LV_SCROLLBAR_MODE_OFF);

    int heightIndex = 0;
    for (int i = 0; i < HOME_WALLET_CARD_BUTT; i++) {
        if (GetIsTempAccount() && g_walletState[i].index == HOME_WALLET_CARD_ARWEAVE) {
            continue;
        }
        lv_obj_t *coinLabel = GuiCreateTextLabel(checkBoxCont, g_coinCardArray[i].coin);
        lv_obj_t *chainLabel = GuiCreateNoticeLabel(checkBoxCont, g_coinCardArray[i].chain);
        lv_obj_t *icon = GuiCreateImg(checkBoxCont, g_coinCardArray[i].icon);
        lv_obj_t *checkbox = GuiCreateMultiCheckBox(checkBoxCont, _(""));
        lv_obj_set_style_pad_top(checkbox, 32, LV_PART_MAIN | LV_STATE_DEFAULT);
        lv_obj_set_size(checkbox, 446, 96);
        g_walletState[i].checkBox = checkbox;
        uint8_t tableLen = 4;
        GuiButton_t table[4] = {
            {.obj = icon, .align = LV_ALIGN_LEFT_MID, .position = {24, 0}},
            {.obj = coinLabel, .align = LV_ALIGN_DEFAULT, .position = {100, 13}},
            {.obj = chainLabel, .align = LV_ALIGN_DEFAULT, .position = {100, 53}},
            {.obj = checkbox, .align = LV_ALIGN_TOP_MID, .position = {-10, 0}},
        };
        if (IsCosmosChain(g_coinCardArray[i].index)) {
            table[0].position.x += 12;
            table[1].position.x += 12;
            table[2].position.x += 12;
        }

        if (g_walletState[i].index == HOME_WALLET_CARD_COSMOS) {
            // lv_obj_del(table[2].obj);
            lv_obj_t *line = GuiCreateDividerLine(checkBoxCont);
            lv_obj_align(line, LV_ALIGN_DEFAULT, 0, 96 * heightIndex);
            g_endCosmosLine = GuiCreateDividerLine(checkBoxCont);
            lv_obj_align(g_endCosmosLine, LV_ALIGN_DEFAULT, 0, 96 * (heightIndex + 1));
            lv_obj_t *cosmosCoinImg = GuiCreateImg(checkBoxCont, &coinCosmosEco);
            table[2].obj = cosmosCoinImg;
            table[2].align = LV_ALIGN_DEFAULT;
            table[2].position.x = 100;
            table[2].position.y = 53;

            lv_obj_del(table[3].obj);
            g_cosmosPulldownImg = GuiCreateImg(checkBoxCont, &imgArrowRight);
            table[3].obj = g_cosmosPulldownImg;
            table[3].align = LV_ALIGN_RIGHT_MID;
            table[3].position.x = -12;
            table[3].position.y = 0;
        }

        lv_obj_t *button = GuiCreateButton(checkBoxCont, 456, 96, table, tableLen,
                                           ManageCoinChainHandler, &g_walletState[i]);
        g_walletButton[i] = button;
        if (IsCosmosChain(g_coinCardArray[i].index)) {
            lv_obj_add_flag(button, LV_OBJ_FLAG_HIDDEN);
            g_lastCosmosLine = GuiCreateDividerLine(checkBoxCont);
            lv_obj_add_flag(g_lastCosmosLine, LV_OBJ_FLAG_HIDDEN);
            lv_obj_align(g_lastCosmosLine, LV_ALIGN_DEFAULT, 0, 96 * (heightIndex + 1));
        }
        if (!g_walletState[i].enable) {
            lv_obj_add_flag(button, LV_OBJ_FLAG_HIDDEN);
            continue;
        }
        lv_obj_align(button, LV_ALIGN_TOP_MID, 0, 96 * heightIndex);
        heightIndex++;
    }

    if (GetMnemonicType() == MNEMONIC_TYPE_TON) {
        lv_obj_t *label = GuiCreateIllustrateLabel(checkBoxCont, _("import_ton_mnemonic_desc"));
        lv_obj_set_width(label, 416);
        lv_label_set_long_mode(label, LV_LABEL_LONG_WRAP);
        lv_obj_align(label, LV_ALIGN_TOP_LEFT, 32, 144);
    }

    lv_obj_t *btn = GuiCreateBtn(g_manageCont, USR_SYMBOL_CHECK);
    lv_obj_add_event_cb(btn, ConfirmManageAssetsHandler, LV_EVENT_CLICKED, NULL);
    lv_obj_align(btn, LV_ALIGN_BOTTOM_RIGHT, -36, -24);

    lv_obj_t *label = GuiCreateTextLabel(g_manageCont, "");
    lv_obj_align_to(label, btn, LV_ALIGN_OUT_LEFT_MID, -300, 0);
    lv_label_set_recolor(label, true);

    g_manageWalletLabel = label;

    UpdateManageWalletState(false);

    SetMidBtnLabel(g_pageWidget->navBarWidget, NVS_BAR_MID_LABEL, _("home_manage_assets"));
    SetNavBarLeftBtn(g_pageWidget->navBarWidget, NVS_BAR_RETURN, ReturnManageWalletHandler, NULL);
    // TODO: add search
    // GuiNvsBarSetRightCb(NVS_BAR_SEARCH, NULL, NULL);
    SetNavBarRightBtn(g_pageWidget->navBarWidget, NVS_RIGHT_BUTTON_BUTT, NULL, NULL);
}

void GuiHomeSetWalletDesc(WalletDesc_t *wallet)
{
    GuiNvsBarSetWalletName((const char *)wallet->name);
    GuiSetEmojiIconIndex(wallet->iconIndex);
    SetStatusBarEmojiIndex(wallet->iconIndex);
    GuiNvsBarSetWalletIcon(GuiGetEmojiIconImg());
}

static void HomeScrollHandler(lv_event_t * e)
{
    static lv_point_t touchStart;
    static lv_point_t touchEnd;

#define SWIPE_THRESHOLD 50
    lv_event_code_t code = lv_event_get_code(e);
    lv_obj_t * obj = lv_event_get_target(e);

    static bool isDragging = false;

    if (code == LV_EVENT_PRESSED) {
        lv_indev_t * indev = lv_indev_get_act();
        lv_indev_get_point(indev, &touchStart);
        isDragging = true;
    } else if (code == LV_EVENT_PRESSING) {
        if (isDragging) {
            lv_indev_t * indev = lv_indev_get_act();
            lv_indev_get_point(indev, &touchEnd);
        }
    } else if (code == LV_EVENT_RELEASED) {
        if (isDragging) {
            lv_indev_t * indev = lv_indev_get_act();
            lv_indev_get_point(indev, &touchEnd);
            int16_t diff_y = touchEnd.y - touchStart.y;
            if (abs(diff_y) > SWIPE_THRESHOLD) {
                if (diff_y < 0) {
                    UpdateHomeConnectWalletCard(GestureTop);
                    g_isScrolling = true;
                } else {
                    UpdateHomeConnectWalletCard(GestureBottom);
                    g_isScrolling = true;
                }
            } else {
                lv_obj_t *obj = lv_event_get_target(e);
                if (obj != g_homeWalletCardCont) {
                    HOME_WALLET_CARD_ENUM coin;
                    coin = *(HOME_WALLET_CARD_ENUM *)lv_event_get_user_data(e);
                    CoinDealHandler(coin);
                }
            }

            lv_timer_t *timer = lv_timer_create(ResetScrollState, 200, NULL);
            lv_timer_set_repeat_count(timer, 1);
            isDragging = false;
        }
    }
}

static void ResetScrollState(lv_timer_t * timer)
{
    g_isScrolling = false;
    lv_timer_del(timer);
}

void GuiHomeAreaInit(void)
{
    GuiInitWalletState();
    g_pageWidget = CreatePageWidget();
    g_homeViewCont = g_pageWidget->contentZone;

    lv_obj_t *walletCardCont = GuiCreateContainerWithParent(g_homeViewCont, lv_obj_get_width(lv_scr_act()),
                               lv_obj_get_height(lv_scr_act()) - GUI_MAIN_AREA_OFFSET);
    lv_obj_add_event_cb(walletCardCont, HomeScrollHandler, LV_EVENT_ALL, NULL);
    lv_obj_add_flag(walletCardCont, LV_EVENT_CLICKED);
    lv_obj_set_align(walletCardCont, LV_ALIGN_DEFAULT);
    lv_obj_clear_flag(walletCardCont, LV_OBJ_FLAG_GESTURE_BUBBLE);
    lv_obj_set_scrollbar_mode(walletCardCont, LV_SCROLLBAR_MODE_OFF);
    g_homeWalletCardCont = walletCardCont;

    lv_obj_t *img = GuiCreateImg(lv_scr_act(), &imgScan);
    lv_obj_align(img, LV_ALIGN_BOTTOM_RIGHT, -32, -32);
    lv_obj_add_event_cb(img, ScanQrCodeHandler, LV_EVENT_CLICKED, &g_scanView);
    lv_obj_add_flag(img, LV_OBJ_FLAG_CLICKABLE);
    g_scanImg = img;
}

void GuiHomeDisActive(void)
{
    if (g_homeWalletCardCont != NULL) {
        lv_obj_add_flag(g_homeWalletCardCont, LV_OBJ_FLAG_HIDDEN);
        lv_obj_add_flag(g_scanImg, LV_OBJ_FLAG_HIDDEN);
    }
}

static void AddFlagCountDownTimerHandler(lv_timer_t *timer)
{
    g_isManageClick = true;
    lv_timer_del(timer);
    g_countDownTimer = NULL;
    UNUSED(g_countDownTimer);
}

void ClearHomePageCurrentIndex(void)
{
    g_currentPage = 0;
}

void GuiHomeRestart(void)
{
    g_currentPage = 0;
    GUI_DEL_OBJ(g_manageCont)
    GUI_DEL_OBJ(g_noticeWindow)
    GuiHomeRefresh();
}

void GuiHomeRefresh(void)
{
    static bool isFirstBeta = true;
#ifdef RUST_MEMORY_DEBUG
    PrintRustMemoryStatus();
#endif
    if (GetCurrentAccountIndex() > 2) {
        return;
    }
    GuiInitWalletState();
    g_countDownTimer = lv_timer_create(AddFlagCountDownTimerHandler, 500, NULL);
    GuiSetSetupPhase(SETUP_PAHSE_DONE);
    if (g_manageCont != NULL) {
        SetMidBtnLabel(g_pageWidget->navBarWidget, NVS_BAR_MID_LABEL, _("home_manage_assets"));
        SetNavBarLeftBtn(g_pageWidget->navBarWidget, NVS_BAR_RETURN, ReturnManageWalletHandler, NULL);
        SetNavBarRightBtn(g_pageWidget->navBarWidget, NVS_RIGHT_BUTTON_BUTT, NULL, NULL);
    } else {
        SetNavBarLeftBtn(g_pageWidget->navBarWidget, NVS_BAR_MANAGE, OpenManageAssetsHandler, NULL);
        SetNavBarMidBtn(g_pageWidget->navBarWidget, NVS_MID_BUTTON_BUTT, NULL, NULL);
        SetNavBarRightBtn(g_pageWidget->navBarWidget, NVS_BAR_MORE_INFO, OpenMoreSettingHandler, NULL);
    }
    if (g_homeWalletCardCont != NULL) {
        lv_obj_clear_flag(g_homeWalletCardCont, LV_OBJ_FLAG_HIDDEN);
        lv_obj_clear_flag(g_scanImg, LV_OBJ_FLAG_HIDDEN);
    }
    GUI_DEL_OBJ(g_moreHintbox)
    AccountPublicHomeCoinGet(g_walletState, NUMBER_OF_ARRAYS(g_walletState));
    UpdateHomeConnectWalletCard(GestureNone);
    if (isFirstBeta && SOFTWARE_VERSION_BUILD % 2) {
        CreateBetaNotice();
        isFirstBeta = false;
    }
    CloseArHintbox();
}

const ChainCoinCard_t *GetCoinCardByIndex(HOME_WALLET_CARD_ENUM index)
{
    for (int i = 0; i < HOME_WALLET_CARD_BUTT; i++) {
        if (g_coinCardArray[i].index == index) {
            return &g_coinCardArray[i];
        }
    }
    return NULL;
}

void GuiHomeDeInit(void)
{
    if (g_pageWidget != NULL) {
        DestroyPageWidget(g_pageWidget);
        g_pageWidget = NULL;
    }
    GUI_DEL_OBJ(g_noticeWindow);
}
#endif<|MERGE_RESOLUTION|>--- conflicted
+++ resolved
@@ -123,11 +123,8 @@
         g_walletState[HOME_WALLET_CARD_BNB].enable = false;
         g_walletState[HOME_WALLET_CARD_DOT].enable = false;
         g_walletState[HOME_WALLET_CARD_ADA].enable = false;
-<<<<<<< HEAD
         g_walletState[HOME_WALLET_CARD_ZEC].enable = false;
-=======
         g_walletState[HOME_WALLET_CARD_MONERO].enable = false;
->>>>>>> a2bb7159
         g_walletState[HOME_WALLET_CARD_TON].enable = true;
         break;
     case MNEMONIC_TYPE_BIP39:
