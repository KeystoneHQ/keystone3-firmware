--- conflicted
+++ resolved
@@ -941,14 +941,9 @@
     WALLET_LIST_INDEX_ENUM *wallet = lv_event_get_user_data(e);
     GuiFrameOpenViewWithParam(&g_walletTutorialView, wallet, sizeof(WALLET_LIST_INDEX_ENUM));
     GUI_DEL_OBJ(g_openMoreHintBox);
-<<<<<<< HEAD
 }
 
 void GuiResetCurrentKeyDerivationCache(uint8_t index)
 {
     SetKeyDerivationAdaXpubTypesByAccountIndex(STANDARD_ADA, index);
-}
-#endif
-=======
-}
->>>>>>> 689e5d52
+}