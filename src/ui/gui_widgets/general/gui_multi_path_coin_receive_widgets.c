#ifndef BTC_ONLY
#include "gui_multi_path_coin_receive_widgets.h"
#include "gui_status_bar.h"
#include "gui_chain.h"
#include "gui_views.h"
#include "gui_hintbox.h"
#include "account_public_info.h"
#include "librust_c.h"
#include "assert.h"
#include "gui_keyboard.h"
#include "draw/lv_draw_mask.h"
#include "stdio.h"
#include "user_utils.h"
#include "inttypes.h"
#include "gui_tutorial_widgets.h"
#include "gui_fullscreen_mode.h"
#include "keystore.h"
#include "gui_page.h"
#include "account_manager.h"
#include "gui_home_widgets.h"
#include "gui_global_resources.h"

#define GENERAL_ADDRESS_INDEX_MAX                       (999999999)
#define ETH_LEDGER_LIVE_ADDRESS_INDEX_MAX               (9)
#define SOL_BIP44_ADDRESS_INDEX_MAX                     (9)
#define SOL_BIP44_ROOT_ADDRESS_INDEX_MAX                (0)
#define SOL_BIP44_CHANGE_ADDRESS_INDEX_MAX              (9)


typedef enum {
    RECEIVE_TILE_QRCODE = 0,
    RECEIVE_TILE_SWITCH_ACCOUNT,
    RECEIVE_TILE_CHANGE_PATH,

    RECEIVE_TILE_BUTT,
} EthereumReceiveTile;

typedef struct {
    lv_obj_t *addressCountLabel;
    lv_obj_t *addressLabel;
    lv_obj_t *checkBox;
    lv_obj_t *checkedImg;
    lv_obj_t *uncheckedImg;
} SwitchAddressWidgetsItem_t;

typedef struct {
    lv_obj_t *checkBox;
    lv_obj_t *checkedImg;
    lv_obj_t *uncheckedImg;
} PathWidgetsItem_t;

typedef struct {
    lv_obj_t *cont;
    lv_obj_t *tileView;
    lv_obj_t *tileQrCode;
    lv_obj_t *tileSwitchAccount;
    lv_obj_t *tileChangePath;
    lv_obj_t *attentionCont;
    lv_obj_t *qrCodeCont;
    lv_obj_t *qrCode;
    lv_obj_t *addressLabel;
    lv_obj_t *addressCountLabel;
    lv_obj_t *moreCont;
    lv_obj_t *addressButton;
    lv_obj_t *leftBtnImg;
    lv_obj_t *rightBtnImg;
    lv_obj_t *confirmAddrTypeBtn;
    lv_obj_t *confirmAddrIndexBtn;
    lv_obj_t *inputAddressLabel;
    lv_obj_t *overflowLabel;
    PathWidgetsItem_t changePathWidgets[3];
    SwitchAddressWidgetsItem_t switchAddressWidgets[5];
} MultiPathCoinReceiveWidgets_t;

typedef struct {
    GuiChainCoinType type;
    char tittle[PATH_ITEM_MAX_LEN];
} TittleItem_t;

typedef struct {
    uint32_t index;
    char address[ADDRESS_MAX_LEN];
    char path[PATH_ITEM_MAX_LEN];
} AddressDataItem_t;

typedef struct {
    char title[PATH_ITEM_MAX_LEN];
    char subTitle[PATH_ITEM_MAX_LEN];
    char path[PATH_ITEM_MAX_LEN];
} PathItem_t;

static void GuiCreateMoreWidgets(lv_obj_t *parent);
static void GuiEthereumReceiveGotoTile(EthereumReceiveTile tile);
static void GuiCreateQrCodeWidget(lv_obj_t *parent);
static void GuiCreateSwitchAddressWidget(lv_obj_t *parent);
static void GuiCreateSwitchAddressButtons(lv_obj_t *parent);
static void GuiCreateChangePathWidget(lv_obj_t *parent);

static void RefreshQrCode(void);
static void RefreshSwitchAccount(void);
static void RefreshDefaultAddress(void);
static int GetMaxAddressIndex(void);

static void CloseAttentionHandler(lv_event_t *e);
static void MoreHandler(lv_event_t *e);
static void ChangePathHandler(lv_event_t *e);
static void TutorialHandler(lv_event_t *e);
static void LeftBtnHandler(lv_event_t *e);
static void RightBtnHandler(lv_event_t* e);
static void ChangePathCheckHandler(lv_event_t *e);
static void SwitchAddressHandler(lv_event_t *e);
static void OpenSwitchAddressHandler(lv_event_t *e);

static void GetPathItemSubTitle(char* subTitle, int index, uint32_t maxLen);
static void ModelGetEthAddress(uint32_t index, AddressDataItem_t *item);
static void GetEthHdPath(char *hdPath, int index, uint32_t maxLen);
static void GetSolHdPath(char *hdPath, int index, uint32_t maxLen);
static void GetEthRootPath(char *rootPath, int index, uint32_t maxLen);
static char *GetEthXpub(int index);
static char *GetSolXpub(int index);
void AddressLongModeCut(char *out, const char *address);

static uint32_t GetPathIndex(void);
static void SetPathIndex(uint32_t index);

static int GetSOLMaxAddressIndex(void);
static int GetEthMaxAddressIndex(void);

static char* GetChangePathItemTitle(uint32_t i);
static void GetChangePathLabelHint(char* hint);

static void SetCurrentSelectIndex(uint32_t selectIndex);
static uint32_t GetCurrentSelectIndex();
static void GetHint(char *hint);
static void ModelGetSolAddress(uint32_t index, AddressDataItem_t *item);
static void ModelGetAddress(uint32_t index, AddressDataItem_t *item);
static void GetSolPathItemSubTitle(char* subTitle, int index, uint32_t maxLen);
static void UpdateConfirmAddrIndexBtn(void);
static void UpdateConfirmAddrTypeBtn(void);
static void UpdateAddrTypeCheckbox(uint8_t i, bool isChecked);
static bool IsOnlyOneAddress(uint8_t addrType);

static MultiPathCoinReceiveWidgets_t g_multiPathCoinReceiveWidgets;
static EthereumReceiveTile g_multiPathCoinReceiveTileNow;

static const PathItem_t g_ethPaths[] = {
    {"BIP44 Standard",          "",     "m/44'/60'/0'"  },
    {"Ledger Live",             "",     "m/44'/60'"     },
    {"Ledger Legacy",           "",     "m/44'/60'/0'"  },
};
static const PathItem_t g_solPaths[] = {
    {"Account-based Path",      "",     "m/44'/501'"  },
    {"Single Account Path",     "",     "m/44'/501'"  },
    {"Sub-account Path",        "",     "m/44'/501'"  },
};
static lv_obj_t *g_addressLabel[2];
static lv_obj_t *g_goToAddressIcon;

static uint32_t g_showIndex;
static uint32_t g_selectIndex;
static uint32_t g_selectType = 0;
static uint8_t g_currentAccountIndex = 0;
static uint32_t g_ethSelectIndex[3] = {0};
static uint32_t g_solSelectIndex[3] = {0};
static uint32_t g_ethPathIndex[3] = {0};
static uint32_t g_solPathIndex[3] = {0};
static PageWidget_t *g_pageWidget;
static HOME_WALLET_CARD_ENUM g_chainCard;
static lv_obj_t *g_derivationPathDescLabel = NULL;
static char **g_derivationPathDescs = NULL;
static lv_obj_t *g_egCont = NULL;

static void InitDerivationPathDesc(uint8_t chain)
{
    switch (chain) {
    case HOME_WALLET_CARD_ETH:
        g_derivationPathDescs = GetDerivationPathDescs(ETH_DERIVATION_PATH_DESC);
        break;
    case HOME_WALLET_CARD_SOL:
        g_derivationPathDescs = GetDerivationPathDescs(SOL_DERIVATION_PATH_DESC);
        break;
    default:
        break;
    }
}

void GuiMultiPathCoinReceiveInit(uint8_t chain)
{
    InitDerivationPathDesc(chain);
    g_chainCard = chain;
    g_currentAccountIndex = GetCurrentAccountIndex();
    g_selectIndex = GetCurrentSelectIndex();
    g_selectType = GetPathIndex();

    g_pageWidget = CreatePageWidget();
    g_multiPathCoinReceiveWidgets.cont = g_pageWidget->contentZone;
    g_multiPathCoinReceiveWidgets.tileView = lv_tileview_create(g_multiPathCoinReceiveWidgets.cont);
    lv_obj_set_style_bg_opa(g_multiPathCoinReceiveWidgets.tileView, LV_OPA_0, LV_PART_SCROLLBAR & LV_STATE_SCROLLED);
    lv_obj_set_style_bg_opa(g_multiPathCoinReceiveWidgets.tileView, LV_OPA_0, LV_PART_SCROLLBAR | LV_STATE_DEFAULT);
    g_multiPathCoinReceiveWidgets.tileQrCode = lv_tileview_add_tile(g_multiPathCoinReceiveWidgets.tileView, RECEIVE_TILE_QRCODE, 0, LV_DIR_HOR);
    GuiCreateQrCodeWidget(g_multiPathCoinReceiveWidgets.tileQrCode);
    g_multiPathCoinReceiveWidgets.tileSwitchAccount = lv_tileview_add_tile(g_multiPathCoinReceiveWidgets.tileView, RECEIVE_TILE_SWITCH_ACCOUNT, 0, LV_DIR_HOR);
    GuiCreateSwitchAddressWidget(g_multiPathCoinReceiveWidgets.tileSwitchAccount);
    GuiCreateSwitchAddressButtons(g_multiPathCoinReceiveWidgets.tileSwitchAccount);
    g_multiPathCoinReceiveWidgets.tileChangePath = lv_tileview_add_tile(g_multiPathCoinReceiveWidgets.tileView, RECEIVE_TILE_CHANGE_PATH, 0, LV_DIR_HOR);
    GuiCreateChangePathWidget(g_multiPathCoinReceiveWidgets.tileChangePath);
    lv_obj_clear_flag(g_multiPathCoinReceiveWidgets.tileView, LV_OBJ_FLAG_SCROLLABLE);

    GuiMultiPathCoinReceiveRefresh();
}

void GuiMultiPathCoinReceiveDeInit(void)
{
    GUI_DEL_OBJ(g_multiPathCoinReceiveWidgets.moreCont)
    GUI_DEL_OBJ(g_multiPathCoinReceiveWidgets.attentionCont)
    GUI_DEL_OBJ(g_multiPathCoinReceiveWidgets.cont)

    CLEAR_OBJECT(g_multiPathCoinReceiveWidgets);
    g_multiPathCoinReceiveTileNow = 0;
    GuiFullscreenModeCleanUp();
    if (g_pageWidget != NULL) {
        DestroyPageWidget(g_pageWidget);
        g_pageWidget = NULL;
    }
}

void GuiMultiPathCoinReceiveRefresh(void)
{
    switch (g_multiPathCoinReceiveTileNow) {
    case RECEIVE_TILE_QRCODE:
        SetNavBarLeftBtn(g_pageWidget->navBarWidget, NVS_BAR_CLOSE, CloseTimerCurrentViewHandler, NULL);
        switch (g_chainCard) {
        case HOME_WALLET_CARD_ETH:
            SetCoinWallet(g_pageWidget->navBarWidget, CHAIN_ETH, "Receive ETH");
            break;
        case HOME_WALLET_CARD_SOL:
            SetCoinWallet(g_pageWidget->navBarWidget, CHAIN_SOL, "Receive SOL");
            break;
        default:
            break;
        }
        SetNavBarRightBtn(g_pageWidget->navBarWidget, NVS_BAR_MORE_INFO, MoreHandler, NULL);
        RefreshQrCode();
        if (IsOnlyOneAddress(GetPathIndex())) {
            lv_obj_add_flag(g_goToAddressIcon, LV_OBJ_FLAG_HIDDEN);
        } else {
            lv_obj_clear_flag(g_goToAddressIcon, LV_OBJ_FLAG_HIDDEN);
        }
        break;
    case RECEIVE_TILE_SWITCH_ACCOUNT:
        SetNavBarLeftBtn(g_pageWidget->navBarWidget, NVS_BAR_RETURN, ReturnHandler, NULL);
        SetMidBtnLabel(g_pageWidget->navBarWidget, NVS_BAR_MID_LABEL, "Switch Account");
        SetNavBarRightBtn(g_pageWidget->navBarWidget, NVS_RIGHT_BUTTON_BUTT, NULL, NULL);
        g_selectIndex = GetCurrentSelectIndex();
        g_showIndex = g_selectIndex / 5 * 5;
        if (g_showIndex < 5) {
            lv_obj_set_style_img_opa(g_multiPathCoinReceiveWidgets.leftBtnImg, LV_OPA_30, LV_PART_MAIN);
            lv_obj_set_style_img_opa(g_multiPathCoinReceiveWidgets.rightBtnImg, LV_OPA_COVER, LV_PART_MAIN);
        } else if (g_showIndex >= GetMaxAddressIndex() - 5) {
            lv_obj_set_style_img_opa(g_multiPathCoinReceiveWidgets.leftBtnImg, LV_OPA_COVER, LV_PART_MAIN);
            lv_obj_set_style_img_opa(g_multiPathCoinReceiveWidgets.rightBtnImg, LV_OPA_30, LV_PART_MAIN);
        } else {
            lv_obj_set_style_img_opa(g_multiPathCoinReceiveWidgets.leftBtnImg, LV_OPA_COVER, LV_PART_MAIN);
            lv_obj_set_style_img_opa(g_multiPathCoinReceiveWidgets.rightBtnImg, LV_OPA_COVER, LV_PART_MAIN);
        }
        UpdateConfirmAddrIndexBtn();
        break;
    case RECEIVE_TILE_CHANGE_PATH:
        SetNavBarLeftBtn(g_pageWidget->navBarWidget, NVS_BAR_RETURN, ReturnHandler, NULL);
        SetMidBtnLabel(g_pageWidget->navBarWidget, NVS_BAR_MID_LABEL, "Change Derivation Path");
        SetNavBarRightBtn(g_pageWidget->navBarWidget, NVS_RIGHT_BUTTON_BUTT, NULL, NULL);
        g_selectType = GetPathIndex();
        for (uint32_t i = 0; i < 3; i++) {
            UpdateAddrTypeCheckbox(i, g_selectType == i);
        }
        UpdateConfirmAddrTypeBtn();
        break;
    default:
        break;
    }
}

void GuiMultiPathCoinReceivePrevTile(void)
{
    GuiEthereumReceiveGotoTile(RECEIVE_TILE_QRCODE);
}

static void GuiCreateMoreWidgets(lv_obj_t *parent)
{
    lv_obj_t *cont, *btn, *img, *label;

    g_multiPathCoinReceiveWidgets.moreCont = GuiCreateHintBox(parent, 480, 228, true);
    lv_obj_add_event_cb(lv_obj_get_child(g_multiPathCoinReceiveWidgets.moreCont, 0), CloseHintBoxHandler, LV_EVENT_CLICKED, &g_multiPathCoinReceiveWidgets.moreCont);
    cont = g_multiPathCoinReceiveWidgets.moreCont;

    btn = lv_btn_create(cont);
    lv_obj_set_size(btn, 456, 84);
    lv_obj_align(btn, LV_ALIGN_TOP_MID, 0, 24 + 572);
    lv_obj_set_style_bg_opa(btn, LV_OPA_TRANSP, LV_PART_MAIN);
    lv_obj_set_style_border_width(btn, 0, LV_PART_MAIN | LV_STATE_DEFAULT);
    lv_obj_set_style_outline_width(btn, 0, LV_PART_MAIN);
    lv_obj_set_style_shadow_width(btn, 0, LV_PART_MAIN);
    lv_obj_add_event_cb(btn, ChangePathHandler, LV_EVENT_CLICKED, NULL);
    img = GuiCreateImg(btn, &imgPath);
    lv_obj_align(img, LV_ALIGN_CENTER, -186, 0);
    label = GuiCreateLabelWithFont(btn, "Change Derivation Path", &openSans_24);
    lv_obj_align(label, LV_ALIGN_LEFT_MID, 60, 4);

    btn = lv_btn_create(cont);
    lv_obj_set_size(btn, 456, 84);
    lv_obj_align(btn, LV_ALIGN_TOP_MID, 0, 120 + 572);
    lv_obj_set_style_bg_opa(btn, LV_OPA_TRANSP, LV_PART_MAIN);
    lv_obj_set_style_border_width(btn, 0, LV_PART_MAIN | LV_STATE_DEFAULT);
    lv_obj_set_style_outline_width(btn, 0, LV_PART_MAIN);
    lv_obj_set_style_shadow_width(btn, 0, LV_PART_MAIN);
    lv_obj_add_event_cb(btn, TutorialHandler, LV_EVENT_CLICKED, NULL);
    img = GuiCreateImg(btn, &imgTutorial);
    lv_obj_align(img, LV_ALIGN_CENTER, -186, 0);
    label = GuiCreateLabelWithFont(btn, "Tutorial", &openSans_24);
    lv_obj_align(label, LV_ALIGN_LEFT_MID, 60, 4);
}

static void GuiEthereumReceiveGotoTile(EthereumReceiveTile tile)
{
    g_multiPathCoinReceiveTileNow = tile;
    GuiMultiPathCoinReceiveRefresh();
    lv_obj_set_tile_id(g_multiPathCoinReceiveWidgets.tileView, g_multiPathCoinReceiveTileNow, 0, LV_ANIM_OFF);
}

lv_obj_t* CreateEthereumReceiveQRCode(lv_obj_t* parent, uint16_t w, uint16_t h)
{
    lv_obj_t* qrcode = lv_qrcode_create(parent, w, BLACK_COLOR, WHITE_COLOR);
    lv_obj_add_flag(qrcode, LV_OBJ_FLAG_CLICKABLE);
    lv_obj_add_event_cb(qrcode, GuiFullscreenModeHandler, LV_EVENT_CLICKED, NULL);
    return qrcode;
}

static void GuiCreateQrCodeWidget(lv_obj_t *parent)
{
    lv_obj_t *tempObj;
    uint16_t yOffset = 0;

    g_multiPathCoinReceiveWidgets.qrCodeCont = GuiCreateContainerWithParent(parent, 408, 524);
    lv_obj_align(g_multiPathCoinReceiveWidgets.qrCodeCont, LV_ALIGN_TOP_MID, 0, 0);
    lv_obj_set_style_bg_color(g_multiPathCoinReceiveWidgets.qrCodeCont, DARK_BG_COLOR, LV_PART_MAIN);
    lv_obj_set_style_radius(g_multiPathCoinReceiveWidgets.qrCodeCont, 24, LV_PART_MAIN);

    yOffset += 36;
    g_multiPathCoinReceiveWidgets.qrCode = CreateEthereumReceiveQRCode(g_multiPathCoinReceiveWidgets.qrCodeCont, 336, 336);
    GuiFullscreenModeInit(480, 800, WHITE_COLOR);
    GuiFullscreenModeCreateObject(CreateEthereumReceiveQRCode, 420, 420);
    lv_obj_align(g_multiPathCoinReceiveWidgets.qrCode, LV_ALIGN_TOP_MID, 0, yOffset);
    yOffset += 336;

    yOffset += 16;
    g_multiPathCoinReceiveWidgets.addressLabel = GuiCreateNoticeLabel(g_multiPathCoinReceiveWidgets.qrCodeCont, "");
    lv_obj_set_width(g_multiPathCoinReceiveWidgets.addressLabel, 336);
    lv_obj_align(g_multiPathCoinReceiveWidgets.addressLabel, LV_ALIGN_TOP_MID, 0, yOffset);
    yOffset += 60;

    yOffset += 16;
    g_multiPathCoinReceiveWidgets.addressCountLabel = GuiCreateIllustrateLabel(g_multiPathCoinReceiveWidgets.qrCodeCont, "");
    lv_obj_align(g_multiPathCoinReceiveWidgets.addressCountLabel, LV_ALIGN_TOP_LEFT, 36, yOffset);

    g_multiPathCoinReceiveWidgets.addressButton = lv_btn_create(g_multiPathCoinReceiveWidgets.qrCodeCont);
    lv_obj_set_size(g_multiPathCoinReceiveWidgets.addressButton, 336, 36);
    lv_obj_align(g_multiPathCoinReceiveWidgets.addressButton, LV_ALIGN_TOP_MID, 0, 464);
    lv_obj_set_style_bg_opa(g_multiPathCoinReceiveWidgets.addressButton, LV_OPA_TRANSP, LV_PART_MAIN);
    lv_obj_set_style_border_width(g_multiPathCoinReceiveWidgets.addressButton, 0, LV_PART_MAIN | LV_STATE_DEFAULT);
    lv_obj_set_style_outline_width(g_multiPathCoinReceiveWidgets.addressButton, 0, LV_PART_MAIN);
    lv_obj_set_style_shadow_width(g_multiPathCoinReceiveWidgets.addressButton, 0, LV_PART_MAIN);
    lv_obj_add_event_cb(g_multiPathCoinReceiveWidgets.addressButton, OpenSwitchAddressHandler, LV_EVENT_CLICKED, NULL);
    tempObj = GuiCreateImg(g_multiPathCoinReceiveWidgets.addressButton, &imgArrowRight);
    lv_obj_set_style_img_opa(tempObj, LV_OPA_80, LV_PART_MAIN);
    lv_obj_align(tempObj, LV_ALIGN_CENTER, 150, 0);
    g_goToAddressIcon = tempObj;
    const char* coin = GetCoinCardByIndex(g_chainCard)->coin;

    if (!GetFirstReceive(coin)) {
        g_multiPathCoinReceiveWidgets.attentionCont = GuiCreateHintBox(parent, 480, 386, false);
        tempObj = GuiCreateImg(g_multiPathCoinReceiveWidgets.attentionCont, &imgInformation);
        lv_obj_align(tempObj, LV_ALIGN_TOP_LEFT, 36, 462);
        tempObj = GuiCreateLittleTitleLabel(g_multiPathCoinReceiveWidgets.attentionCont, "Attention");
        lv_obj_align(tempObj, LV_ALIGN_TOP_LEFT, 36, 558);
        char hint[BUFFER_SIZE_256];
        GetHint(hint);
        tempObj = GuiCreateLabelWithFont(g_multiPathCoinReceiveWidgets.attentionCont, hint, &openSans_20);
        lv_obj_align(tempObj, LV_ALIGN_TOP_LEFT, 36, 610);
        tempObj = GuiCreateBtn(g_multiPathCoinReceiveWidgets.attentionCont, "Got It");
        lv_obj_set_size(tempObj, 122, 66);
        lv_obj_set_style_radius(tempObj, 24, LV_PART_MAIN);
        lv_obj_set_style_bg_color(tempObj, WHITE_COLOR_OPA20, LV_PART_MAIN);
        lv_obj_align(tempObj, LV_ALIGN_BOTTOM_RIGHT, -36, -24);
        lv_obj_add_event_cb(tempObj, CloseAttentionHandler, LV_EVENT_CLICKED, NULL);
        SetFirstReceive(coin, true);
    }
}

static void GetHint(char *hint)
{
    switch (g_chainCard) {
    case HOME_WALLET_CARD_ETH:
        strcpy_s(hint, BUFFER_SIZE_256 ,_("receive_eth_alert_desc"));
        break;
    case HOME_WALLET_CARD_SOL:
        snprintf_s(hint, BUFFER_SIZE_256, _("receive_coin_hint_fmt"), "SOL");
        break;
    default:
        break;
    }
}

static void GuiCreateSwitchAddressWidget(lv_obj_t *parent)
{
    //Create the account list page.
    uint32_t index;
    lv_obj_t *cont = GuiCreateContainerWithParent(parent, 408, 514);
    lv_obj_t *line;
    static lv_point_t points[2] =  {{0, 0}, {360, 0}};
    lv_obj_align(cont, LV_ALIGN_TOP_MID, 0, 0);
    lv_obj_set_style_bg_color(cont, DARK_BG_COLOR, LV_PART_MAIN);
    lv_obj_set_style_radius(cont, 24, LV_PART_MAIN);
    index = 0;
    for (uint32_t i = 0; i < 5; i++) {
        g_multiPathCoinReceiveWidgets.switchAddressWidgets[i].addressCountLabel = GuiCreateLabelWithFont(cont, "", &openSans_24);
        lv_obj_align(g_multiPathCoinReceiveWidgets.switchAddressWidgets[i].addressCountLabel, LV_ALIGN_TOP_LEFT, 24, 30 + 103 * i);
        g_multiPathCoinReceiveWidgets.switchAddressWidgets[i].addressLabel = GuiCreateNoticeLabel(cont, "");
        lv_obj_align(g_multiPathCoinReceiveWidgets.switchAddressWidgets[i].addressLabel, LV_ALIGN_TOP_LEFT, 24, 56 + 103 * i);
        if (i > 0) {
            line = GuiCreateLine(cont, points, 2);
            lv_obj_align(line, LV_ALIGN_TOP_LEFT, 24, 102 * i);
        }

        g_multiPathCoinReceiveWidgets.switchAddressWidgets[i].checkBox = lv_btn_create(cont);
        lv_obj_set_size(g_multiPathCoinReceiveWidgets.switchAddressWidgets[i].checkBox, 408, 82);
        lv_obj_align(g_multiPathCoinReceiveWidgets.switchAddressWidgets[i].checkBox, LV_ALIGN_TOP_LEFT, 0, 10 + 102 * i);
        lv_obj_set_style_bg_opa(g_multiPathCoinReceiveWidgets.switchAddressWidgets[i].checkBox, LV_OPA_TRANSP, LV_PART_MAIN);
        lv_obj_set_style_bg_opa(g_multiPathCoinReceiveWidgets.switchAddressWidgets[i].checkBox, LV_OPA_TRANSP, LV_STATE_CHECKED);
        lv_obj_set_style_border_width(g_multiPathCoinReceiveWidgets.switchAddressWidgets[i].checkBox, 0, LV_PART_MAIN | LV_STATE_DEFAULT);
        lv_obj_set_style_outline_width(g_multiPathCoinReceiveWidgets.switchAddressWidgets[i].checkBox, 0, LV_PART_MAIN);
        lv_obj_set_style_shadow_width(g_multiPathCoinReceiveWidgets.switchAddressWidgets[i].checkBox, 0, LV_PART_MAIN);
        lv_obj_add_flag(g_multiPathCoinReceiveWidgets.switchAddressWidgets[i].checkBox, LV_OBJ_FLAG_CHECKABLE);
        lv_obj_add_event_cb(g_multiPathCoinReceiveWidgets.switchAddressWidgets[i].checkBox, SwitchAddressHandler, LV_EVENT_CLICKED, NULL);

        g_multiPathCoinReceiveWidgets.switchAddressWidgets[i].checkedImg = GuiCreateImg(g_multiPathCoinReceiveWidgets.switchAddressWidgets[i].checkBox, &imgMessageSelect);
        lv_obj_align(g_multiPathCoinReceiveWidgets.switchAddressWidgets[i].checkedImg, LV_ALIGN_CENTER, 162, 0);
        lv_obj_add_flag(g_multiPathCoinReceiveWidgets.switchAddressWidgets[i].checkedImg, LV_OBJ_FLAG_HIDDEN);
        g_multiPathCoinReceiveWidgets.switchAddressWidgets[i].uncheckedImg = GuiCreateImg(g_multiPathCoinReceiveWidgets.switchAddressWidgets[i].checkBox, &imgUncheckCircle);
        lv_obj_align(g_multiPathCoinReceiveWidgets.switchAddressWidgets[i].uncheckedImg, LV_ALIGN_CENTER, 162, 0);
        lv_obj_clear_flag(g_multiPathCoinReceiveWidgets.switchAddressWidgets[i].uncheckedImg, LV_OBJ_FLAG_HIDDEN);

        index++;
    }
    RefreshSwitchAccount();
}

static bool IsAddrIndexSelectChanged()
{
    return g_selectIndex != GetCurrentSelectIndex();
}

static void UpdateConfirmAddrIndexBtn(void)
{
    if (IsAddrIndexSelectChanged()) {
        lv_obj_set_style_bg_opa(g_multiPathCoinReceiveWidgets.confirmAddrIndexBtn, LV_OPA_COVER, LV_PART_MAIN);
        lv_obj_set_style_text_opa(lv_obj_get_child(g_multiPathCoinReceiveWidgets.confirmAddrIndexBtn, 0), LV_OPA_COVER, LV_PART_MAIN);
    } else {
        lv_obj_set_style_bg_opa(g_multiPathCoinReceiveWidgets.confirmAddrIndexBtn, LV_OPA_30, LV_PART_MAIN);
        lv_obj_set_style_text_opa(lv_obj_get_child(g_multiPathCoinReceiveWidgets.confirmAddrIndexBtn, 0), LV_OPA_30, LV_PART_MAIN);
    }
}

static bool IsAddrTypeSelectChanged()
{
    return g_selectType != GetPathIndex();
}

static void UpdateConfirmAddrTypeBtn(void)
{
    if (IsAddrTypeSelectChanged()) {
        lv_obj_set_style_bg_opa(g_multiPathCoinReceiveWidgets.confirmAddrTypeBtn, LV_OPA_COVER, LV_PART_MAIN);
        lv_obj_set_style_text_opa(lv_obj_get_child(g_multiPathCoinReceiveWidgets.confirmAddrTypeBtn, 0), LV_OPA_COVER, LV_PART_MAIN);
    } else {
        lv_obj_set_style_bg_opa(g_multiPathCoinReceiveWidgets.confirmAddrTypeBtn, LV_OPA_30, LV_PART_MAIN);
        lv_obj_set_style_text_opa(lv_obj_get_child(g_multiPathCoinReceiveWidgets.confirmAddrTypeBtn, 0), LV_OPA_30, LV_PART_MAIN);
    }
}

static void ConfirmAddrIndexHandler(lv_event_t *e)
{
    lv_event_code_t code = lv_event_get_code(e);

    if (code == LV_EVENT_CLICKED && IsAddrIndexSelectChanged()) {
        SetCurrentSelectIndex(g_selectIndex);
        ReturnHandler(e);
    }
}

static void ConfirmAddrTypeHandler(lv_event_t *e)
{
    lv_event_code_t code = lv_event_get_code(e);

    if (code == LV_EVENT_CLICKED && IsAddrTypeSelectChanged()) {
        SetPathIndex(g_selectType);
        g_selectIndex = 0;
        SetCurrentSelectIndex(g_selectIndex);
        ReturnHandler(e);
    }
}


static void GuiCreateSwitchAddressButtons(lv_obj_t *parent)
{
    lv_obj_t *btn;
    lv_obj_t *img;

    btn = GuiCreateBtn(parent, "");
    lv_obj_set_size(btn, 96, 66);
    lv_obj_set_style_radius(btn, 24, LV_PART_MAIN);
    lv_obj_set_style_bg_color(btn, DARK_BG_COLOR, LV_PART_MAIN);
    lv_obj_align(btn, LV_ALIGN_BOTTOM_LEFT, 36, -24);
    img = GuiCreateImg(btn, &imgArrowLeft);
    lv_obj_set_align(img, LV_ALIGN_CENTER);
    if (g_showIndex < 5) {
        lv_obj_set_style_img_opa(img, LV_OPA_30, LV_PART_MAIN);
    }
    lv_obj_add_event_cb(btn, LeftBtnHandler, LV_EVENT_CLICKED, NULL);
    g_multiPathCoinReceiveWidgets.leftBtnImg = img;

    btn = GuiCreateBtn(parent, "");
    lv_obj_set_size(btn, 96, 66);
    lv_obj_set_style_radius(btn, 24, LV_PART_MAIN);
    lv_obj_set_style_bg_color(btn, DARK_BG_COLOR, LV_PART_MAIN);
    lv_obj_align(btn, LV_ALIGN_BOTTOM_LEFT, 156, -24);
    img = GuiCreateImg(btn, &imgArrowRight);
    lv_obj_set_align(img, LV_ALIGN_CENTER);
    lv_obj_set_style_opa(img, LV_OPA_COVER, LV_PART_MAIN);
    lv_obj_add_event_cb(btn, RightBtnHandler, LV_EVENT_CLICKED, NULL);
    g_multiPathCoinReceiveWidgets.rightBtnImg = img;

    btn = GuiCreateBtn(parent, USR_SYMBOL_CHECK);
    lv_obj_align(btn, LV_ALIGN_BOTTOM_RIGHT, -36, -24);
    lv_obj_add_event_cb(btn, ConfirmAddrIndexHandler, LV_EVENT_CLICKED, NULL);
    g_multiPathCoinReceiveWidgets.confirmAddrIndexBtn = btn;
    UpdateConfirmAddrIndexBtn();
}

static void GetChangePathLabelHint(char* hint)
{
    switch (g_chainCard) {
    case HOME_WALLET_CARD_ETH:
        snprintf_s(hint, BUFFER_SIZE_128, _("derivation_path_select_eth"));
        return;
    case HOME_WALLET_CARD_SOL:
        snprintf_s(hint, BUFFER_SIZE_128, _("derivation_path_select_sol"));
        return;
    default:
        break;
    }
}

static char* GetChangePathItemTitle(uint32_t i)
{
    switch (g_chainCard) {
    case HOME_WALLET_CARD_ETH:
        return (char *)g_ethPaths[i].title;
    case HOME_WALLET_CARD_SOL:
        return (char *)g_solPaths[i].title;
    default:
        break;
    }
    return "";
}


static void ShowEgAddressCont(lv_obj_t *egCont)
{

    if (egCont == NULL) {
        printf("egCont is NULL, cannot show eg address\n");
        return;
    }

    lv_obj_clean(egCont);

    lv_obj_t *prevLabel, *label;

    int egContHeight = 12;
    label = GuiCreateNoticeLabel(egCont, g_derivationPathDescs[g_selectType]);
    lv_obj_set_width(label, 360);
    lv_label_set_long_mode(label, LV_LABEL_LONG_WRAP);
    lv_obj_align(label, LV_ALIGN_TOP_LEFT, 24, 12);
    lv_obj_update_layout(label);
    egContHeight += lv_obj_get_height(label);
    g_derivationPathDescLabel = label;
    prevLabel = label;

    int gap = 4;
    if (strnlen_s(g_derivationPathDescs[g_selectType], ADDRESS_MAX_LEN) == 0) {
        egContHeight -= lv_obj_get_height(label);
        lv_obj_set_height(label, 0);
        gap = 0;
    }

    const char *desc = _("derivation_path_address_eg");
    label = GuiCreateNoticeLabel(egCont, desc);
    lv_obj_align_to(label, prevLabel, LV_ALIGN_OUT_BOTTOM_LEFT, 0, gap);
    lv_label_set_long_mode(label, LV_LABEL_LONG_WRAP);
    lv_obj_update_layout(label);
    egContHeight =  egContHeight + 4 + lv_obj_get_height(label);
    prevLabel = label;

    lv_obj_t *index = GuiCreateNoticeLabel(egCont, _("0"));
    lv_obj_align_to(index, prevLabel, LV_ALIGN_OUT_BOTTOM_LEFT, 0, 4);
    lv_label_set_long_mode(index, LV_LABEL_LONG_WRAP);
    lv_obj_update_layout(index);
    egContHeight =  egContHeight + 4 + lv_obj_get_height(index);
    prevLabel = index;

    label = GuiCreateIllustrateLabel(egCont, "");
    lv_obj_align_to(label, prevLabel, LV_ALIGN_OUT_RIGHT_MID, 12, 0);
    g_addressLabel[0] = label;

    if (!IsOnlyOneAddress(g_selectType)) {
        index = GuiCreateNoticeLabel(egCont, _("1"));
        lv_obj_align_to(index, prevLabel, LV_ALIGN_OUT_BOTTOM_LEFT, 0, 4);
        lv_label_set_long_mode(index, LV_LABEL_LONG_WRAP);
        lv_obj_update_layout(index);
        egContHeight =  egContHeight + 4 + lv_obj_get_height(index);
        prevLabel = index;

        label = GuiCreateIllustrateLabel(egCont, "");
        lv_obj_align_to(label, prevLabel, LV_ALIGN_OUT_RIGHT_MID, 12, 0);
        g_addressLabel[1] = label;
    }
    egContHeight += 12;
    lv_obj_set_height(egCont, egContHeight);

    RefreshDefaultAddress();
}


static void GuiCreateChangePathWidget(lv_obj_t *parent)
{
    lv_obj_t *cont, *line, *label;
    static lv_point_t points[2] =  {{0, 0}, {360, 0}};
    char string[BUFFER_SIZE_64];
    char lableText[BUFFER_SIZE_128] = {0};
    GetChangePathLabelHint(lableText);
    lv_obj_t *scrollCont = GuiCreateContainerWithParent(parent, 408, 542);
    lv_obj_align(scrollCont, LV_ALIGN_DEFAULT, 36, 0);
    lv_obj_add_flag(scrollCont, LV_OBJ_FLAG_CLICKABLE);
    lv_obj_add_flag(scrollCont, LV_OBJ_FLAG_SCROLLABLE);

    lv_obj_t *labelHint = GuiCreateIllustrateLabel(scrollCont, lableText);
    lv_obj_set_style_text_opa(labelHint, LV_OPA_80, LV_PART_MAIN);
    lv_obj_align(labelHint, LV_ALIGN_TOP_LEFT, 0, 0);

    cont = GuiCreateContainerWithParent(scrollCont, 408, 308);
    lv_obj_align(cont, LV_ALIGN_TOP_MID, 0, 84);
    lv_obj_set_style_bg_color(cont, WHITE_COLOR, LV_PART_MAIN);
    lv_obj_set_style_bg_opa(cont, LV_OPA_10 + LV_OPA_2, LV_PART_MAIN);
    lv_obj_set_style_radius(cont, 24, LV_PART_MAIN);

    for (uint32_t i = 0; i < 3; i++) {
        label = GuiCreateLabelWithFont(cont, GetChangePathItemTitle(i), &openSans_24);
        lv_obj_align(label, LV_ALIGN_TOP_LEFT, 24, 30 + 103 * i);
        GetPathItemSubTitle(string, i, BUFFER_SIZE_64);
        label = GuiCreateLabelWithFontAndTextColor(cont, string, g_defIllustrateFont, 0x919191);
        lv_label_set_recolor(label, true);
        lv_obj_align(label, LV_ALIGN_TOP_LEFT, 24, 56 + 103 * i);
        if (i < 2) {
            line = GuiCreateLine(cont, points, 2);
            lv_obj_align(line, LV_ALIGN_TOP_LEFT, 24, 102 * (i + 1));
        }
        g_multiPathCoinReceiveWidgets.changePathWidgets[i].checkBox = lv_btn_create(cont);
        lv_obj_set_size(g_multiPathCoinReceiveWidgets.changePathWidgets[i].checkBox, 408, 82);
        lv_obj_align(g_multiPathCoinReceiveWidgets.changePathWidgets[i].checkBox, LV_ALIGN_TOP_LEFT, 0, 10 + 102 * i);
        lv_obj_set_style_bg_opa(g_multiPathCoinReceiveWidgets.changePathWidgets[i].checkBox, LV_OPA_TRANSP, LV_PART_MAIN);
        lv_obj_set_style_bg_opa(g_multiPathCoinReceiveWidgets.changePathWidgets[i].checkBox, LV_OPA_TRANSP, LV_STATE_CHECKED);
        lv_obj_set_style_border_width(g_multiPathCoinReceiveWidgets.changePathWidgets[i].checkBox, 0, LV_PART_MAIN | LV_STATE_DEFAULT);
        lv_obj_set_style_outline_width(g_multiPathCoinReceiveWidgets.changePathWidgets[i].checkBox, 0, LV_PART_MAIN);
        lv_obj_set_style_shadow_width(g_multiPathCoinReceiveWidgets.changePathWidgets[i].checkBox, 0, LV_PART_MAIN);
        lv_obj_add_flag(g_multiPathCoinReceiveWidgets.changePathWidgets[i].checkBox, LV_OBJ_FLAG_CHECKABLE);
        lv_obj_add_event_cb(g_multiPathCoinReceiveWidgets.changePathWidgets[i].checkBox, ChangePathCheckHandler, LV_EVENT_CLICKED, NULL);

        g_multiPathCoinReceiveWidgets.changePathWidgets[i].checkedImg = GuiCreateImg(g_multiPathCoinReceiveWidgets.changePathWidgets[i].checkBox, &imgMessageSelect);
        lv_obj_align(g_multiPathCoinReceiveWidgets.changePathWidgets[i].checkedImg, LV_ALIGN_CENTER, 162, 0);
        lv_obj_add_flag(g_multiPathCoinReceiveWidgets.changePathWidgets[i].checkedImg, LV_OBJ_FLAG_HIDDEN);
        g_multiPathCoinReceiveWidgets.changePathWidgets[i].uncheckedImg = GuiCreateImg(g_multiPathCoinReceiveWidgets.changePathWidgets[i].checkBox, &imgUncheckCircle);
        lv_obj_align(g_multiPathCoinReceiveWidgets.changePathWidgets[i].uncheckedImg, LV_ALIGN_CENTER, 162, 0);
        lv_obj_clear_flag(g_multiPathCoinReceiveWidgets.changePathWidgets[i].uncheckedImg, LV_OBJ_FLAG_HIDDEN);
    }
    lv_obj_clear_flag(g_multiPathCoinReceiveWidgets.changePathWidgets[g_selectType].checkedImg, LV_OBJ_FLAG_HIDDEN);
    lv_obj_add_flag(g_multiPathCoinReceiveWidgets.changePathWidgets[g_selectType].uncheckedImg, LV_OBJ_FLAG_HIDDEN);

    lv_obj_t *egCont = GuiCreateContainerWithParent(scrollCont, 408, 186);
    lv_obj_align_to(egCont, cont, LV_ALIGN_OUT_BOTTOM_LEFT, 0, 24);
    lv_obj_set_style_bg_color(egCont, WHITE_COLOR, LV_PART_MAIN);
    lv_obj_set_style_bg_opa(egCont, LV_OPA_10 + LV_OPA_2, LV_PART_MAIN);
    lv_obj_set_style_radius(egCont, 24, LV_PART_MAIN);
    g_egCont = egCont;
    ShowEgAddressCont(g_egCont);

    lv_obj_t *tmCont = GuiCreateContainerWithParent(parent, 480, 114);
    lv_obj_align(tmCont, LV_ALIGN_BOTTOM_LEFT, 0, 0);
    lv_obj_set_style_bg_color(tmCont, BLACK_COLOR, LV_PART_MAIN);
    lv_obj_t *btn = GuiCreateBtn(tmCont, USR_SYMBOL_CHECK);
    lv_obj_align(btn, LV_ALIGN_RIGHT_MID, -36, 0);
    lv_obj_add_event_cb(btn, ConfirmAddrTypeHandler, LV_EVENT_CLICKED, NULL);
    g_multiPathCoinReceiveWidgets.confirmAddrTypeBtn = btn;
    UpdateConfirmAddrTypeBtn();
}

static void RefreshQrCode(void)
{
    AddressDataItem_t addressDataItem;
    ModelGetAddress(GetCurrentSelectIndex(), &addressDataItem);
    lv_qrcode_update(g_multiPathCoinReceiveWidgets.qrCode, addressDataItem.address, strnlen_s(addressDataItem.address, ADDRESS_MAX_LEN));
    lv_obj_t *fullscreen_qrcode = GuiFullscreenModeGetCreatedObjectWhenVisible();
    if (fullscreen_qrcode) {
        lv_qrcode_update(fullscreen_qrcode, addressDataItem.address, strnlen_s(addressDataItem.address, ADDRESS_MAX_LEN));
    }
    lv_label_set_text(g_multiPathCoinReceiveWidgets.addressLabel, addressDataItem.address);
    lv_label_set_text_fmt(g_multiPathCoinReceiveWidgets.addressCountLabel, "Account-%u", (addressDataItem.index + 1));
}

static void RefreshSwitchAccount(void)
{
    AddressDataItem_t addressDataItem;
    char string[128];
    uint32_t index = g_showIndex;
    bool end = false;
    for (uint32_t i = 0; i < 5; i++) {
        ModelGetAddress(index, &addressDataItem);
        lv_label_set_text_fmt(g_multiPathCoinReceiveWidgets.switchAddressWidgets[i].addressCountLabel, "Account-%u", (addressDataItem.index + 1));
        AddressLongModeCut(string, addressDataItem.address);
        lv_label_set_text(g_multiPathCoinReceiveWidgets.switchAddressWidgets[i].addressLabel, string);
        if (end) {
            lv_obj_add_flag(g_multiPathCoinReceiveWidgets.switchAddressWidgets[i].addressCountLabel, LV_OBJ_FLAG_HIDDEN);
            lv_obj_add_flag(g_multiPathCoinReceiveWidgets.switchAddressWidgets[i].addressLabel, LV_OBJ_FLAG_HIDDEN);
            lv_obj_add_flag(g_multiPathCoinReceiveWidgets.switchAddressWidgets[i].checkBox, LV_OBJ_FLAG_HIDDEN);
            lv_obj_add_flag(g_multiPathCoinReceiveWidgets.switchAddressWidgets[i].checkedImg, LV_OBJ_FLAG_HIDDEN);
            lv_obj_add_flag(g_multiPathCoinReceiveWidgets.switchAddressWidgets[i].uncheckedImg, LV_OBJ_FLAG_HIDDEN);
            continue;
        }
        lv_obj_clear_flag(g_multiPathCoinReceiveWidgets.switchAddressWidgets[i].addressCountLabel, LV_OBJ_FLAG_HIDDEN);
        lv_obj_clear_flag(g_multiPathCoinReceiveWidgets.switchAddressWidgets[i].addressLabel, LV_OBJ_FLAG_HIDDEN);
        lv_obj_clear_flag(g_multiPathCoinReceiveWidgets.switchAddressWidgets[i].checkBox, LV_OBJ_FLAG_HIDDEN);
        lv_obj_clear_flag(g_multiPathCoinReceiveWidgets.switchAddressWidgets[i].checkedImg, LV_OBJ_FLAG_HIDDEN);
        lv_obj_clear_flag(g_multiPathCoinReceiveWidgets.switchAddressWidgets[i].uncheckedImg, LV_OBJ_FLAG_HIDDEN);
        if (index == g_selectIndex) {
            lv_obj_add_state(g_multiPathCoinReceiveWidgets.switchAddressWidgets[i].checkBox, LV_STATE_CHECKED);
            lv_obj_clear_flag(g_multiPathCoinReceiveWidgets.switchAddressWidgets[i].checkedImg, LV_OBJ_FLAG_HIDDEN);
            lv_obj_add_flag(g_multiPathCoinReceiveWidgets.switchAddressWidgets[i].uncheckedImg, LV_OBJ_FLAG_HIDDEN);
        } else {
            lv_obj_clear_state(g_multiPathCoinReceiveWidgets.switchAddressWidgets[i].checkBox, LV_STATE_CHECKED);
            lv_obj_add_flag(g_multiPathCoinReceiveWidgets.switchAddressWidgets[i].checkedImg, LV_OBJ_FLAG_HIDDEN);
            lv_obj_clear_flag(g_multiPathCoinReceiveWidgets.switchAddressWidgets[i].uncheckedImg, LV_OBJ_FLAG_HIDDEN);
        }
        if (index == GetMaxAddressIndex()) {
            end = true;
        }
        index++;
    }
}

static bool IsOnlyOneAddress(uint8_t addrType)
{
    if (g_chainCard == HOME_WALLET_CARD_SOL && addrType == 1) {
        return true;
    }
    return false;
}

static void RefreshDefaultAddress(void)
{
    char string[128];

    AddressDataItem_t addressDataItem;

    ModelGetAddress(0, &addressDataItem);
    AddressLongModeCut(string, addressDataItem.address);
    lv_label_set_text(g_addressLabel[0], string);

    if (!IsOnlyOneAddress(g_selectType)) {
        ModelGetAddress(1, &addressDataItem);
        AddressLongModeCut(string, addressDataItem.address);
        lv_label_set_text(g_addressLabel[1], string);
    }
}

static int GetEthMaxAddressIndex(void)
{
    switch (g_ethPathIndex[GetCurrentAccountIndex()]) {
    case 0:
    case 2:
        return GENERAL_ADDRESS_INDEX_MAX;
    case 1:
        return ETH_LEDGER_LIVE_ADDRESS_INDEX_MAX;
    default:
        break;
    }
    return GENERAL_ADDRESS_INDEX_MAX;
}

static int GetSOLMaxAddressIndex(void)
{
    switch (g_solPathIndex[GetCurrentAccountIndex()]) {
    case 0:
    case 2:
        return SOL_BIP44_ADDRESS_INDEX_MAX;
    case 1:
        return SOL_BIP44_ROOT_ADDRESS_INDEX_MAX;
    default:
        break;
    }
    return GENERAL_ADDRESS_INDEX_MAX;
}


static int GetMaxAddressIndex(void)
{
    switch (g_chainCard) {
    case HOME_WALLET_CARD_ETH:
        return GetEthMaxAddressIndex();
    case HOME_WALLET_CARD_SOL:
        return GetSOLMaxAddressIndex();
    default:
        break;
    }

    return -1;
}

static void CloseAttentionHandler(lv_event_t *e)
{
    lv_event_code_t code = lv_event_get_code(e);
    if (code == LV_EVENT_CLICKED) {
        lv_obj_add_flag(g_multiPathCoinReceiveWidgets.attentionCont, LV_OBJ_FLAG_HIDDEN);
    }
}

static void MoreHandler(lv_event_t *e)
{
    lv_event_code_t code = lv_event_get_code(e);
    if (code == LV_EVENT_CLICKED) {
        if (g_multiPathCoinReceiveWidgets.moreCont == NULL) {
            GuiCreateMoreWidgets(g_multiPathCoinReceiveWidgets.tileQrCode);
        } else {
            lv_obj_del(g_multiPathCoinReceiveWidgets.moreCont);
            g_multiPathCoinReceiveWidgets.moreCont = NULL;
        }
    }
}

static void ChangePathHandler(lv_event_t *e)
{
    lv_event_code_t code = lv_event_get_code(e);
    if (code == LV_EVENT_CLICKED) {
        if (g_multiPathCoinReceiveWidgets.moreCont != NULL) {
            lv_obj_del(g_multiPathCoinReceiveWidgets.moreCont);
            g_multiPathCoinReceiveWidgets.moreCont = NULL;
        }
        GuiEthereumReceiveGotoTile(RECEIVE_TILE_CHANGE_PATH);
    }
}

static TUTORIAL_LIST_INDEX_ENUM GetTutorialIndex()
{
    switch (g_chainCard) {
    case HOME_WALLET_CARD_ETH:
        return TUTORIAL_ETH_RECEIVE;
    case HOME_WALLET_CARD_SOL:
        return TUTORIAL_SOL_RECEIVE;
    default:
        break;
    }

    return TUTORIAL_LIST_INDEX_BUTT;
}

static void TutorialHandler(lv_event_t *e)
{
    lv_event_code_t code = lv_event_get_code(e);
    if (code == LV_EVENT_CLICKED) {
        GUI_DEL_OBJ(g_multiPathCoinReceiveWidgets.moreCont);

        TUTORIAL_LIST_INDEX_ENUM index = GetTutorialIndex();
        GuiFrameOpenViewWithParam(&g_tutorialView, &index, sizeof(index));
    }
}


static void LeftBtnHandler(lv_event_t *e)
{
    lv_event_code_t code = lv_event_get_code(e);
    if (code == LV_EVENT_CLICKED) {
        lv_obj_set_style_img_opa(g_multiPathCoinReceiveWidgets.rightBtnImg, LV_OPA_COVER, LV_PART_MAIN);
        if (g_showIndex >= 5) {
            g_showIndex -= 5;
            RefreshSwitchAccount();
        }
        if (g_showIndex < 5) {
            lv_obj_set_style_img_opa(g_multiPathCoinReceiveWidgets.leftBtnImg, LV_OPA_30, LV_PART_MAIN);
        }
    }
}


static void RightBtnHandler(lv_event_t *e)
{
    lv_event_code_t code = lv_event_get_code(e);
    if (code == LV_EVENT_CLICKED) {
        lv_obj_set_style_img_opa(g_multiPathCoinReceiveWidgets.leftBtnImg, LV_OPA_COVER, LV_PART_MAIN);
        if (g_showIndex < GetMaxAddressIndex() - 5) {
            g_showIndex += 5;
            RefreshSwitchAccount();
        }
        if (g_showIndex >= GetMaxAddressIndex() - 5) {
            lv_obj_set_style_img_opa(g_multiPathCoinReceiveWidgets.rightBtnImg, LV_OPA_30, LV_PART_MAIN);
        }
    }
}

static uint32_t GetPathIndex(void)
{
    switch (g_chainCard) {
    case HOME_WALLET_CARD_ETH:
        return g_ethPathIndex[g_currentAccountIndex];
        break;
    case HOME_WALLET_CARD_SOL:
        return g_solPathIndex[g_currentAccountIndex];
        break;
    default:
        break;
    }

    return -1;
}

static void SetPathIndex(uint32_t index)
{
    switch (g_chainCard) {
    case HOME_WALLET_CARD_ETH:
        g_ethPathIndex[g_currentAccountIndex] = index;
        break;
    case HOME_WALLET_CARD_SOL:
        g_solPathIndex[g_currentAccountIndex] = index;
        break;
    default:
        break;
    }
}

static void UpdateAddrTypeCheckbox(uint8_t i, bool isChecked)
{
    if (isChecked) {
        lv_obj_add_state(g_multiPathCoinReceiveWidgets.changePathWidgets[i].checkBox, LV_STATE_CHECKED);
        lv_obj_clear_flag(g_multiPathCoinReceiveWidgets.changePathWidgets[i].checkedImg, LV_OBJ_FLAG_HIDDEN);
        lv_obj_add_flag(g_multiPathCoinReceiveWidgets.changePathWidgets[i].uncheckedImg, LV_OBJ_FLAG_HIDDEN);
        g_selectType = i;
        ShowEgAddressCont(g_egCont);
    } else {
        lv_obj_clear_state(g_multiPathCoinReceiveWidgets.changePathWidgets[i].checkBox, LV_STATE_CHECKED);
        lv_obj_add_flag(g_multiPathCoinReceiveWidgets.changePathWidgets[i].checkedImg, LV_OBJ_FLAG_HIDDEN);
        lv_obj_clear_flag(g_multiPathCoinReceiveWidgets.changePathWidgets[i].uncheckedImg, LV_OBJ_FLAG_HIDDEN);
    }
}

static void ChangePathCheckHandler(lv_event_t *e)
{
    lv_event_code_t code = lv_event_get_code(e);
    lv_obj_t *checkBox;

    if (code == LV_EVENT_CLICKED) {
        checkBox = lv_event_get_target(e);
        for (uint32_t i = 0; i < 3; i++) {
            UpdateAddrTypeCheckbox(i, checkBox == g_multiPathCoinReceiveWidgets.changePathWidgets[i].checkBox);
        }
        UpdateConfirmAddrTypeBtn();
    }
}

static void SwitchAddressHandler(lv_event_t *e)
{
    lv_event_code_t code = lv_event_get_code(e);
    lv_obj_t *checkBox;

    if (code == LV_EVENT_CLICKED) {
        checkBox = lv_event_get_target(e);
        for (uint32_t i = 0; i < 5; i++) {
            if (checkBox == g_multiPathCoinReceiveWidgets.switchAddressWidgets[i].checkBox) {
                lv_obj_add_state(g_multiPathCoinReceiveWidgets.switchAddressWidgets[i].checkBox, LV_STATE_CHECKED);
                lv_obj_clear_flag(g_multiPathCoinReceiveWidgets.switchAddressWidgets[i].checkedImg, LV_OBJ_FLAG_HIDDEN);
                lv_obj_add_flag(g_multiPathCoinReceiveWidgets.switchAddressWidgets[i].uncheckedImg, LV_OBJ_FLAG_HIDDEN);
                g_selectIndex = g_showIndex + i;
            } else {
                lv_obj_clear_state(g_multiPathCoinReceiveWidgets.switchAddressWidgets[i].checkBox, LV_STATE_CHECKED);
                lv_obj_add_flag(g_multiPathCoinReceiveWidgets.switchAddressWidgets[i].checkedImg, LV_OBJ_FLAG_HIDDEN);
                lv_obj_clear_flag(g_multiPathCoinReceiveWidgets.switchAddressWidgets[i].uncheckedImg, LV_OBJ_FLAG_HIDDEN);
            }
        }
        UpdateConfirmAddrIndexBtn();
    }
}

static void OpenSwitchAddressHandler(lv_event_t *e)
{
    lv_event_code_t code = lv_event_get_code(e);

    if (code == LV_EVENT_CLICKED) {
        if (GetMaxAddressIndex() == 0) {
            return;
        }
        GuiEthereumReceiveGotoTile(RECEIVE_TILE_SWITCH_ACCOUNT);
        RefreshSwitchAccount();
    }
}



static void GetEthPathItemSubTittle(char* subTitle, int index, uint32_t maxLen)
{
    switch (index) {
    case 0:
        strcpy_s(subTitle, maxLen, "m/44'/60'/0'/0/#F5870A X#");
        break;
    case 1:
        strcpy_s(subTitle, maxLen, "m/44'/60'/#F5870A X#'/0/0");
        break;
    case 2:
        strcpy_s(subTitle, maxLen, "m/44'/60'/0'/#F5870A X#");
        break;
    default:
        break;
    }
}

static void GetSolPathItemSubTitle(char* subTitle, int index, uint32_t maxLen)
{
    switch (index) {
    case 0:
        snprintf_s(subTitle, maxLen, "m/44'/501'/#F5870A X#'");
        break;
    case 1:
        snprintf_s(subTitle, maxLen, "m/44'/501'");
        break;
    case 2:
        snprintf_s(subTitle, maxLen, "m/44'/501'/#F5870A X#'/0'");
        break;
    default:
        break;
    }
}

static void GetPathItemSubTitle(char* subTitle, int index, uint32_t maxLen)
{
    switch (g_chainCard) {
    case HOME_WALLET_CARD_ETH:
        GetEthPathItemSubTittle(subTitle, index, maxLen);
        break;
    case HOME_WALLET_CARD_SOL:
        GetSolPathItemSubTitle(subTitle, index, maxLen);
        break;
    default:
        break;
    }
}

void AddressLongModeCut(char *out, const char *address)
{
    uint32_t len = strnlen_s(address, 24);

    if (len <= 24) {
        strcpy_s(out, 24, address);
    } else {
        strncpy(out, address, 12);
        out[12] = 0;
        strcat(out, "...");
        strcat(out, address + len - 12);
    }
}

static void GetSolHdPath(char *hdPath, int index, uint32_t maxLen)
{
    uint8_t i = g_solPathIndex[g_currentAccountIndex];
    if (g_multiPathCoinReceiveTileNow == RECEIVE_TILE_CHANGE_PATH) {
        i = g_selectType;
    }
    switch (i) {
    case 0:
        snprintf_s(hdPath, maxLen, "%s/%u'", g_solPaths[i].path, index);
        break;
    case 1:
        snprintf_s(hdPath, maxLen, "%s", g_solPaths[i].path);
        break;
    case 2:
        snprintf_s(hdPath, maxLen, "%s/%u'/0'", g_solPaths[i].path, index);
        break;
    default:
        break;
    }
}

static void GetEthHdPath(char *hdPath, int index, uint32_t maxLen)
{
    uint8_t i = g_ethPathIndex[g_currentAccountIndex];
    if (g_multiPathCoinReceiveTileNow == RECEIVE_TILE_CHANGE_PATH) {
        i = g_selectType;
    }
    switch (i) {
    case 0:
        snprintf_s(hdPath, maxLen, "%s/0/%u", g_ethPaths[i].path, index);
        break;
    case 1:
        snprintf_s(hdPath, maxLen, "%s/%u'/0/0", g_ethPaths[i].path, index);
        break;
    case 2:
        snprintf_s(hdPath, maxLen, "%s/%u", g_ethPaths[i].path, index);
        break;
    default:
        break;
    }
}

static void GetEthRootPath(char *rootPath, int index, uint32_t maxLen)
{
    uint8_t i = g_ethPathIndex[g_currentAccountIndex];
    if (g_multiPathCoinReceiveTileNow == RECEIVE_TILE_CHANGE_PATH) {
        i = g_selectType;
    }
    switch (i) {
    case 0:
        snprintf_s(rootPath, maxLen, "%s", g_ethPaths[i].path);
        break;
    case 1:
        snprintf_s(rootPath, maxLen, "%s/%u'", g_ethPaths[i].path, index);
        break;
    case 2:
        snprintf_s(rootPath, maxLen, "%s", g_ethPaths[i].path);
        break;
    default:
        break;
    }
}

static char *GetSolXpub(int index)
{
    uint8_t i = g_solPathIndex[g_currentAccountIndex];
    if (g_multiPathCoinReceiveTileNow == RECEIVE_TILE_CHANGE_PATH) {
        i = g_selectType;
    }
    switch (i) {
    case 0:
        return GetCurrentAccountPublicKey(XPUB_TYPE_SOL_BIP44_0 + index);
    case 1:
        return GetCurrentAccountPublicKey(XPUB_TYPE_SOL_BIP44_ROOT);
    case 2:
        return GetCurrentAccountPublicKey(XPUB_TYPE_SOL_BIP44_CHANGE_0 + index);
    default:
        break;
    }
    ASSERT(0);

    return "";
}

static char *GetEthXpub(int index)
{
    uint8_t i = g_ethPathIndex[g_currentAccountIndex];
    if (g_multiPathCoinReceiveTileNow == RECEIVE_TILE_CHANGE_PATH) {
        i = g_selectType;
    }
    switch (i) {
    case 0:
        return (char *)GetCurrentAccountPublicKey(XPUB_TYPE_ETH_BIP44_STANDARD);
    case 1:
        return (char *)GetCurrentAccountPublicKey(XPUB_TYPE_ETH_LEDGER_LIVE_0 + index);
    case 2:
        return (char *)GetCurrentAccountPublicKey(XPUB_TYPE_ETH_LEDGER_LEGACY);
    default:
        break;
    }
    ASSERT(0);

    return "";
}

static void ModelGetAddress(uint32_t index, AddressDataItem_t *item)
{

    switch (g_chainCard) {
    case HOME_WALLET_CARD_ETH:
        ModelGetEthAddress(index, item);
        break;
    case HOME_WALLET_CARD_SOL:
        ModelGetSolAddress(index, item);
        break;
    default:
        break;
    }

}

<<<<<<< HEAD
=======
#ifdef COMPILE_SIMULATOR

static void ModelGetEthAddress(uint32_t index, AddressDataItem_t *item)
{
    char hdPath[BUFFER_SIZE_128];
    snprintf_s(hdPath, BUFFER_SIZE_128, "%s/0/%u", g_ethPaths[g_ethPathIndex[g_currentAccountIndex]].path, index);
    printf("hdPath=%s\r\n", hdPath);
    item->index = index;
    snprintf_s(item->address, BUFFER_SIZE_128, "tb1qkcp7vdhczgk5eh59d2l0dxvmpzhx%010u", index);
    strcpy(item->path, hdPath);
}

static void ModelGetSolAddress(uint32_t index, AddressDataItem_t *item)
{
    char hdPath[BUFFER_SIZE_128];
    snprintf_s(hdPath, BUFFER_SIZE_128, "%s/0/%u", g_ethPaths[g_ethPathIndex[g_currentAccountIndex]].path, index);
    printf("hdPath=%s\r\n", hdPath);
    item->index = index;
    snprintf_s(item->address, BUFFER_SIZE_128, "tb1qkcp7vdhczgk5eh59d2l0dxvmpzhx%010u", index);
    strcpy(item->path, hdPath);
}


#else


>>>>>>> 6111cd84
static void ModelGetSolAddress(uint32_t index, AddressDataItem_t *item)
{
    char *xPub = NULL, hdPath[BUFFER_SIZE_128] = {0};
    GetSolHdPath(hdPath, index, BUFFER_SIZE_128);
    xPub = GetSolXpub(index);
    ASSERT(xPub);
    SimpleResponse_c_char  *result = solana_get_address(xPub);
    if (result->error_code == 0) {
        item->index = index;
        strcpy_s(item->address, ADDRESS_MAX_LEN, result->data);
        strcpy_s(item->path, PATH_ITEM_MAX_LEN, hdPath);
    } else {
    }
    free_simple_response_c_char(result);
}


static void ModelGetEthAddress(uint32_t index, AddressDataItem_t *item)
{
    char *xPub, hdPath[BUFFER_SIZE_128], rootPath[BUFFER_SIZE_128];
    GetEthHdPath(hdPath, index, BUFFER_SIZE_128);
    GetEthRootPath(rootPath, index, BUFFER_SIZE_128);
    xPub = GetEthXpub(index);
    ASSERT(xPub);
    SimpleResponse_c_char  *result = eth_get_address(hdPath, xPub, rootPath);
    if (result->error_code == 0) {
        item->index = index;
        strcpy_s(item->address, ADDRESS_MAX_LEN, result->data);
        strcpy_s(item->path, PATH_ITEM_MAX_LEN, hdPath);
    }
    free_simple_response_c_char(result);
}

void GuiResetCurrentEthAddressIndex(uint8_t index)
{
    if (index > 2) {
        return;
    }

    g_selectIndex = 0;
    g_ethSelectIndex[index] = 0;
    g_solSelectIndex[index] = 0;
    g_ethPathIndex[index] = 0;
    g_solPathIndex[index] = 0;
}

void GuiResetAllEthAddressIndex(void)
{
    memset_s(g_ethSelectIndex, sizeof(g_ethSelectIndex), 0, sizeof(g_ethSelectIndex));
    memset_s(g_solSelectIndex, sizeof(g_solSelectIndex), 0, sizeof(g_solSelectIndex));
    memset_s(g_ethPathIndex, sizeof(g_ethPathIndex), 0, sizeof(g_ethPathIndex));
    memset_s(g_solPathIndex, sizeof(g_solPathIndex), 0, sizeof(g_solPathIndex));

}

static void SetCurrentSelectIndex(uint32_t selectIndex)
{
    switch (g_chainCard) {
    case HOME_WALLET_CARD_ETH:
        g_ethSelectIndex[g_currentAccountIndex] = selectIndex;
        break;
    case HOME_WALLET_CARD_SOL:
        g_solSelectIndex[g_currentAccountIndex] = selectIndex;
        break;
    default:
        break;
    }
}

static uint32_t GetCurrentSelectIndex()
{
    switch (g_chainCard) {
    case HOME_WALLET_CARD_ETH:
        return g_ethSelectIndex[g_currentAccountIndex];
    case HOME_WALLET_CARD_SOL:
        return g_solSelectIndex[g_currentAccountIndex];
    default:
        break;
    }
    return g_ethSelectIndex[g_currentAccountIndex];
}
#endif<|MERGE_RESOLUTION|>--- conflicted
+++ resolved
@@ -1203,35 +1203,7 @@
 
 }
 
-<<<<<<< HEAD
-=======
-#ifdef COMPILE_SIMULATOR
-
-static void ModelGetEthAddress(uint32_t index, AddressDataItem_t *item)
-{
-    char hdPath[BUFFER_SIZE_128];
-    snprintf_s(hdPath, BUFFER_SIZE_128, "%s/0/%u", g_ethPaths[g_ethPathIndex[g_currentAccountIndex]].path, index);
-    printf("hdPath=%s\r\n", hdPath);
-    item->index = index;
-    snprintf_s(item->address, BUFFER_SIZE_128, "tb1qkcp7vdhczgk5eh59d2l0dxvmpzhx%010u", index);
-    strcpy(item->path, hdPath);
-}
-
-static void ModelGetSolAddress(uint32_t index, AddressDataItem_t *item)
-{
-    char hdPath[BUFFER_SIZE_128];
-    snprintf_s(hdPath, BUFFER_SIZE_128, "%s/0/%u", g_ethPaths[g_ethPathIndex[g_currentAccountIndex]].path, index);
-    printf("hdPath=%s\r\n", hdPath);
-    item->index = index;
-    snprintf_s(item->address, BUFFER_SIZE_128, "tb1qkcp7vdhczgk5eh59d2l0dxvmpzhx%010u", index);
-    strcpy(item->path, hdPath);
-}
-
-
-#else
-
-
->>>>>>> 6111cd84
+
 static void ModelGetSolAddress(uint32_t index, AddressDataItem_t *item)
 {
     char *xPub = NULL, hdPath[BUFFER_SIZE_128] = {0};
