#ifndef BTC_ONLY
#include "gui_standard_receive_widgets.h"
#include "gui_status_bar.h"
#include "gui_chain.h"
#include "gui_views.h"
#include "gui_hintbox.h"
#include "account_public_info.h"
#include "librust_c.h"
#include "assert.h"
#include "gui_keyboard.h"
#include "draw/lv_draw_mask.h"
#include "stdio.h"
#include "user_utils.h"
#include "inttypes.h"
#include "gui_home_widgets.h"
#include "gui_fullscreen_mode.h"
#include "keystore.h"
#include "gui_page.h"
#include "gui.h"
#include "gui_tutorial_widgets.h"
#include "account_manager.h"
<<<<<<< HEAD
#include "gui_button.h"
#ifdef COMPILE_SIMULATOR
#include "simulator_mock_define.h"
#endif
=======
>>>>>>> 71f8d2b5

#define GENERAL_ADDRESS_INDEX_MAX                           999999999
#define LEDGER_LIVE_ADDRESS_INDEX_MAX                       9
#define ADDRESS_LONE_MODE_LEN                               (24)

typedef enum {
    RECEIVE_TILE_QRCODE = 0,
    RECEIVE_TILE_SWITCH_ACCOUNT,

    RECEIVE_TILE_BUTT,
} StandardReceiveTile;

typedef struct {
    lv_obj_t *addressCountLabel;
    lv_obj_t *addressLabel;
    lv_obj_t *checkBox;
    lv_obj_t *checkedImg;
    lv_obj_t *uncheckedImg;
} SwitchAddressWidgetsItem_t;

typedef struct {
    lv_obj_t *checkBox;
    lv_obj_t *checkedImg;
    lv_obj_t *uncheckedImg;
} PathWidgetsItem_t;

typedef struct {
    lv_obj_t *cont;
    lv_obj_t *tileView;
    lv_obj_t *tileQrCode;
    lv_obj_t *tileSwitchAccount;
    lv_obj_t *tileChangePath;
    lv_obj_t *attentionCont;
    lv_obj_t *qrCodeCont;
    lv_obj_t *qrCode;
    lv_obj_t *addressLabel;
    lv_obj_t *addressCountLabel;
    lv_obj_t *moreCont;
    lv_obj_t *addressButton;
    lv_obj_t *leftBtnImg;
    lv_obj_t *rightBtnImg;
    lv_obj_t *confirmBtn;
    lv_obj_t *inputAddressLabel;
    lv_obj_t *overflowLabel;
    lv_obj_t *confirmAccountBtn;
    lv_obj_t *confirmIndexBtn;
    lv_obj_t *inputAccountLabel;
    lv_obj_t *inputAccountCont;
    lv_obj_t *inputAccountKeyboard;
    SwitchAddressWidgetsItem_t switchAddressWidgets[5];
} StandardReceiveWidgets_t;

typedef struct {
    uint32_t index;
    char address[128];
    char path[32];
} AddressDataItem_t;

typedef struct {
    char title[32];
    char subTitle[32];
    char path[32];
} PathItem_t;

static void GuiCreateMoreWidgets(lv_obj_t *parent);
static void GuiStandardReceiveGotoTile(StandardReceiveTile tile);
static void GuiCreateQrCodeWidget(lv_obj_t *parent);
static void GuiCreateSwitchAddressWidget(lv_obj_t *parent);
static void GuiCreateSwitchAddressButtons(lv_obj_t *parent);

static void RefreshQrCode(void);
static void RefreshSwitchAccount(void);
static int GetMaxAddressIndex(void);
static void GetAttentionText(char* text);

static void CloseAttentionHandler(lv_event_t *e);
static void MoreHandler(lv_event_t *e);
static void TutorialHandler(lv_event_t *e);
static void LeftBtnHandler(lv_event_t *e);
static void RightBtnHandler(lv_event_t *e);
static bool IsAccountSwitchable();
static bool HasMoreBtn();
static void SwitchAddressHandler(lv_event_t *e);
static void OpenSwitchAddressHandler(lv_event_t *e);
static void SetCurrentSelectIndex(uint32_t selectIndex);
static uint32_t GetCurrentSelectIndex();
static void ConfirmHandler(lv_event_t *e);
static void UpdateConfirmBtn(void);

static void ModelGetAddress(uint32_t index, AddressDataItem_t *item);
static void JumpToAccountHandler(lv_event_t *e);
static void GuiCreateGotoAddressWidgets(lv_obj_t *parent);
static void CloseSwitchAddressHandler(lv_event_t *e);
static void InputAddressIndexKeyboardHandler(lv_event_t *e);
static void SetKeyboardValid(bool validation);
static void UpdateConfirmIndexBtn(void);
static void RefreshSwitchAddress(void);
static bool IsIndexSelectChanged();
static uint32_t* GetCosmosChainCurrentSelectIndex();


static StandardReceiveWidgets_t g_standardReceiveWidgets;
static StandardReceiveTile g_StandardReceiveTileNow;
static HOME_WALLET_CARD_ENUM g_chainCard;

// to do: stored.
static uint32_t g_showIndex;
static uint32_t g_tmpIndex = 0;
static uint32_t g_selectIndex[3] = {0};
static uint32_t g_suiSelectIndex[3] = {0};
static uint32_t g_aptosSelectIndex[3] = {0};
static uint32_t g_xrpSelectIndex[3] = {0};
static uint32_t g_tiaChainSelectIndex[3] = {0};
static uint32_t g_dymChainSelectIndex[3] = {0};
static uint32_t g_osmoChainSelectIndex[3] = {0};
static uint32_t g_injChainSelectIndex[3] = {0};
static uint32_t g_atomChainSelectIndex[3] = {0};
static uint32_t g_croChainSelectIndex[3] = {0};
static uint32_t g_kavaChainSelectIndex[3] = {0};
static uint32_t g_lunaChainSelectIndex[3] = {0};
static uint32_t g_axlChainSelectIndex[3] = {0};
static uint32_t g_aktChainSelectIndex[3] = {0};
static uint32_t g_strdChainSelectIndex[3] = {0};
static uint32_t g_scrtChainSelectIndex[3] = {0};
static uint32_t g_bldChainSelectIndex[3] = {0};
static uint32_t g_ctkChainSelectIndex[3] = {0};
static uint32_t g_evmosChainSelectIndex[3] = {0};
static uint32_t g_starsChainSelectIndex[3] = {0};
static uint32_t g_xprtChainSelectIndex[3] = {0};
static uint32_t g_sommChainSelectIndex[3] = {0};
static uint32_t g_junoChainSelectIndex[3] = {0};
static uint32_t g_irisChainSelectIndex[3] = {0};
static uint32_t g_dvpnChainSelectIndex[3] = {0};
static uint32_t g_rowanChainSelectIndex[3] = {0};
static uint32_t g_regenChainSelectIndex[3] = {0};
static uint32_t g_bootChainSelectIndex[3] = {0};
static uint32_t g_gravChainSelectIndex[3] = {0};
static uint32_t g_ixoChainSelectIndex[3] = {0};
static uint32_t g_ngmChainSelectIndex[3] = {0};
static uint32_t g_iovChainSelectIndex[3] = {0};
static uint32_t g_umeeChainSelectIndex[3] = {0};
static uint32_t g_qckChainSelectIndex[3] = {0};
static uint32_t g_tgdChainSelectIndex[3] = {0};


static PageWidget_t *g_pageWidget;
static uint32_t g_selectedIndex[3] = {0};
static bool g_inputAccountValid = true;



static void JumpToAccountHandler(lv_event_t *e)
{
    GuiCreateGotoAddressWidgets(g_standardReceiveWidgets.tileSwitchAccount);
}

static void CloseSwitchAddressHandler(lv_event_t *e)
{
    lv_obj_add_flag(g_standardReceiveWidgets.inputAccountCont, LV_OBJ_FLAG_HIDDEN);
}

static void SetKeyboardValid(bool validation)
{
    if (validation) {
        if (lv_btnmatrix_has_btn_ctrl(g_standardReceiveWidgets.inputAccountKeyboard, 11, LV_BTNMATRIX_CTRL_DISABLED)) {
            lv_btnmatrix_clear_btn_ctrl(g_standardReceiveWidgets.inputAccountKeyboard, 11, LV_BTNMATRIX_CTRL_DISABLED);
        }
        lv_btnmatrix_set_btn_ctrl(g_standardReceiveWidgets.inputAccountKeyboard, 11, LV_BTNMATRIX_CTRL_CHECKED);
    } else {
        if (lv_btnmatrix_has_btn_ctrl(g_standardReceiveWidgets.inputAccountKeyboard, 11, LV_BTNMATRIX_CTRL_CHECKED)) {
            lv_btnmatrix_clear_btn_ctrl(g_standardReceiveWidgets.inputAccountKeyboard, 11, LV_BTNMATRIX_CTRL_CHECKED);
        }
        lv_btnmatrix_set_btn_ctrl(g_standardReceiveWidgets.inputAccountKeyboard, 11, LV_BTNMATRIX_CTRL_DISABLED);
    }
}

static void UpdateConfirmIndexBtn(void)
{
    // g_tmpIndex is your input address index
    // g_showIndex is the first address index of the current page
    RefreshSwitchAddress();
    RefreshQrCode();
}

static bool IsIndexSelectChanged()
{
    return g_tmpIndex != g_selectedIndex[GetCurrentAccountIndex()];
}
static void RefreshSwitchAddress(void)
{
    AddressDataItem_t addressDataItem;

    uint32_t index = g_showIndex;
    bool end = false;
    for (uint32_t i = 0; i < 5; i++) {
        ModelGetAddress(index, &addressDataItem);
        lv_label_set_text_fmt(g_standardReceiveWidgets.switchAddressWidgets[i].addressCountLabel, "%s-%u", _("Address"), (addressDataItem.index));
        char string[128] = {0};
        CutAndFormatString(string, sizeof(string), addressDataItem.address, 24);
        lv_label_set_text(g_standardReceiveWidgets.switchAddressWidgets[i].addressLabel, string);
        if (end) {
            lv_obj_add_flag(g_standardReceiveWidgets.switchAddressWidgets[i].addressCountLabel, LV_OBJ_FLAG_HIDDEN);
            lv_obj_add_flag(g_standardReceiveWidgets.switchAddressWidgets[i].addressLabel, LV_OBJ_FLAG_HIDDEN);
            lv_obj_add_flag(g_standardReceiveWidgets.switchAddressWidgets[i].checkBox, LV_OBJ_FLAG_HIDDEN);
            lv_obj_add_flag(g_standardReceiveWidgets.switchAddressWidgets[i].checkedImg, LV_OBJ_FLAG_HIDDEN);
            lv_obj_add_flag(g_standardReceiveWidgets.switchAddressWidgets[i].uncheckedImg, LV_OBJ_FLAG_HIDDEN);
            continue;
        }
        lv_obj_clear_flag(g_standardReceiveWidgets.switchAddressWidgets[i].addressCountLabel, LV_OBJ_FLAG_HIDDEN);
        lv_obj_clear_flag(g_standardReceiveWidgets.switchAddressWidgets[i].addressLabel, LV_OBJ_FLAG_HIDDEN);
        lv_obj_clear_flag(g_standardReceiveWidgets.switchAddressWidgets[i].checkBox, LV_OBJ_FLAG_HIDDEN);
        lv_obj_clear_flag(g_standardReceiveWidgets.switchAddressWidgets[i].checkedImg, LV_OBJ_FLAG_HIDDEN);
        lv_obj_clear_flag(g_standardReceiveWidgets.switchAddressWidgets[i].uncheckedImg, LV_OBJ_FLAG_HIDDEN);
        if (index == g_tmpIndex) {
            lv_obj_add_state(g_standardReceiveWidgets.switchAddressWidgets[i].checkBox, LV_STATE_CHECKED);
            lv_obj_clear_flag(g_standardReceiveWidgets.switchAddressWidgets[i].checkedImg, LV_OBJ_FLAG_HIDDEN);
            lv_obj_add_flag(g_standardReceiveWidgets.switchAddressWidgets[i].uncheckedImg, LV_OBJ_FLAG_HIDDEN);
        } else {
            lv_obj_clear_state(g_standardReceiveWidgets.switchAddressWidgets[i].checkBox, LV_STATE_CHECKED);
            lv_obj_add_flag(g_standardReceiveWidgets.switchAddressWidgets[i].checkedImg, LV_OBJ_FLAG_HIDDEN);
            lv_obj_clear_flag(g_standardReceiveWidgets.switchAddressWidgets[i].uncheckedImg, LV_OBJ_FLAG_HIDDEN);
        }
        if (index == GetMaxAddressIndex()) {
            end = true;
        }
        index++;
    }
}



static void InputAddressIndexKeyboardHandler(lv_event_t *e)
{
    lv_event_code_t code = lv_event_get_code(e);
    lv_obj_t *obj = lv_event_get_target(e);
    uint32_t id = lv_btnmatrix_get_selected_btn(obj);
    lv_obj_draw_part_dsc_t *dsc;
    const char *txt;
    char input[16];
    uint32_t len;
    uint64_t longInt;

    if (code == LV_EVENT_CLICKED) {
        txt = lv_btnmatrix_get_btn_text(obj, id);
        strcpy_s(input, sizeof(input), lv_label_get_text(g_standardReceiveWidgets.inputAccountLabel));
        if (strcmp(txt, LV_SYMBOL_OK) == 0) {
            if (g_inputAccountValid) {
                sscanf(input, "%u", &g_tmpIndex);
                g_showIndex = g_tmpIndex / 5 * 5;
                RefreshSwitchAddress();
                lv_obj_add_flag(g_standardReceiveWidgets.inputAccountCont, LV_OBJ_FLAG_HIDDEN);
                g_inputAccountValid = false;
                UpdateConfirmIndexBtn();
            }
        } else if (strcmp(txt, "-") == 0) {
            len = strlen(input);
            if (len >= 1) {
                input[len - 1] = '\0';
                lv_label_set_text(g_standardReceiveWidgets.inputAccountLabel, input);
                lv_obj_add_flag(g_standardReceiveWidgets.overflowLabel, LV_OBJ_FLAG_HIDDEN);
                if (strlen(input) >= 1) {
                    g_inputAccountValid = true;
                } else {
                    g_inputAccountValid = false;
                }
            }
        } else if (strlen(input) < 15) {
            strcat(input, txt);
            longInt = strtol(input, NULL, 10);
            if (longInt >= GENERAL_ADDRESS_INDEX_MAX) {
                input[9] = '\0';
                lv_obj_clear_flag(g_standardReceiveWidgets.overflowLabel, LV_OBJ_FLAG_HIDDEN);
            } else {
                lv_obj_add_flag(g_standardReceiveWidgets.overflowLabel, LV_OBJ_FLAG_HIDDEN);
            }
            if (longInt > 0) {
                if (input[0] == '0') {
                    lv_label_set_text(g_standardReceiveWidgets.inputAccountLabel, input + 1);
                } else {
                    lv_label_set_text(g_standardReceiveWidgets.inputAccountLabel, input);
                }
            } else {
                lv_label_set_text(g_standardReceiveWidgets.inputAccountLabel, "0");
            }
            g_inputAccountValid = true;
        } else {
            g_inputAccountValid = false;
            printf("input to long\r\n");
        }
        SetKeyboardValid(g_inputAccountValid);
    } else if (code == LV_EVENT_DRAW_PART_BEGIN) {
        dsc = lv_event_get_draw_part_dsc(e);
        if (dsc->class_p == &lv_btnmatrix_class && dsc->type == LV_BTNMATRIX_DRAW_PART_BTN) {
            /*Change the draw descriptor of the 12th button*/
            if (dsc->id == 9) {
                dsc->label_dsc->opa = LV_OPA_TRANSP;
            } else if (dsc->id == 11) {
                dsc->rect_dsc->bg_color = ORANGE_COLOR;
                dsc->label_dsc->opa = LV_OPA_TRANSP;
            } else {
                dsc->rect_dsc->bg_color = DARK_GRAY_COLOR;
            }
        }
    } else if (code == LV_EVENT_DRAW_PART_END) {
        dsc = lv_event_get_draw_part_dsc(e);
        /*When the button matrix draws the buttons...*/
        if (dsc->class_p == &lv_btnmatrix_class && dsc->type == LV_BTNMATRIX_DRAW_PART_BTN) {
            /*Add custom content to the 4th button when the button itself was drawn*/
            if (dsc->id == 9 || dsc->id == 11) {
                lv_img_header_t header;
                lv_draw_img_dsc_t img_draw_dsc;
                lv_area_t a;
                const lv_img_dsc_t *imgDsc;
                lv_res_t res;
                imgDsc = dsc->id == 9 ? &imgBackspace : &imgCheck;
                res = lv_img_decoder_get_info(imgDsc, &header);
                if (res != LV_RES_OK)
                    return;
                a.x1 = dsc->draw_area->x1 + (lv_area_get_width(dsc->draw_area) - header.w) / 2;
                a.x2 = a.x1 + header.w - 1;
                a.y1 = dsc->draw_area->y1 + (lv_area_get_height(dsc->draw_area) - header.h) / 2;
                a.y2 = a.y1 + header.h - 1;
                lv_draw_img_dsc_init(&img_draw_dsc);
                img_draw_dsc.recolor = lv_color_black();
                if (lv_btnmatrix_get_selected_btn(obj) == dsc->id)
                    img_draw_dsc.recolor_opa = LV_OPA_30;

                lv_draw_img(dsc->draw_ctx, &img_draw_dsc, &a, imgDsc);
            }
        }
    }

}



static void GuiCreateGotoAddressWidgets(lv_obj_t *parent)
{
    lv_obj_t *cont, *label, *line, *closeBtn;
    static lv_point_t points[2] = {{0, 0}, {408, 0}};
    g_inputAccountValid = false;

    if (g_standardReceiveWidgets.inputAccountCont == NULL) {
        g_standardReceiveWidgets.inputAccountCont = GuiCreateHintBox(530);
        lv_obj_add_event_cb(lv_obj_get_child(g_standardReceiveWidgets.inputAccountCont, 0), CloseHintBoxHandler, LV_EVENT_CLICKED, &g_standardReceiveWidgets.inputAccountCont);
        cont = g_standardReceiveWidgets.inputAccountCont;

        label = GuiCreateNoticeLabel(cont, _("receive_btc_receive_change_address_title"));
        lv_obj_align(label, LV_ALIGN_TOP_LEFT, 36, 30 + 270);
        label = GuiCreateNoticeLabel(cont, "");
        lv_label_set_text_fmt(label, "%s-", _("Address"));
        lv_obj_align(label, LV_ALIGN_TOP_LEFT, 36, 108 + 270);
        g_standardReceiveWidgets.inputAccountLabel = GuiCreateTextLabel(cont, "");
        lv_obj_align(g_standardReceiveWidgets.inputAccountLabel, LV_ALIGN_TOP_LEFT, 38 + lv_obj_get_self_width(label), 108 + 270);
        label = GuiCreateIllustrateLabel(cont, _("receive_btc_receive_change_address_limit"));
        lv_obj_align(label, LV_ALIGN_TOP_LEFT, 36, 170 + 270);
        lv_obj_set_style_text_color(label, RED_COLOR, LV_PART_MAIN);
        lv_obj_add_flag(label, LV_OBJ_FLAG_HIDDEN);
        g_standardReceiveWidgets.overflowLabel = label;

        line = GuiCreateLine(cont, points, 2);
        lv_obj_align(line, LV_ALIGN_TOP_MID, 0, 160 + 270);

        lv_obj_t *keyboard = GuiCreateNumKeyboard(cont, InputAddressIndexKeyboardHandler, NUM_KEYBOARD_NORMAL, NULL);
        lv_obj_align(keyboard, LV_ALIGN_BOTTOM_MID, 0, -2);
        lv_obj_add_style(keyboard, &g_enterPressBtnmStyle, LV_STATE_PRESSED | LV_PART_ITEMS);
        lv_btnmatrix_set_btn_ctrl(keyboard, 11, LV_BTNMATRIX_CTRL_DISABLED);
        g_standardReceiveWidgets.inputAccountKeyboard = keyboard;

        closeBtn = GuiCreateImgButton(cont, &imgClose, 40, CloseSwitchAddressHandler, NULL);
        lv_obj_align(closeBtn, LV_ALIGN_TOP_RIGHT, -36, 27 + 270);
    } else {
        lv_label_set_text(g_standardReceiveWidgets.inputAccountLabel, "");
        lv_obj_clear_flag(g_standardReceiveWidgets.inputAccountCont, LV_OBJ_FLAG_HIDDEN);
        lv_obj_add_flag(g_standardReceiveWidgets.overflowLabel, LV_OBJ_FLAG_HIDDEN);
    }
}

void GuiStandardReceiveInit(uint8_t chain)
{
    g_chainCard = chain;
    g_showIndex = GetCurrentSelectIndex() / 5 * 5;
    g_pageWidget = CreatePageWidget();
    g_standardReceiveWidgets.cont = g_pageWidget->contentZone;
    g_standardReceiveWidgets.tileView = lv_tileview_create(g_standardReceiveWidgets.cont);
    lv_obj_set_style_bg_opa(g_standardReceiveWidgets.tileView, LV_OPA_0, LV_PART_SCROLLBAR & LV_STATE_SCROLLED);
    lv_obj_set_style_bg_opa(g_standardReceiveWidgets.tileView, LV_OPA_0, LV_PART_SCROLLBAR | LV_STATE_DEFAULT);
    g_standardReceiveWidgets.tileQrCode = lv_tileview_add_tile(g_standardReceiveWidgets.tileView, RECEIVE_TILE_QRCODE, 0, LV_DIR_HOR);
    GuiCreateQrCodeWidget(g_standardReceiveWidgets.tileQrCode);
    if (IsAccountSwitchable()) {
        g_standardReceiveWidgets.tileSwitchAccount = lv_tileview_add_tile(g_standardReceiveWidgets.tileView, RECEIVE_TILE_SWITCH_ACCOUNT, 0, LV_DIR_HOR);
        GuiCreateSwitchAddressWidget(g_standardReceiveWidgets.tileSwitchAccount);
        GuiCreateSwitchAddressButtons(g_standardReceiveWidgets.tileSwitchAccount);
    }
    lv_obj_clear_flag(g_standardReceiveWidgets.tileView, LV_OBJ_FLAG_SCROLLABLE);

    GuiStandardReceiveRefresh();
}

void GuiStandardReceiveDeInit(void)
{
    GUI_DEL_OBJ(g_standardReceiveWidgets.moreCont)
    GUI_DEL_OBJ(g_standardReceiveWidgets.attentionCont)
    GUI_DEL_OBJ(g_standardReceiveWidgets.cont)

    CLEAR_OBJECT(g_standardReceiveWidgets);
    g_StandardReceiveTileNow = 0;
    GuiFullscreenModeCleanUp();
    if (g_pageWidget != NULL) {
        DestroyPageWidget(g_pageWidget);
        g_pageWidget = NULL;
    }
}

void GuiStandardReceiveRefresh(void)
{
    char title[30];
    switch (g_StandardReceiveTileNow) {
    case RECEIVE_TILE_QRCODE:
        snprintf(title, sizeof(title), _("receive_coin_fmt"), GetCoinCardByIndex(g_chainCard)->coin);
        SetNavBarLeftBtn(g_pageWidget->navBarWidget, NVS_BAR_CLOSE, CloseTimerCurrentViewHandler, NULL);
        SetNavBarRightBtn(g_pageWidget->navBarWidget, NVS_BAR_SKIP, JumpToAccountHandler, NULL);
        SetCoinWallet(g_pageWidget->navBarWidget, g_chainCard, title);
        SetNavBarRightBtn(g_pageWidget->navBarWidget, HasMoreBtn() ? NVS_BAR_MORE_INFO : NVS_RIGHT_BUTTON_BUTT, MoreHandler, NULL);
        RefreshQrCode();
        break;
    case RECEIVE_TILE_SWITCH_ACCOUNT:
        SetNavBarLeftBtn(g_pageWidget->navBarWidget, NVS_BAR_RETURN, ReturnHandler, NULL);
        SetMidBtnLabel(g_pageWidget->navBarWidget, NVS_BAR_MID_LABEL, _("switch_account"));
        SetNavBarRightBtn(g_pageWidget->navBarWidget, NVS_BAR_SKIP, JumpToAccountHandler, NULL);
        // todo only cosmos chain show the jump to account button
//        SetNavBarRightBtn(g_pageWidget->navBarWidget, NVS_RIGHT_BUTTON_BUTT, NULL, NULL);
        g_tmpIndex = GetCurrentSelectIndex();
        g_showIndex = g_tmpIndex / 5 * 5;
        if (g_showIndex < 5) {
            lv_obj_set_style_img_opa(g_standardReceiveWidgets.leftBtnImg, LV_OPA_30, LV_PART_MAIN);
            lv_obj_set_style_img_opa(g_standardReceiveWidgets.rightBtnImg, LV_OPA_COVER, LV_PART_MAIN);
        } else if (g_showIndex >= GetMaxAddressIndex() - 5) {
            lv_obj_set_style_img_opa(g_standardReceiveWidgets.leftBtnImg, LV_OPA_COVER, LV_PART_MAIN);
            lv_obj_set_style_img_opa(g_standardReceiveWidgets.rightBtnImg, LV_OPA_30, LV_PART_MAIN);
        } else {
            lv_obj_set_style_img_opa(g_standardReceiveWidgets.leftBtnImg, LV_OPA_COVER, LV_PART_MAIN);
            lv_obj_set_style_img_opa(g_standardReceiveWidgets.rightBtnImg, LV_OPA_COVER, LV_PART_MAIN);
        }
        UpdateConfirmBtn();
        break;
    default:
        break;
    }
}

void GuiStandardReceivePrevTile(void)
{
    GuiStandardReceiveGotoTile(RECEIVE_TILE_QRCODE);
}

static void GuiCreateMoreWidgets(lv_obj_t *parent)
{
    lv_obj_t *cont, *btn, *img, *label;

    g_standardReceiveWidgets.moreCont = GuiCreateHintBox(132);
    lv_obj_add_event_cb(lv_obj_get_child(g_standardReceiveWidgets.moreCont, 0), CloseHintBoxHandler, LV_EVENT_CLICKED, &g_standardReceiveWidgets.moreCont);
    cont = g_standardReceiveWidgets.moreCont;

    btn = lv_btn_create(cont);
    lv_obj_set_size(btn, 456, 84);
    lv_obj_align(btn, LV_ALIGN_TOP_MID, 0, 120 + 572);
    lv_obj_set_style_bg_opa(btn, LV_OPA_TRANSP, LV_PART_MAIN);
    lv_obj_set_style_border_width(btn, 0, LV_PART_MAIN | LV_STATE_DEFAULT);
    lv_obj_set_style_outline_width(btn, 0, LV_PART_MAIN);
    lv_obj_set_style_shadow_width(btn, 0, LV_PART_MAIN);
    lv_obj_add_event_cb(btn, TutorialHandler, LV_EVENT_CLICKED, NULL);
    img = GuiCreateImg(btn, &imgTutorial);
    lv_obj_align(img, LV_ALIGN_CENTER, -186, 0);
    label = GuiCreateTextLabel(btn, _("Tutorial"));
    lv_obj_align(label, LV_ALIGN_LEFT_MID, 60, 4);
}

static void GuiStandardReceiveGotoTile(StandardReceiveTile tile)
{
    g_StandardReceiveTileNow = tile;
    GuiStandardReceiveRefresh();
    lv_obj_set_tile_id(g_standardReceiveWidgets.tileView, g_StandardReceiveTileNow, 0, LV_ANIM_OFF);
}

lv_obj_t* CreateStandardReceiveQRCode(lv_obj_t* parent, uint16_t w, uint16_t h)
{
    lv_obj_t* qrcode = lv_qrcode_create(parent, w, BLACK_COLOR, WHITE_COLOR);
    lv_obj_add_flag(qrcode, LV_OBJ_FLAG_CLICKABLE);
    lv_obj_add_event_cb(qrcode, GuiFullscreenModeHandler, LV_EVENT_CLICKED, NULL);
    lv_qrcode_update(qrcode, "", 0);
    return qrcode;
}

static uint16_t GetAddrYExtend(void)
{
    if (g_chainCard == HOME_WALLET_CARD_SUI || g_chainCard == HOME_WALLET_CARD_APT) {
        return 30;
    }
    return 0;
}

static void GuiCreateQrCodeWidget(lv_obj_t *parent)
{
    lv_obj_t *tempObj;
    uint16_t yOffset = 0;
    uint16_t addrYExtend = GetAddrYExtend();

    g_standardReceiveWidgets.qrCodeCont = GuiCreateContainerWithParent(parent, 408, 524 + addrYExtend);
    lv_obj_align(g_standardReceiveWidgets.qrCodeCont, LV_ALIGN_TOP_MID, 0, 0);
    lv_obj_set_style_bg_color(g_standardReceiveWidgets.qrCodeCont, DARK_BG_COLOR, LV_PART_MAIN);
    lv_obj_set_style_radius(g_standardReceiveWidgets.qrCodeCont, 24, LV_PART_MAIN);

    yOffset += 36;
    g_standardReceiveWidgets.qrCode = CreateStandardReceiveQRCode(g_standardReceiveWidgets.qrCodeCont, 336, 336);
    GuiFullscreenModeInit(480, 800, WHITE_COLOR);
    GuiFullscreenModeCreateObject(CreateStandardReceiveQRCode, 420, 420);

    lv_obj_align(g_standardReceiveWidgets.qrCode, LV_ALIGN_TOP_MID, 0, yOffset);
    yOffset += 336;

    yOffset += 16;
    g_standardReceiveWidgets.addressLabel = GuiCreateNoticeLabel(g_standardReceiveWidgets.qrCodeCont, "");
    lv_obj_set_width(g_standardReceiveWidgets.addressLabel, 336);
    lv_obj_align(g_standardReceiveWidgets.addressLabel, LV_ALIGN_TOP_MID, 0, yOffset);
    yOffset += 60;

    yOffset += 16;
    g_standardReceiveWidgets.addressCountLabel = GuiCreateIllustrateLabel(g_standardReceiveWidgets.qrCodeCont, "");
    lv_obj_align(g_standardReceiveWidgets.addressCountLabel, LV_ALIGN_TOP_LEFT, 36, yOffset + addrYExtend);

    g_standardReceiveWidgets.addressButton = lv_btn_create(g_standardReceiveWidgets.qrCodeCont);
    lv_obj_set_size(g_standardReceiveWidgets.addressButton, 336, 36);
    lv_obj_align(g_standardReceiveWidgets.addressButton, LV_ALIGN_TOP_MID, 0, 464 + addrYExtend);
    lv_obj_set_style_bg_opa(g_standardReceiveWidgets.addressButton, LV_OPA_TRANSP, LV_PART_MAIN);
    lv_obj_set_style_border_width(g_standardReceiveWidgets.addressButton, 0, LV_PART_MAIN | LV_STATE_DEFAULT);
    lv_obj_set_style_outline_width(g_standardReceiveWidgets.addressButton, 0, LV_PART_MAIN);
    lv_obj_set_style_shadow_width(g_standardReceiveWidgets.addressButton, 0, LV_PART_MAIN);
    if (IsAccountSwitchable()) {
        lv_obj_add_event_cb(g_standardReceiveWidgets.addressButton, OpenSwitchAddressHandler, LV_EVENT_CLICKED, NULL);
        tempObj = GuiCreateImg(g_standardReceiveWidgets.addressButton, &imgArrowRight);
        lv_obj_set_style_img_opa(tempObj, LV_OPA_80, LV_PART_MAIN);
        lv_obj_align(tempObj, LV_ALIGN_CENTER, 150, 0);
    }

    const char* coin = GetCoinCardByIndex(g_chainCard)->coin;
    if (!GetFirstReceive(coin)) {
        char attentionText[1024];
        GetAttentionText(attentionText);
        g_standardReceiveWidgets.attentionCont = GuiCreateConfirmHintBox(&imgInformation, _("Attention"), attentionText, NULL, _("got_it"), WHITE_COLOR_OPA20);
        lv_obj_add_event_cb(GuiGetHintBoxRightBtn(g_standardReceiveWidgets.attentionCont), CloseAttentionHandler, LV_EVENT_CLICKED, NULL);
        SetFirstReceive(coin, true);
    }
}

void GetAttentionText(char* text)
{
    switch (g_chainCard) {
    case HOME_WALLET_CARD_TRX:
        strcpy_s(text, 1024, _("receive_trx_hint"));
        break;
    default:
        snprintf_s(text, 1024, _("receive_coin_hint_fmt"), GetCoinCardByIndex(g_chainCard)->coin);
    }
}

static void GuiCreateSwitchAddressWidget(lv_obj_t *parent)
{
    // Create the account list page.
    uint32_t index;
    lv_obj_t *cont = GuiCreateContainerWithParent(parent, 408, 514);
    lv_obj_t *line;
    static lv_point_t points[2] = {{0, 0}, {360, 0}};
    lv_obj_align(cont, LV_ALIGN_TOP_MID, 0, 0);
    lv_obj_set_style_bg_color(cont, DARK_BG_COLOR, LV_PART_MAIN);
    lv_obj_set_style_radius(cont, 24, LV_PART_MAIN);
    index = 0;
    for (uint32_t i = 0; i < 5; i++) {
        g_standardReceiveWidgets.switchAddressWidgets[i].addressCountLabel = GuiCreateTextLabel(cont, "");
        lv_obj_align(g_standardReceiveWidgets.switchAddressWidgets[i].addressCountLabel, LV_ALIGN_TOP_LEFT, 24, 20 + 103 * i);
        g_standardReceiveWidgets.switchAddressWidgets[i].addressLabel = GuiCreateNoticeLabel(cont, "");
        lv_obj_align(g_standardReceiveWidgets.switchAddressWidgets[i].addressLabel, LV_ALIGN_TOP_LEFT, 24, 56 + 103 * i);
        if (i > 0) {
            line = GuiCreateLine(cont, points, 2);
            lv_obj_align(line, LV_ALIGN_TOP_LEFT, 24, 102 * i);
        }

        g_standardReceiveWidgets.switchAddressWidgets[i].checkBox = lv_btn_create(cont);
        lv_obj_set_size(g_standardReceiveWidgets.switchAddressWidgets[i].checkBox, 408, 82);
        lv_obj_align(g_standardReceiveWidgets.switchAddressWidgets[i].checkBox, LV_ALIGN_TOP_LEFT, 0, 10 + 102 * i);
        lv_obj_set_style_bg_opa(g_standardReceiveWidgets.switchAddressWidgets[i].checkBox, LV_OPA_TRANSP, LV_PART_MAIN);
        lv_obj_set_style_bg_opa(g_standardReceiveWidgets.switchAddressWidgets[i].checkBox, LV_OPA_TRANSP, LV_STATE_CHECKED);
        lv_obj_set_style_border_width(g_standardReceiveWidgets.switchAddressWidgets[i].checkBox, 0, LV_PART_MAIN | LV_STATE_DEFAULT);
        lv_obj_set_style_outline_width(g_standardReceiveWidgets.switchAddressWidgets[i].checkBox, 0, LV_PART_MAIN);
        lv_obj_set_style_shadow_width(g_standardReceiveWidgets.switchAddressWidgets[i].checkBox, 0, LV_PART_MAIN);
        lv_obj_add_flag(g_standardReceiveWidgets.switchAddressWidgets[i].checkBox, LV_OBJ_FLAG_CHECKABLE);
        lv_obj_add_event_cb(g_standardReceiveWidgets.switchAddressWidgets[i].checkBox, SwitchAddressHandler, LV_EVENT_CLICKED, NULL);

        g_standardReceiveWidgets.switchAddressWidgets[i].checkedImg = GuiCreateImg(g_standardReceiveWidgets.switchAddressWidgets[i].checkBox, &imgMessageSelect);
        lv_obj_align(g_standardReceiveWidgets.switchAddressWidgets[i].checkedImg, LV_ALIGN_CENTER, 162, 0);
        lv_obj_add_flag(g_standardReceiveWidgets.switchAddressWidgets[i].checkedImg, LV_OBJ_FLAG_HIDDEN);
        g_standardReceiveWidgets.switchAddressWidgets[i].uncheckedImg = GuiCreateImg(g_standardReceiveWidgets.switchAddressWidgets[i].checkBox, &imgUncheckCircle);
        lv_obj_align(g_standardReceiveWidgets.switchAddressWidgets[i].uncheckedImg, LV_ALIGN_CENTER, 162, 0);
        lv_obj_clear_flag(g_standardReceiveWidgets.switchAddressWidgets[i].uncheckedImg, LV_OBJ_FLAG_HIDDEN);

        index++;
    }
    RefreshSwitchAccount();
}

static bool IsSelectChanged()
{
    return g_tmpIndex != GetCurrentSelectIndex();
}

static void UpdateConfirmBtn(void)
{
    lv_obj_set_style_bg_opa(g_standardReceiveWidgets.confirmBtn, LV_OPA_COVER, LV_PART_MAIN);
    lv_obj_set_style_text_opa(lv_obj_get_child(g_standardReceiveWidgets.confirmBtn, 0), LV_OPA_COVER, LV_PART_MAIN);
}
static void GuiCreateSwitchAddressButtons(lv_obj_t *parent)
{
    lv_obj_t *btn;
    lv_obj_t *img;

    btn = GuiCreateBtn(parent, "");
    lv_obj_set_size(btn, 96, 66);
    lv_obj_set_style_radius(btn, 24, LV_PART_MAIN);
    lv_obj_set_style_bg_color(btn, DARK_BG_COLOR, LV_PART_MAIN);
    lv_obj_align(btn, LV_ALIGN_BOTTOM_LEFT, 36, -24);
    img = GuiCreateImg(btn, &imgArrowLeft);
    lv_obj_set_align(img, LV_ALIGN_CENTER);
    if (g_showIndex < 5) {
        lv_obj_set_style_img_opa(img, LV_OPA_30, LV_PART_MAIN);
    }
    lv_obj_add_event_cb(btn, LeftBtnHandler, LV_EVENT_CLICKED, NULL);
    g_standardReceiveWidgets.leftBtnImg = img;

    btn = GuiCreateBtn(parent, "");
    lv_obj_set_size(btn, 96, 66);
    lv_obj_set_style_radius(btn, 24, LV_PART_MAIN);
    lv_obj_set_style_bg_color(btn, DARK_BG_COLOR, LV_PART_MAIN);
    lv_obj_align(btn, LV_ALIGN_BOTTOM_LEFT, 156, -24);
    img = GuiCreateImg(btn, &imgArrowRight);
    lv_obj_set_align(img, LV_ALIGN_CENTER);
    lv_obj_set_style_opa(img, LV_OPA_COVER, LV_PART_MAIN);
    lv_obj_add_event_cb(btn, RightBtnHandler, LV_EVENT_CLICKED, NULL);
    g_standardReceiveWidgets.rightBtnImg = img;

    btn = GuiCreateBtn(parent, USR_SYMBOL_CHECK);
    lv_obj_align(btn, LV_ALIGN_BOTTOM_RIGHT, -36, -24);
    lv_obj_add_event_cb(btn, ConfirmHandler, LV_EVENT_CLICKED, NULL);
    g_standardReceiveWidgets.confirmBtn = btn;
    UpdateConfirmBtn();
}

static void RefreshQrCode(void)
{
    AddressDataItem_t addressDataItem;

    ModelGetAddress(GetCurrentSelectIndex(), &addressDataItem);
    lv_qrcode_update(g_standardReceiveWidgets.qrCode, addressDataItem.address, strnlen_s(addressDataItem.address, ADDRESS_MAX_LEN));
    lv_obj_t *fullscreenQrcode = GuiFullscreenModeGetCreatedObjectWhenVisible();
    if (fullscreenQrcode) {
        lv_qrcode_update(fullscreenQrcode, addressDataItem.address, strnlen_s(addressDataItem.address, ADDRESS_MAX_LEN));
    }
    if (g_chainCard == HOME_WALLET_CARD_ARWEAVE) {
        SimpleResponse_c_char *fixedAddress = fix_arweave_address(addressDataItem.address);
        if (fixedAddress->error_code == 0) {
            lv_label_set_text(g_standardReceiveWidgets.addressLabel, fixedAddress->data);
        }
        free_simple_response_c_char(fixedAddress);
    } else if (g_chainCard == HOME_WALLET_CARD_TON) {
        char address[128];
        snprintf_s(address, 128, "%.22s\n%s", addressDataItem.address, &addressDataItem.address[22]);
        lv_label_set_text(g_standardReceiveWidgets.addressLabel, address);
    } else {
        lv_label_set_text(g_standardReceiveWidgets.addressLabel, addressDataItem.address);
    }
    lv_label_set_text_fmt(g_standardReceiveWidgets.addressCountLabel, "%s-%u", _("account_head"), addressDataItem.index);
}

static void RefreshSwitchAccount(void)
{
    AddressDataItem_t addressDataItem;
    char string[128];
    uint32_t index = g_showIndex;
    bool end = false;
    for (uint32_t i = 0; i < 5; i++) {
        ModelGetAddress(index, &addressDataItem);
        lv_label_set_text_fmt(g_standardReceiveWidgets.switchAddressWidgets[i].addressCountLabel, "%s-%u", _("account_head"), addressDataItem.index);
        CutAndFormatString(string, sizeof(string), addressDataItem.address, 24);
        lv_label_set_text(g_standardReceiveWidgets.switchAddressWidgets[i].addressLabel, string);
        if (end) {
            lv_obj_add_flag(g_standardReceiveWidgets.switchAddressWidgets[i].addressCountLabel, LV_OBJ_FLAG_HIDDEN);
            lv_obj_add_flag(g_standardReceiveWidgets.switchAddressWidgets[i].addressLabel, LV_OBJ_FLAG_HIDDEN);
            lv_obj_add_flag(g_standardReceiveWidgets.switchAddressWidgets[i].checkBox, LV_OBJ_FLAG_HIDDEN);
            lv_obj_add_flag(g_standardReceiveWidgets.switchAddressWidgets[i].checkedImg, LV_OBJ_FLAG_HIDDEN);
            lv_obj_add_flag(g_standardReceiveWidgets.switchAddressWidgets[i].uncheckedImg, LV_OBJ_FLAG_HIDDEN);
            continue;
        }
        lv_obj_clear_flag(g_standardReceiveWidgets.switchAddressWidgets[i].addressCountLabel, LV_OBJ_FLAG_HIDDEN);
        lv_obj_clear_flag(g_standardReceiveWidgets.switchAddressWidgets[i].addressLabel, LV_OBJ_FLAG_HIDDEN);
        lv_obj_clear_flag(g_standardReceiveWidgets.switchAddressWidgets[i].checkBox, LV_OBJ_FLAG_HIDDEN);
        lv_obj_clear_flag(g_standardReceiveWidgets.switchAddressWidgets[i].checkedImg, LV_OBJ_FLAG_HIDDEN);
        lv_obj_clear_flag(g_standardReceiveWidgets.switchAddressWidgets[i].uncheckedImg, LV_OBJ_FLAG_HIDDEN);
        if (index == GetCurrentSelectIndex()) {
            lv_obj_add_state(g_standardReceiveWidgets.switchAddressWidgets[i].checkBox, LV_STATE_CHECKED);
            lv_obj_clear_flag(g_standardReceiveWidgets.switchAddressWidgets[i].checkedImg, LV_OBJ_FLAG_HIDDEN);
            lv_obj_add_flag(g_standardReceiveWidgets.switchAddressWidgets[i].uncheckedImg, LV_OBJ_FLAG_HIDDEN);
        } else {
            lv_obj_clear_state(g_standardReceiveWidgets.switchAddressWidgets[i].checkBox, LV_STATE_CHECKED);
            lv_obj_add_flag(g_standardReceiveWidgets.switchAddressWidgets[i].checkedImg, LV_OBJ_FLAG_HIDDEN);
            lv_obj_clear_flag(g_standardReceiveWidgets.switchAddressWidgets[i].uncheckedImg, LV_OBJ_FLAG_HIDDEN);
        }
        if (index == GetMaxAddressIndex()) {
            end = true;
        }
        index++;
    }
}

static int GetMaxAddressIndex(void)
{
    if (g_chainCard == HOME_WALLET_CARD_SUI || g_chainCard == HOME_WALLET_CARD_APT) {
        return 10;
    }
    if (g_chainCard == HOME_WALLET_CARD_XRP) {
        return 200;
    }
    return GENERAL_ADDRESS_INDEX_MAX;
}

static void CloseAttentionHandler(lv_event_t *e)
{
    lv_obj_add_flag(g_standardReceiveWidgets.attentionCont, LV_OBJ_FLAG_HIDDEN);
}

static void MoreHandler(lv_event_t *e)
{
    if (g_standardReceiveWidgets.moreCont == NULL) {
        GuiCreateMoreWidgets(g_standardReceiveWidgets.tileQrCode);
    } else {
        lv_obj_del(g_standardReceiveWidgets.moreCont);
        g_standardReceiveWidgets.moreCont = NULL;
    }
}

static void TutorialHandler(lv_event_t *e)
{
    GUI_DEL_OBJ(g_standardReceiveWidgets.moreCont);

    TUTORIAL_LIST_INDEX_ENUM index = TUTORIAL_ETH_RECEIVE;
    GuiFrameOpenViewWithParam(&g_tutorialView, &index, sizeof(index));
}

static void LeftBtnHandler(lv_event_t *e)
{
    lv_obj_set_style_img_opa(g_standardReceiveWidgets.rightBtnImg, LV_OPA_COVER, LV_PART_MAIN);
    if (g_showIndex >= 5) {
        g_showIndex -= 5;
        RefreshSwitchAccount();
    }
    if (g_showIndex < 5) {
        lv_obj_set_style_img_opa(g_standardReceiveWidgets.leftBtnImg, LV_OPA_30, LV_PART_MAIN);
    }
}

static void RightBtnHandler(lv_event_t *e)
{
    lv_obj_set_style_img_opa(g_standardReceiveWidgets.leftBtnImg, LV_OPA_COVER, LV_PART_MAIN);
    if (g_showIndex < GetMaxAddressIndex() - 5) {
        g_showIndex += 5;
        RefreshSwitchAccount();
    }
    if (g_showIndex >= GetMaxAddressIndex() - 5) {
        lv_obj_set_style_img_opa(g_standardReceiveWidgets.rightBtnImg, LV_OPA_30, LV_PART_MAIN);
    }
}

static void ConfirmHandler(lv_event_t *e)
{
    lv_event_code_t code = lv_event_get_code(e);
    if (code == LV_EVENT_CLICKED && IsSelectChanged()) {
        SetCurrentSelectIndex(g_tmpIndex);
        ReturnHandler(e);
    }
}

static bool IsAccountSwitchable()
{
    // all cosmos chain can switch account
    if (IsCosmosChain(g_chainCard)) {
        return true;
    }
    switch (g_chainCard) {
    case HOME_WALLET_CARD_TRX:
    case HOME_WALLET_CARD_SUI:
    case HOME_WALLET_CARD_APT:
    case HOME_WALLET_CARD_XRP:
        return true;

    default:
        return false;
    }
}

static bool HasMoreBtn()
{
    return false;
}

static void SwitchAddressHandler(lv_event_t *e)
{
    lv_obj_t *checkBox = lv_event_get_target(e);
    for (uint32_t i = 0; i < 5; i++) {
        if (checkBox == g_standardReceiveWidgets.switchAddressWidgets[i].checkBox) {
            lv_obj_add_state(g_standardReceiveWidgets.switchAddressWidgets[i].checkBox, LV_STATE_CHECKED);
            lv_obj_clear_flag(g_standardReceiveWidgets.switchAddressWidgets[i].checkedImg, LV_OBJ_FLAG_HIDDEN);
            lv_obj_add_flag(g_standardReceiveWidgets.switchAddressWidgets[i].uncheckedImg, LV_OBJ_FLAG_HIDDEN);
            g_tmpIndex = g_showIndex + i;
        } else {
            lv_obj_clear_state(g_standardReceiveWidgets.switchAddressWidgets[i].checkBox, LV_STATE_CHECKED);
            lv_obj_add_flag(g_standardReceiveWidgets.switchAddressWidgets[i].checkedImg, LV_OBJ_FLAG_HIDDEN);
            lv_obj_clear_flag(g_standardReceiveWidgets.switchAddressWidgets[i].uncheckedImg, LV_OBJ_FLAG_HIDDEN);
        }
    }
    UpdateConfirmBtn();
}

static void OpenSwitchAddressHandler(lv_event_t *e)
{
    GuiStandardReceiveGotoTile(RECEIVE_TILE_SWITCH_ACCOUNT);
    RefreshSwitchAccount();
}

static void ModelGetAddress(uint32_t index, AddressDataItem_t *item)
{
    char *xPub, hdPath[BUFFER_SIZE_128];
    SimpleResponse_c_char *result;

    switch (g_chainCard) {
    case HOME_WALLET_CARD_TRX:
        xPub = GetCurrentAccountPublicKey(XPUB_TYPE_TRX);
        snprintf_s(hdPath, BUFFER_SIZE_128, "m/44'/195'/0'/0/%u", index);
        result = tron_get_address(hdPath, xPub);
        break;
    case HOME_WALLET_CARD_SUI:
        xPub = GetCurrentAccountPublicKey(XPUB_TYPE_SUI_0 + index);
        snprintf_s(hdPath, BUFFER_SIZE_128, "m/44'/784'/%u'/0'/0'", index);
        result = sui_generate_address(xPub);
        break;
    case HOME_WALLET_CARD_APT:
        xPub = GetCurrentAccountPublicKey(XPUB_TYPE_APT_0 + index);
        snprintf_s(hdPath, BUFFER_SIZE_128, "m/44'/637'/%u'/0'/0'", index);
        result = aptos_generate_address(xPub);
        break;
    case HOME_WALLET_CARD_XRP:
        xPub = GetCurrentAccountPublicKey(XPUB_TYPE_XRP);
        snprintf_s(hdPath, BUFFER_SIZE_128, "m/44'/144'/0'/0/%u", index);
        result = xrp_get_address(hdPath, xPub, "m/44'/144'/0'/");
        break;
    case HOME_WALLET_CARD_ARWEAVE:
        xPub = GetCurrentAccountPublicKey(XPUB_TYPE_ARWEAVE);
        result = arweave_get_address(xPub);
        break;
    case HOME_WALLET_CARD_TON: {
        bool isTonNative = GetMnemonicType() == MNEMONIC_TYPE_TON;
        if (isTonNative) {
            xPub = GetCurrentAccountPublicKey(XPUB_TYPE_TON_NATIVE);
            result = ton_get_address(xPub);
        } else {
            ASSERT(false);
            //remains for bip39 ton
        }
        break;
    }
    default:
        if (IsCosmosChain(g_chainCard)) {
            result = GetCosmosChainAddressByCoinTypeAndIndex(g_chainCard, index);
        } else {
            printf("Standard Receive ModelGetAddress cannot match %d\r\n", index);
            return;
        }
    }
    if (result->error_code == 0) {
        item->index = index;
        strcpy(item->address, result->data);
        strcpy(item->path, hdPath);
    }
    free_simple_response_c_char(result);
}

void GuiResetCurrentStandardAddressIndex(uint8_t index)
{
    if (index > 2) {
        return;
    }
    g_selectIndex[index] = 0;
    g_suiSelectIndex[index] = 0;
    g_aptosSelectIndex[index] = 0;
    g_xrpSelectIndex[index] = 0;
    g_tiaChainSelectIndex[index]= 0;
    g_dymChainSelectIndex[index]= 0;
    g_osmoChainSelectIndex[index]= 0;
    g_injChainSelectIndex[index]= 0;
    g_atomChainSelectIndex[index]= 0;
    g_croChainSelectIndex[index]= 0;
    g_kavaChainSelectIndex[index]= 0;
    g_lunaChainSelectIndex[index]= 0;
    g_axlChainSelectIndex[index]= 0;
    g_lunaChainSelectIndex[index]= 0;
    g_aktChainSelectIndex[index]= 0;
    g_strdChainSelectIndex[index]= 0;
    g_scrtChainSelectIndex[index]= 0;
    g_bldChainSelectIndex[index]= 0;
    g_ctkChainSelectIndex[index]= 0;
    g_evmosChainSelectIndex[index]= 0;
    g_starsChainSelectIndex[index]= 0;
    g_xprtChainSelectIndex[index]= 0;
    g_sommChainSelectIndex[index]= 0;
    g_junoChainSelectIndex[index]= 0;
    g_irisChainSelectIndex[index]= 0;
    g_dvpnChainSelectIndex[index]= 0;
    g_rowanChainSelectIndex[index]= 0;
    g_regenChainSelectIndex[index]= 0;
    g_bootChainSelectIndex[index]= 0;
    g_gravChainSelectIndex[index]= 0;
    g_ixoChainSelectIndex[index]= 0;
    g_ngmChainSelectIndex[index]= 0;
    g_iovChainSelectIndex[index]= 0;
    g_umeeChainSelectIndex[index]= 0;
    g_qckChainSelectIndex[index]= 0;
    g_tgdChainSelectIndex[index]= 0;
}




void GuiResetAllStandardAddressIndex(void)
{
    memset_s(g_selectIndex, sizeof(g_selectIndex), 0, sizeof(g_selectIndex));
    memset_s(g_suiSelectIndex, sizeof(g_suiSelectIndex), 0, sizeof(g_suiSelectIndex));
    memset_s(g_aptosSelectIndex, sizeof(g_aptosSelectIndex), 0, sizeof(g_aptosSelectIndex));
    memset_s(g_xrpSelectIndex, sizeof(g_xrpSelectIndex), 0, sizeof(g_xrpSelectIndex));
    memset_s(g_tiaChainSelectIndex, sizeof(g_tiaChainSelectIndex), 0, sizeof(g_tiaChainSelectIndex));
    memset_s(g_dymChainSelectIndex, sizeof(g_dymChainSelectIndex), 0, sizeof(g_dymChainSelectIndex));
    memset_s(g_osmoChainSelectIndex, sizeof(g_osmoChainSelectIndex), 0, sizeof(g_osmoChainSelectIndex));
    memset_s(g_injChainSelectIndex, sizeof(g_injChainSelectIndex), 0, sizeof(g_injChainSelectIndex));
    memset_s(g_atomChainSelectIndex, sizeof(g_atomChainSelectIndex), 0, sizeof(g_atomChainSelectIndex));
    memset_s(g_croChainSelectIndex, sizeof(g_croChainSelectIndex), 0, sizeof(g_croChainSelectIndex));
    memset_s(g_kavaChainSelectIndex, sizeof(g_kavaChainSelectIndex), 0, sizeof(g_kavaChainSelectIndex));
    memset_s(g_lunaChainSelectIndex, sizeof(g_lunaChainSelectIndex), 0, sizeof(g_lunaChainSelectIndex));
    memset_s(g_axlChainSelectIndex, sizeof(g_axlChainSelectIndex), 0, sizeof(g_axlChainSelectIndex));
    memset_s(g_lunaChainSelectIndex, sizeof(g_lunaChainSelectIndex), 0, sizeof(g_lunaChainSelectIndex));
    memset_s(g_aktChainSelectIndex, sizeof(g_aktChainSelectIndex), 0, sizeof(g_aktChainSelectIndex));
    memset_s(g_strdChainSelectIndex, sizeof(g_strdChainSelectIndex), 0, sizeof(g_strdChainSelectIndex));
    memset_s(g_scrtChainSelectIndex, sizeof(g_scrtChainSelectIndex), 0, sizeof(g_scrtChainSelectIndex));
    memset_s(g_bldChainSelectIndex, sizeof(g_bldChainSelectIndex), 0, sizeof(g_bldChainSelectIndex));
    memset_s(g_ctkChainSelectIndex, sizeof(g_ctkChainSelectIndex), 0, sizeof(g_ctkChainSelectIndex));
    memset_s(g_evmosChainSelectIndex, sizeof(g_evmosChainSelectIndex), 0, sizeof(g_evmosChainSelectIndex));
    memset_s(g_starsChainSelectIndex, sizeof(g_starsChainSelectIndex), 0, sizeof(g_starsChainSelectIndex));
    memset_s(g_xprtChainSelectIndex, sizeof(g_xprtChainSelectIndex), 0, sizeof(g_xprtChainSelectIndex));
    memset_s(g_sommChainSelectIndex, sizeof(g_sommChainSelectIndex), 0, sizeof(g_sommChainSelectIndex));
    memset_s(g_junoChainSelectIndex, sizeof(g_junoChainSelectIndex), 0, sizeof(g_junoChainSelectIndex));
    memset_s(g_irisChainSelectIndex, sizeof(g_irisChainSelectIndex), 0, sizeof(g_irisChainSelectIndex));
    memset_s(g_dvpnChainSelectIndex, sizeof(g_dvpnChainSelectIndex), 0, sizeof(g_dvpnChainSelectIndex));
    memset_s(g_rowanChainSelectIndex, sizeof(g_rowanChainSelectIndex), 0, sizeof(g_rowanChainSelectIndex));
    memset_s(g_regenChainSelectIndex, sizeof(g_regenChainSelectIndex), 0, sizeof(g_regenChainSelectIndex));
    memset_s(g_bootChainSelectIndex, sizeof(g_bootChainSelectIndex), 0, sizeof(g_bootChainSelectIndex));
    memset_s(g_gravChainSelectIndex, sizeof(g_gravChainSelectIndex), 0, sizeof(g_gravChainSelectIndex));
    memset_s(g_ixoChainSelectIndex, sizeof(g_ixoChainSelectIndex), 0, sizeof(g_ixoChainSelectIndex));
    memset_s(g_ngmChainSelectIndex, sizeof(g_ngmChainSelectIndex), 0, sizeof(g_ngmChainSelectIndex));
    memset_s(g_iovChainSelectIndex, sizeof(g_iovChainSelectIndex), 0, sizeof(g_iovChainSelectIndex));
    memset_s(g_umeeChainSelectIndex, sizeof(g_umeeChainSelectIndex), 0, sizeof(g_umeeChainSelectIndex));
    memset_s(g_qckChainSelectIndex, sizeof(g_qckChainSelectIndex), 0, sizeof(g_qckChainSelectIndex));
    memset_s(g_tgdChainSelectIndex, sizeof(g_tgdChainSelectIndex), 0, sizeof(g_tgdChainSelectIndex));
}

static uint32_t* GetCosmosChainCurrentSelectIndex()
{
    switch (g_chainCard) {
        case HOME_WALLET_CARD_TIA:
            return &g_tiaChainSelectIndex[GetCurrentAccountIndex()];
            break;
        case HOME_WALLET_CARD_DYM:
            return &g_dymChainSelectIndex[GetCurrentAccountIndex()];
            break;
        case HOME_WALLET_CARD_OSMO:
            return &g_osmoChainSelectIndex[GetCurrentAccountIndex()];
            break;
        case HOME_WALLET_CARD_INJ:
            return &g_injChainSelectIndex[GetCurrentAccountIndex()];
            break;
        case HOME_WALLET_CARD_ATOM:
            return &g_atomChainSelectIndex[GetCurrentAccountIndex()];
            break;
        case HOME_WALLET_CARD_CRO:
            return &g_croChainSelectIndex[GetCurrentAccountIndex()];
            break;
        case HOME_WALLET_CARD_KAVA:
            return &g_kavaChainSelectIndex[GetCurrentAccountIndex()];
            break;
        case HOME_WALLET_CARD_LUNC:
            return &g_lunaChainSelectIndex[GetCurrentAccountIndex()];
            break;
        case HOME_WALLET_CARD_AXL:
            return &g_axlChainSelectIndex[GetCurrentAccountIndex()];
            break;
        case HOME_WALLET_CARD_LUNA:
            return &g_lunaChainSelectIndex[GetCurrentAccountIndex()];
            break;
        case HOME_WALLET_CARD_AKT:
            return &g_aktChainSelectIndex[GetCurrentAccountIndex()];
            break;
        case HOME_WALLET_CARD_STRD:
            return &g_strdChainSelectIndex[GetCurrentAccountIndex()];
            break;
        case HOME_WALLET_CARD_SCRT:
            return &g_scrtChainSelectIndex[GetCurrentAccountIndex()];
            break;
        case HOME_WALLET_CARD_BLD:
            return &g_bldChainSelectIndex[GetCurrentAccountIndex()];
            break;
        case HOME_WALLET_CARD_CTK:
            return &g_ctkChainSelectIndex[GetCurrentAccountIndex()];
            break;
        case HOME_WALLET_CARD_EVMOS:
            return &g_evmosChainSelectIndex[GetCurrentAccountIndex()];
            break;
        case HOME_WALLET_CARD_STARS:
            return &g_starsChainSelectIndex[GetCurrentAccountIndex()];
            break;
        case HOME_WALLET_CARD_XPRT:
            return &g_xprtChainSelectIndex[GetCurrentAccountIndex()];
            break;
        case HOME_WALLET_CARD_SOMM:
            return &g_sommChainSelectIndex[GetCurrentAccountIndex()];
            break;
        case HOME_WALLET_CARD_JUNO:
            return &g_junoChainSelectIndex[GetCurrentAccountIndex()];
            break;
        case HOME_WALLET_CARD_IRIS:
            return &g_irisChainSelectIndex[GetCurrentAccountIndex()];
            break;
        case HOME_WALLET_CARD_DVPN:
            return &g_dvpnChainSelectIndex[GetCurrentAccountIndex()];
            break;
        case HOME_WALLET_CARD_ROWAN:
            return &g_rowanChainSelectIndex[GetCurrentAccountIndex()];
            break;
        case HOME_WALLET_CARD_REGEN:
            return &g_regenChainSelectIndex[GetCurrentAccountIndex()];
            break;
        case HOME_WALLET_CARD_BOOT:
            return &g_bootChainSelectIndex[GetCurrentAccountIndex()];
            break;
        case HOME_WALLET_CARD_GRAV:
            return &g_gravChainSelectIndex[GetCurrentAccountIndex()];
            break;
        case HOME_WALLET_CARD_IXO:
            return &g_ixoChainSelectIndex[GetCurrentAccountIndex()];
            break;
        case HOME_WALLET_CARD_NGM:
            return &g_ngmChainSelectIndex[GetCurrentAccountIndex()];
            break;
        case HOME_WALLET_CARD_IOV:
            return &g_iovChainSelectIndex[GetCurrentAccountIndex()];
            break;
        case HOME_WALLET_CARD_UMEE:
            return &g_umeeChainSelectIndex[GetCurrentAccountIndex()];
            break;
        case HOME_WALLET_CARD_QCK:
            return &g_qckChainSelectIndex[GetCurrentAccountIndex()];
            break;
        case HOME_WALLET_CARD_TGD:
            return &g_tgdChainSelectIndex[GetCurrentAccountIndex()];
            break;
        default:
            return NULL;
    }
}

static void SetCurrentSelectIndex(uint32_t selectIndex)
{
    switch (g_chainCard) {
    case HOME_WALLET_CARD_SUI:
        g_suiSelectIndex[GetCurrentAccountIndex()] = selectIndex;
        break;
    case HOME_WALLET_CARD_APT:
        g_aptosSelectIndex[GetCurrentAccountIndex()] = selectIndex;
        break;
    case HOME_WALLET_CARD_XRP:
        g_xrpSelectIndex[GetCurrentAccountIndex()] = selectIndex;
        break;
    default:
        if (IsCosmosChain(g_chainCard)) {
            uint32_t *ptr = GetCosmosChainCurrentSelectIndex();
            *ptr = selectIndex;
            break;
        } else {
            g_selectIndex[GetCurrentAccountIndex()] = selectIndex;
            break;
        }
    }
}

static uint32_t GetCurrentSelectIndex()
{
    if (!IsAccountSwitchable()) {
        return 0;
    }
    switch (g_chainCard) {
    case HOME_WALLET_CARD_SUI:
        return g_suiSelectIndex[GetCurrentAccountIndex()];
    case HOME_WALLET_CARD_APT:
        return g_aptosSelectIndex[GetCurrentAccountIndex()];
    case HOME_WALLET_CARD_XRP:
        return g_xrpSelectIndex[GetCurrentAccountIndex()];
    default:
        if (IsCosmosChain(g_chainCard)) {
            uint32_t *ptr = GetCosmosChainCurrentSelectIndex();
            return *ptr;
        } else {
            return g_selectIndex[GetCurrentAccountIndex()];
        }
    }
}
#endif<|MERGE_RESOLUTION|>--- conflicted
+++ resolved
@@ -19,13 +19,11 @@
 #include "gui.h"
 #include "gui_tutorial_widgets.h"
 #include "account_manager.h"
-<<<<<<< HEAD
 #include "gui_button.h"
 #ifdef COMPILE_SIMULATOR
 #include "simulator_mock_define.h"
 #endif
-=======
->>>>>>> 71f8d2b5
+
 
 #define GENERAL_ADDRESS_INDEX_MAX                           999999999
 #define LEDGER_LIVE_ADDRESS_INDEX_MAX                       9
