#include "gui.h"
#include "gui_views.h"
#include "gui_status_bar.h"
#include "gui_keyboard.h"
#include "gui_button.h"
#include "gui_hintbox.h"
#include "gui_model.h"
#include "gui_about_info_widgets.h"
#include "gui_page.h"
#include "user_msg.h"
#include "user_memory.h"
#include "presetting.h"
#include "version.h"
#include "err_code.h"
#include "secret_cache.h"
<<<<<<< HEAD

=======
#include "fingerprint_process.h"
#include "log.h"
>>>>>>> 5e324406
#ifndef COMPILE_SIMULATOR
#include "drv_battery.h"
#endif

#ifdef COMPILE_MAC_SIMULATOR
#include "simulator_model.h"
#include "simulator_mock_define.h"
#endif

static void GuiAboutNVSBarInit();
static void GuiAboutInfoEntranceWidget(lv_obj_t *parent);
static void LogExportHandler(lv_event_t *e);
static void StartFirmwareCheckSumHandler(lv_event_t *e);
static void CloseVerifyHintBoxHandler(lv_event_t *e);
static void OpenVerifyFirmwareHandler(lv_event_t *e);

uint32_t GetBatteryMilliVolt();
static lv_obj_t *g_firmwareVerifyCont = NULL;
static lv_obj_t *g_noticeHintBox = NULL;
static lv_obj_t *g_cont;
static PageWidget_t *g_pageWidget;

void GuiUpdateCheckSumPercent(uint8_t percent)
{
    if (g_noticeHintBox == NULL) {
        return;
    }

    // g_noticeHintBox check sum anim
    lv_obj_t *label = lv_obj_get_child(g_noticeHintBox, lv_obj_get_child_cnt(g_noticeHintBox) - 1);
    lv_label_set_text_fmt(label, "%d%%", percent);
    if (percent == 100) {
        GUI_DEL_OBJ(g_noticeHintBox)
        lv_obj_clean(g_firmwareVerifyCont);
        lv_obj_t *label = GuiCreateTitleLabel(g_firmwareVerifyCont, _("about_info_verify_checksum_title"));
        lv_obj_align(label, LV_ALIGN_DEFAULT, 36, 12);

        lv_obj_t *cont = GuiCreateContainerWithParent(g_firmwareVerifyCont, 408, 138);
        lv_obj_set_style_bg_color(cont, WHITE_COLOR, LV_PART_MAIN);
        lv_obj_set_style_bg_opa(cont, LV_OPA_20, LV_PART_MAIN);
        lv_obj_align(cont, LV_ALIGN_DEFAULT, 36, 108);
        lv_obj_set_style_radius(cont, 24, 0);

        char version[32] = {0};
        GetSoftWareVersion(version);
        label = GuiCreateNoticeLabel(cont, version);
        lv_obj_align(label, LV_ALIGN_DEFAULT, 24, 16);

        char hash[128] = {0};
        char tempBuf[128] = {0};
        SecretCacheGetChecksum(hash);
        ConvertToLowerCase(hash);
        snprintf(tempBuf, sizeof(tempBuf), "#F5870A %.8s#%.24s\n%.24s#F5870A %.8s#", hash, &hash[8], &hash[32], &hash[56]);
        label = GuiCreateIllustrateLabel(cont, tempBuf);
        lv_label_set_recolor(label, true);
        lv_obj_align(label, LV_ALIGN_DEFAULT, 24, 62);

        label = GuiCreateIllustrateLabel(g_firmwareVerifyCont, _("about_info_verify_checksum_desc"));

        lv_obj_t *btn = GuiCreateBtn(g_firmwareVerifyCont, _("Done"));
        lv_obj_set_size(btn, 408, 66);
        lv_obj_align(btn, LV_ALIGN_TOP_MID, 0, 710 - GUI_MAIN_AREA_OFFSET);
        lv_obj_add_event_cb(btn, CloseVerifyHintBoxHandler, LV_EVENT_CLICKED, NULL);

        lv_obj_align(label, LV_ALIGN_DEFAULT, 36, 286);
        SetNavBarLeftBtn(g_pageWidget->navBarWidget, NVS_BAR_CLOSE, CloseVerifyHintBoxHandler, NULL);
    }
}

void GuiAboutInfoWidgetsInit()
{
    g_pageWidget = CreatePageWidget();
    lv_obj_t *cont = g_pageWidget->contentZone;
    GuiAddObjFlag(cont, LV_OBJ_FLAG_SCROLLABLE | LV_OBJ_FLAG_CLICKABLE);
    lv_obj_clear_flag(cont, LV_OBJ_FLAG_SCROLL_ELASTIC);
    lv_obj_set_scrollbar_mode(cont, LV_SCROLLBAR_MODE_OFF);
    g_cont = cont;
    GuiAboutInfoEntranceWidget(cont);
}

void GuiAboutInfoWidgetsDeInit()
{
    GUI_DEL_OBJ(g_firmwareVerifyCont)
    GUI_DEL_OBJ(g_noticeHintBox)
    if (g_cont != NULL) {
        lv_obj_del(g_cont);
        g_cont = NULL;
    }
    if (g_pageWidget != NULL) {
        DestroyPageWidget(g_pageWidget);
        g_pageWidget = NULL;
    }
}

void GuiAboutInfoWidgetsRefresh()
{
    if (g_firmwareVerifyCont == NULL) {
        GuiAboutNVSBarInit();
    }
}


void GuiAboutInfoWidgetsRestart()
{}


static void GuiAboutNVSBarInit()
{
    SetNavBarLeftBtn(g_pageWidget->navBarWidget, NVS_BAR_RETURN, CloseCurrentViewHandler, NULL);
    SetMidBtnLabel(g_pageWidget->navBarWidget, NVS_BAR_MID_LABEL, _("device_info_title"));
    lv_obj_add_flag(g_pageWidget->contentZone, LV_OBJ_FLAG_SCROLLABLE);
}


void GuiAboutInfoEntranceWidget(lv_obj_t *parent)
{
    char version[BUFFER_SIZE_32] = {0};
    GetSoftWareVersion(version);
    const char *versionPrefix = "Firmware ";
    char *startPointer = strstr(version, versionPrefix);
    char versionStr[BUFFER_SIZE_32] = {0};
    char fpVersion[BUFFER_SIZE_32] = "v";
    if (startPointer) {
        strncpy(versionStr, version + strlen(versionPrefix), strnlen_s(version, BUFFER_SIZE_32));
    } else {
        strncpy(versionStr, version, strnlen_s(version, BUFFER_SIZE_32));
    }

    char serialNumber[64] = {0};
    GetSerialNumber(serialNumber);

    lv_obj_t *titleLabel, *contentLabel, *line, *button;

    titleLabel = GuiCreateTextLabel(parent, _("about_info_firmware_version"));
    contentLabel = GuiCreateNoticeLabel(parent, versionStr);
    GuiGetFpVersion(&fpVersion[1]);

    GuiButton_t table[] = {
        {
            .obj = titleLabel,
            .align = LV_ALIGN_DEFAULT,
            .position = {24, 24},
        },
        {
            .obj = contentLabel,
            .align = LV_ALIGN_DEFAULT,
            .position = {24, 64},
        },
        {
            .obj = GuiCreateImg(parent, &imgArrowRight),
            .align = LV_ALIGN_TOP_RIGHT,
            .position = {-24, 24},
        }
    };

    button = GuiCreateButton(parent, 456, 118, table, NUMBER_OF_ARRAYS(table),
                             OpenVerifyFirmwareHandler, NULL);
    lv_obj_align(button, LV_ALIGN_DEFAULT, 12, 12);
    line = GuiCreateDividerLine(parent);
    lv_obj_align(line, LV_ALIGN_DEFAULT, 0, 138);

    titleLabel = GuiCreateTextLabel(parent, _("about_info_serial_number"));
    contentLabel = GuiCreateNoticeLabel(parent, serialNumber);

    table[0].obj = titleLabel;
    table[1].obj = contentLabel;
    button = GuiCreateButton(parent, 456, 118, table, NUMBER_OF_ARRAYS(table) - 1,
                             UnHandler, NULL);
    lv_obj_align(button, LV_ALIGN_DEFAULT, 12, 147);

    line = GuiCreateDividerLine(parent);
    lv_obj_align(line, LV_ALIGN_DEFAULT, 0, 273);

    titleLabel = GuiCreateTextLabel(parent, _("about_info_export_log"));
    lv_obj_t *imgArrow = GuiCreateImg(parent, &imgArrowRight);

    table[0].obj = titleLabel;
    table[1].obj = imgArrow;
    table[1].align = LV_ALIGN_RIGHT_MID;
    table[1].position.x = -24;
    table[1].position.y = 0;
    button = GuiCreateButton(parent, 456, 84, table, NUMBER_OF_ARRAYS(table) - 1,
                             LogExportHandler, NULL);
    lv_obj_align(button, LV_ALIGN_DEFAULT, 12, 383);

    titleLabel = GuiCreateTextLabel(parent, _("about_info_device_uid"));
    imgArrow = GuiCreateImg(parent, &imgArrowRight);

    table[0].obj = titleLabel;
    table[1].obj = imgArrow;
    table[1].align = LV_ALIGN_RIGHT_MID;
    table[1].position.x = -24;
    table[1].position.y = 0;
    button = GuiCreateButton(parent, 456, 84, table, NUMBER_OF_ARRAYS(table) - 1,
                             OpenViewHandler, &g_DevicePublicKeyView);
    lv_obj_align(button, LV_ALIGN_DEFAULT, 12, 282);

    titleLabel = GuiCreateTextLabel(parent, _("about_info_fingerprint_firmware_version"));
    contentLabel = GuiCreateNoticeLabel(parent, fpVersion);
    if (!FpModuleIsChipState()) {
        lv_obj_set_style_text_color(contentLabel, RED_COLOR, LV_PART_MAIN);
        lv_obj_set_style_text_opa(contentLabel, LV_OPA_100, LV_PART_MAIN);
    } else {
        lv_obj_set_style_text_color(contentLabel, WHITE_COLOR, LV_PART_MAIN);
        lv_obj_set_style_text_opa(contentLabel, LV_OPA_80, LV_PART_MAIN);
    }

    table[0].obj = titleLabel;
    table[0].align = LV_ALIGN_DEFAULT;
    table[0].position.x = 24;
    table[0].position.y = 24;

    table[1].obj = contentLabel;
    table[1].align = LV_ALIGN_DEFAULT;
    table[1].position.x = 24;
    table[1].position.y = 64;
    button = GuiCreateButton(parent, 456, 118, table, NUMBER_OF_ARRAYS(table) - 1,
                             UnHandler, NULL);
    lv_obj_align(button, LV_ALIGN_DEFAULT, 12, 484);

    line = GuiCreateDividerLine(parent);
    lv_obj_align(line, LV_ALIGN_DEFAULT, 0, 610);

    titleLabel = GuiCreateTextLabel(parent, _("about_info_battery_voltage"));
    contentLabel = GuiCreateNoticeLabel(parent, "");
    lv_label_set_text_fmt(contentLabel, "%umV", GetBatteryMilliVolt());
    table[0].obj = titleLabel;
    table[0].align = LV_ALIGN_DEFAULT;
    table[0].position.x = 24;
    table[0].position.y = 24;

    table[1].obj = contentLabel;
    table[1].align = LV_ALIGN_DEFAULT;
    table[1].position.x = 24;
    table[1].position.y = 64;
    button = GuiCreateButton(parent, 456, 118, table, NUMBER_OF_ARRAYS(table) - 1,
                             UnHandler, NULL);
    lv_obj_align(button, LV_ALIGN_DEFAULT, 12, 619);
}

void GuiAboutWidgetsLogExport(bool en, int32_t errCode)
{
    const char *title = "";
    const char *desc = "";
    const char *right = "";
    const void *src;
    lv_color_t rightColor;
    if (en) {
        title = _("about_info_result_export_successful");
        desc = _("about_info_result_export_successful_desc");
        src = &imgSuccess;
        rightColor = ORANGE_COLOR;
        right = _("Done");
    } else {
        title = _("about_info_result_export_failed");
        src = &imgFailed;
        rightColor = DARK_GRAY_COLOR;
        right = _("OK");
        if (errCode == ERROR_LOG_HAVE_NO_SD_CARD) {
            desc = _("about_info_result_export_failed_desc_no_sdcard");
        } else if (errCode == ERROR_LOG_NOT_ENOUGH_SPACE) {
            desc = _("about_info_result_export_failed_desc_no_space");
        }
    }
    printf("errcode = %d\n", errCode);
    g_noticeHintBox = GuiCreateResultHintbox(lv_scr_act(), 386, src,
                      title, desc, NULL, DARK_GRAY_COLOR, right, rightColor);
    lv_obj_t *descLabel = lv_obj_get_child(g_noticeHintBox, 0);
    lv_obj_set_style_text_opa(descLabel, LV_OPA_100, LV_PART_MAIN);
    lv_obj_t *rightBtn = GuiGetHintBoxRightBtn(g_noticeHintBox);
    lv_obj_add_event_cb(rightBtn, CloseHintBoxHandler, LV_EVENT_CLICKED, &g_noticeHintBox);
}

static void ConfirmLogExportHandler(lv_event_t *e)
{
    lv_event_code_t code = lv_event_get_code(e);
    if (code == LV_EVENT_CLICKED) {
        GUI_DEL_OBJ(g_noticeHintBox)    
        if (!SdCardInsert()) {
            GuiAboutWidgetsLogExport(false, ERROR_LOG_HAVE_NO_SD_CARD);
        } else {
            PubValueMsg(LOG_MSG_EXPORT, 0);
        }
    }
}

static void LogExportHandler(lv_event_t *e)
{
    lv_event_code_t code = lv_event_get_code(e);
    if (code == LV_EVENT_CLICKED) {
<<<<<<< HEAD
        char logName[64] = {0};
        char sn[32] = {0};
        char buf[80] = {0};
        strcpy(buf, _("about_info_export_file_name"));
=======
        char logName[BUFFER_SIZE_64] = {0};
        char sn[BUFFER_SIZE_32] = {0};
        char buf[BUFFER_SIZE_128] = "File name:\n";
>>>>>>> 5e324406
        GetSerialNumber(sn);
        snprintf_s(logName, BUFFER_SIZE_64, "0:Log_%s_%d.bin", sn, GetCurrentStampTime());
        LogSetLogName(logName);
        snprintf_s(logName, BUFFER_SIZE_64, "Log_%s_%d.bin", sn, GetCurrentStampTime());
        strcat(buf, logName);
        g_noticeHintBox = GuiCreateResultHintbox(lv_scr_act(), 386, &imgSdCardL,
                          _("about_info_export_to_sdcard"), buf, _("Cancel"), DARK_GRAY_COLOR, _("Export"), ORANGE_COLOR);
        lv_obj_t *descLabel = lv_obj_get_child(g_noticeHintBox, 1);
        lv_obj_set_style_text_opa(descLabel, LV_OPA_100, LV_PART_MAIN);
        lv_obj_set_style_text_color(descLabel, ORANGE_COLOR, LV_PART_MAIN);
        lv_obj_t *leftBtn = GuiGetHintBoxLeftBtn(g_noticeHintBox);
        lv_obj_add_event_cb(leftBtn, CloseHintBoxHandler, LV_EVENT_CLICKED, &g_noticeHintBox);
        lv_obj_t *rightBtn = GuiGetHintBoxRightBtn(g_noticeHintBox);
        lv_obj_add_event_cb(rightBtn, ConfirmLogExportHandler, LV_EVENT_CLICKED, &g_noticeHintBox);
    }
}

void GuiCreateVerifyFirmwareInstructionTile(lv_obj_t *parent)
{
#define UPDATE_BTN_X_OFFSET (-30)
    int16_t btnOffset = UPDATE_BTN_X_OFFSET;
    lv_obj_set_style_bg_opa(parent, LV_OPA_0, LV_PART_SCROLLBAR | LV_STATE_SCROLLED);
    lv_obj_set_style_bg_opa(parent, LV_OPA_0, LV_PART_SCROLLBAR | LV_STATE_DEFAULT);
    GuiAddObjFlag(parent, LV_OBJ_FLAG_SCROLLABLE | LV_OBJ_FLAG_CLICKABLE);
    lv_obj_t *label = GuiCreateTitleLabel(parent, _("about_info_verify_source_code_title"));
    lv_obj_align(label, LV_ALIGN_DEFAULT, 36, 12);

    label = GuiCreateNoticeLabel(parent, _("about_info_verify_firmware_desc"));
    GuiAlignToPrevObj(label, LV_ALIGN_OUT_BOTTOM_LEFT, 0, 0);

    label = GuiCreateIllustrateLabel(parent, "1");
    lv_obj_set_style_text_color(label, ORANGE_COLOR, LV_PART_MAIN);
    GuiAlignToPrevObj(label, LV_ALIGN_OUT_BOTTOM_LEFT, 0, 40);

    label = GuiCreateIllustrateLabel(parent, _("about_info_verify_firmware_step1"));
    GuiAlignToPrevObj(label, LV_ALIGN_DEFAULT, 30, 0);
    lv_label_set_recolor(label, true);

    label = GuiCreateIllustrateLabel(parent, _("firmware_update_verify_firmware_qr_link"));
    lv_obj_set_style_text_color(label, lv_color_hex(0x1BE0C6), LV_PART_MAIN);
    GuiAlignToPrevObj(label, LV_ALIGN_OUT_BOTTOM_LEFT, 0, 4);

    label = GuiCreateIllustrateLabel(parent, "2");
    lv_obj_set_style_text_color(label, ORANGE_COLOR, LV_PART_MAIN);
    GuiAlignToPrevObj(label, LV_ALIGN_OUT_BOTTOM_LEFT, -30, 12);

    label = GuiCreateIllustrateLabel(parent, _("about_info_verify_firmware_step3"));
    GuiAlignToPrevObj(label, LV_ALIGN_DEFAULT, 30, 0);
    lv_label_set_recolor(label, true);

    lv_obj_t *btn = GuiCreateBtn(parent, _("show_checksum"));
    lv_obj_set_size(btn, 408, 66);
    lv_obj_add_event_cb(btn, StartFirmwareCheckSumHandler, LV_EVENT_CLICKED, NULL);
    GuiAlignToPrevObj(btn, LV_ALIGN_OUT_BOTTOM_MID, btnOffset, 20);

    lv_obj_t *spacer = GuiCreateSpacer(parent, 24);
    GuiAlignToPrevObj(spacer, LV_ALIGN_OUT_BOTTOM_MID, 0, 0);

    SetNavBarLeftBtn(g_pageWidget->navBarWidget, NVS_BAR_RETURN, CloseVerifyHintBoxHandler, parent);
    SetMidBtnLabel(g_pageWidget->navBarWidget, NVS_BAR_MID_LABEL, "");
}

static void StartFirmwareCheckSumHandler(lv_event_t *e)
{
    lv_event_code_t code = lv_event_get_code(e);
    if (code == LV_EVENT_CLICKED) {
        g_noticeHintBox = GuiCreateAnimHintBox(lv_scr_act(), 480, 400, 76);
        lv_obj_t *title = GuiCreateTextLabel(g_noticeHintBox, _("calculat_modal_title"));
        lv_obj_align(title, LV_ALIGN_BOTTOM_MID, 0, -194);
        lv_obj_t *btn = GuiCreateBtn(g_noticeHintBox, _("Cancel"));
        lv_obj_set_size(btn, 408, 66);
        lv_obj_align(btn, LV_ALIGN_BOTTOM_MID, 0, -24);
        lv_obj_set_style_bg_color(btn, WHITE_COLOR_OPA20, LV_PART_MAIN);
        lv_obj_add_event_cb(btn, GuiStopFirmwareCheckSumHandler, LV_EVENT_CLICKED, &g_noticeHintBox);

        lv_obj_t *desc = GuiCreateNoticeLabel(g_noticeHintBox, "0%");
        lv_obj_align(desc, LV_ALIGN_BOTTOM_MID, 0, -140);
        lv_obj_set_style_text_align(desc, LV_TEXT_ALIGN_CENTER, 0);
        GuiModelCalculateCheckSum();
    }
}

void GuiStopFirmwareCheckSumHandler(lv_event_t *e)
{
    lv_event_code_t code = lv_event_get_code(e);
    if (code == LV_EVENT_CLICKED) {
        GuiModelStopCalculateCheckSum();
        void **param = lv_event_get_user_data(e);
        if (param != NULL) {
            lv_obj_t *obj = *param;
            lv_obj_del(obj);
            *param = NULL;
        }
    }
}

static void CloseVerifyHintBoxHandler(lv_event_t *e)
{
    lv_event_code_t code = lv_event_get_code(e);
    if (code == LV_EVENT_CLICKED) {
        GUI_DEL_OBJ(g_firmwareVerifyCont)
        GuiAboutNVSBarInit();
    }
}

static void OpenVerifyFirmwareHandler(lv_event_t *e)
{
    lv_event_code_t code = lv_event_get_code(e);
    if (code == LV_EVENT_CLICKED) {
        lv_obj_scroll_to_y(g_cont, 0, LV_ANIM_OFF);
        g_firmwareVerifyCont = GuiCreateContainerWithParent(g_pageWidget->contentZone, 480, 800 - GUI_MAIN_AREA_OFFSET);
        lv_obj_clear_flag(g_pageWidget->contentZone, LV_OBJ_FLAG_SCROLLABLE);
        GuiCreateVerifyFirmwareInstructionTile(g_firmwareVerifyCont);
    }
}<|MERGE_RESOLUTION|>--- conflicted
+++ resolved
@@ -13,12 +13,8 @@
 #include "version.h"
 #include "err_code.h"
 #include "secret_cache.h"
-<<<<<<< HEAD
-
-=======
 #include "fingerprint_process.h"
 #include "log.h"
->>>>>>> 5e324406
 #ifndef COMPILE_SIMULATOR
 #include "drv_battery.h"
 #endif
@@ -309,16 +305,9 @@
 {
     lv_event_code_t code = lv_event_get_code(e);
     if (code == LV_EVENT_CLICKED) {
-<<<<<<< HEAD
-        char logName[64] = {0};
-        char sn[32] = {0};
-        char buf[80] = {0};
-        strcpy(buf, _("about_info_export_file_name"));
-=======
         char logName[BUFFER_SIZE_64] = {0};
         char sn[BUFFER_SIZE_32] = {0};
         char buf[BUFFER_SIZE_128] = "File name:\n";
->>>>>>> 5e324406
         GetSerialNumber(sn);
         snprintf_s(logName, BUFFER_SIZE_64, "0:Log_%s_%d.bin", sn, GetCurrentStampTime());
         LogSetLogName(logName);
