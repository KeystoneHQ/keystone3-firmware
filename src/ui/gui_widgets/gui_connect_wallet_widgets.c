--- conflicted
+++ resolved
@@ -2239,8 +2239,6 @@
     return SUCCESS_CODE;
 }
 
-<<<<<<< HEAD
-=======
 static void PrivateModePrevTileHandler(lv_event_t *e)
 {
     ExitPrivateMode();
@@ -2249,7 +2247,6 @@
                           CONNECT_WALLET_SELECT_WALLET);
 }
 
->>>>>>> a2bb7159
 int8_t GuiConnectWalletPrevTile(void)
 {
     switch (g_connectWalletTileView.currentTile) {
