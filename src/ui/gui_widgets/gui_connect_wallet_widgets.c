#include "gui.h"
#include "gui_views.h"
#include "gui_status_bar.h"
#include "gui_hintbox.h"
#include "gui_keyboard.h"
#include "gui_button.h"
#include "user_memory.h"
#include "gui_wallet.h"
#include "gui_connect_wallet_widgets.h"
#include "account_public_info.h"
#include "rust.h"
#ifndef BTC_ONLY
#include "gui_multi_path_coin_receive_widgets.h"
#include "gui_keyboard_hintbox.h"
#include "gui_pending_hintbox.h"
#endif
#include "gui_animating_qrcode.h"
#include "gui_page.h"
#include "keystore.h"
#include "account_manager.h"
#include "gui_global_resources.h"
#ifndef BTC_ONLY
#include "gui_connect_eternl_widgets.h"
#endif
#include "gui_select_address_widgets.h"

#ifdef COMPILE_SIMULATOR
#include "simulator_mock_define.h"
#endif

#define DERIVATION_PATH_EG_LEN 2

typedef enum {
    CONNECT_WALLET_SELECT_WALLET = 0,
    CONNECT_WALLET_QRCODE,

    CONNECT_WALLET_BUTT,
} CONNECT_WALLET_ENUM;

WalletListItem_t g_walletListArray[] = {
#ifndef BTC_ONLY
    {WALLET_LIST_OKX, &walletListOkx, true},
    {WALLET_LIST_METAMASK, &walletListMetaMask, true},
    {WALLET_LIST_BLUE, &walletListBlue, true},
    {WALLET_LIST_SPARROW, &walletListSparrow, true},
    {WALLET_LIST_RABBY, &walletListRabby, true},
    {WALLET_LIST_ETERNL, &walletListEternl, true},
    // {WALLET_LIST_YOROI, &walletListYoroi, true},
    {WALLET_LIST_TYPHON, &walletListTyphon, true},
    {WALLET_LIST_SAFE, &walletListSafe, true},
    {WALLET_LIST_BLOCK_WALLET, &walletListBlockWallet, true},
    {WALLET_LIST_SOLFARE, &walletListSolfare, true},
    {WALLET_LIST_XRP_TOOLKIT, &walletListXRPToolkit, true},
    {WALLET_LIST_PETRA, &walletListPetra, true},
    {WALLET_LIST_KEPLR, &walletListKeplr, true},
    {WALLET_LIST_ARCONNECT, &walletListArConnect, true},
    {WALLET_LIST_IMTOKEN, &walletListImToken, true},
    {WALLET_LIST_FEWCHA, &walletListFewcha, true},
    {WALLET_LIST_ZAPPER, &walletListZapper, true},
    {WALLET_LIST_YEARN_FINANCE, &walletListYearn, true},
    {WALLET_LIST_SUSHISWAP, &walletListSushi, true},
    {WALLET_LIST_UNISAT, &walletListUniSat, true},
#else
    {WALLET_LIST_BLUE,      &btcWalletListBlue,     true,   false},
    {WALLET_LIST_SPARROW,   &btcWalletListSparrow,  true,   false},
    {WALLET_LIST_NUNCHUK,   &btcWalletListNunchuk,  true,   false},
    // {WALLET_LIST_SPECTER,   &btcWalletListSpecter,  true,   true},
    // {WALLET_LIST_UNISAT,    &walletListUniSat,      true,   true},
#endif
};

typedef struct ConnectWalletWidget {
    uint8_t currentTile;
    lv_obj_t *cont;
    lv_obj_t *tileView;
    WALLET_LIST_INDEX_ENUM walletIndex;
    lv_obj_t *qrCode;
} ConnectWalletWidget_t;

#ifndef BTC_ONLY
typedef struct {
    int8_t index;
    const char *coin;
    const lv_img_dsc_t *icon;
} CoinCard_t;

static const CoinCard_t g_companionCoinCardArray[COMPANION_APP_COINS_BUTT] = {
    {
        .index = BTC,
        .coin = "Bitcoin",
        .icon = &coinBtc,
    },
    {
        .index = ETH,
        .coin = "Ethereum / BSC",
        .icon = &coinEth,
    },
    {
        .index = BCH,
        .coin = "Bitcoin Cash",
        .icon = &coinBch,
    },
    {
        .index = DASH,
        .coin = "Dash",
        .icon = &coinDash,
    },
    {
        .index = LTC,
        .coin = "LiteCoin",
        .icon = &coinLtc,
    },
    {
        .index = TRON,
        .coin = "TRON",
        .icon = &coinTrx,
    },
    {
        .index = XRP,
        .coin = "XRP",
        .icon = &coinXrp,
    },
    {
        .index = DOT,
        .coin = "Polkadot",
        .icon = &coinDot,
    },
};

static const CoinCard_t g_fewchaCoinCardArray[FEWCHA_COINS_BUTT] = {
    {
        .index = APT,
        .coin = "Aptos",
        .icon = &coinApt,
    },
    {
        .index = SUI,
        .coin = "Sui",
        .icon = &coinSui,
    },
};

static const lv_img_dsc_t *g_metaMaskCoinArray[5] = {
    &coinEth,
    &coinBnb,
    &coinAva,
    &coinMatic,
    &coinScroll,
};

static const lv_img_dsc_t *g_ethWalletCoinArray[4] = {
    &coinEth,
    &coinBnb,
    &coinAva,
    &coinMatic,
};

static const lv_img_dsc_t *g_okxWalletCoinArray[] = {
    &coinBtc,
    &coinEth,
    &coinBnb,
    &coinMatic,
    &coinOkb,
    &coinTrx,
    &coinLtc,
    &coinBch,
    &coinDash,
};

static const lv_img_dsc_t *g_blueWalletCoinArray[4] = {
    &coinBtc,
};

static const lv_img_dsc_t *g_UniSatCoinArray[5] = {
    &coinBtc,
    &coinOrdi,
    &coinSats,
    &coinMubi,
    &coinTrac,
};

static const lv_img_dsc_t *g_keplrCoinArray[8] = {
    &coinAtom,
    &coinOsmo,
    &coinBld,
    &coinAkt,
    &coinXprt,
    &coinAxl,
    &coinBoot,
    &coinCro,
};

static const lv_img_dsc_t *g_arconnectCoinArray[1] = {
    &coinAr,
};

static const lv_img_dsc_t *g_fewchaCoinArray[FEWCHA_COINS_BUTT] = {
    &coinApt,
    &coinSui,
};

static const lv_img_dsc_t *g_petraCoinArray[1] = {
    &coinApt,
};

static const lv_img_dsc_t *g_solfareCoinArray[1] = {
    &coinSol,
};

static CoinState_t g_defaultCompanionAppState[COMPANION_APP_COINS_BUTT] = {
    {BTC, true},
    {ETH, true},
    {BCH, true},
    {DASH, true},
    {LTC, true},
    {TRON, true},
    {XRP, true},
    {DOT, true},
};
static CoinState_t g_defaultFewchaState[FEWCHA_COINS_BUTT] = {
    {APT, true},
    {SUI, false},
};

typedef struct {
    const char *accountType;
    const char *path;
} ChangeDerivationItem_t;

const static ChangeDerivationItem_t g_changeDerivationList[] = {
    {"BIP44 Standard", "#8E8E8E m/44'/60'/0'/0/##F5870A X#"},
    {"Ledger Live", "#8E8E8E m/44'/60'/##F5870A X##8E8E8E '/0/0#"},
    {"Ledger Legacy", "#8E8E8E m/44'/60'/0'/##F5870A X#"},
};

const static ChangeDerivationItem_t g_solChangeDerivationList[] = {
    {"Account-based Path", "#8E8E8E m/44'/501'/##F5870A X##8E8E8E '#"},
    {"Single Account Path", "#8E8E8E m/44'/501'#"},
    {"Sub-account Path", "#8E8E8E m/44'/501'/##F5870A X##8E8E8E '/0'#"},
};

static uint16_t g_chainAddressIndex[3] = {0};
static uint8_t g_currentSelectedPathIndex[3] = {0};
static lv_obj_t *g_coinListCont = NULL;
static KeyboardWidget_t *g_keyboardWidget = NULL;

#endif

static ConnectWalletWidget_t g_connectWalletTileView;
static PageWidget_t *g_pageWidget;

#ifndef BTC_ONLY
static void UpdategAddress(void);
static void GetEgAddress(void);
static void GetEthEgAddress(void);
static void initCompanionAppCoinsConfig(void);
static void initFewchaCoinsConfig(void);
#endif
static void OpenQRCodeHandler(lv_event_t *e);
#ifndef BTC_ONLY
static void ReturnShowQRHandler(lv_event_t *e);
static void UpdateCompanionAppCoinStateHandler(lv_event_t *e);
static void UpdateFewchaCoinStateHandler(lv_event_t *e);
static void JumpSelectCoinPageHandler(lv_event_t *e);
static void ConfirmSelectCompanionAppCoinsHandler(lv_event_t *e);
static void ConfirmSelectFewchaCoinsHandler(lv_event_t *e);
static void GuiCreateSelectCompanionAppCoinWidget();
static void GuiCreateSelectFewchaCoinWidget();
#endif
void ConnectWalletReturnHandler(lv_event_t *e);
static void OpenMoreHandler(lv_event_t *e);
#ifndef BTC_ONLY
static void AddMetaMaskCoins(void);
static void AddOkxWalletCoins(void);
static void AddBlueWalletCoins(void);
static void AddCompanionAppCoins(void);
static void AddFewchaCoins(void);
static void AddKeplrCoins(void);
static void AddSolflareCoins(void);
static void ShowEgAddressCont(lv_obj_t *egCont);
static uint8_t GetCurrentSelectedIndex();
static bool HasSelectAddressWidget();
#endif

#ifndef BTC_ONLY
CoinState_t g_companionAppcoinState[COMPANION_APP_COINS_BUTT];
CoinState_t g_fewchaCoinState[FEWCHA_COINS_BUTT];
static char g_derivationPathAddr[LedgerLegacy + 1][DERIVATION_PATH_EG_LEN][64];
static char g_solDerivationPathAddr[SOLBip44Change + 1][DERIVATION_PATH_EG_LEN][64];

static lv_obj_t *g_derivationCheck[LedgerLegacy + 1];
static ETHAccountType g_currentEthPathIndex[3] = {Bip44Standard, Bip44Standard, Bip44Standard};
static SOLAccountType g_currentSOLPathIndex[3] = {SOLBip44, SOLBip44, SOLBip44};

static lv_obj_t *g_egAddress[DERIVATION_PATH_EG_LEN];
static lv_obj_t *g_egAddressIndex[DERIVATION_PATH_EG_LEN];

static CoinState_t g_tempCompanionAppcoinState[COMPANION_APP_COINS_BUTT];
static CoinState_t g_tempFewchaCoinState[FEWCHA_COINS_BUTT];
#endif

static lv_obj_t *g_coinCont = NULL;
static lv_obj_t *g_openMoreHintBox = NULL;
static lv_obj_t *g_bottomCont = NULL;
static lv_obj_t *g_manageImg = NULL;
static bool g_isCoinReselected = false;
static lv_obj_t *g_derivationPathCont = NULL;
#ifndef BTC_ONLY
static char * *g_derivationPathDescs = NULL;
static lv_obj_t *g_derivationPathConfirmBtn = NULL;
static lv_obj_t *g_egCont = NULL;
#endif

static void QRCodePause(bool);

static void GuiInitWalletListArray()
{
    for (size_t i = 0; i < NUMBER_OF_ARRAYS(g_walletListArray); i++) {
#ifndef BTC_ONLY
        if (g_walletListArray[i].index == WALLET_LIST_ETERNL) {
            if (GetMnemonicType() == MNEMONIC_TYPE_SLIP39) {
                g_walletListArray[i].enable = false;
            } else {
                g_walletListArray[i].enable = true;
            }
        }
#else
        if (GetCurrentWalletIndex() != SINGLE_WALLET) {
            if (g_walletListArray[i].index == WALLET_LIST_SPECTER ||
                    g_walletListArray[i].index == WALLET_LIST_UNISAT) {
                g_walletListArray[i].enable = false;
            } else {
                g_walletListArray[i].enable = true;
            }

        } else {
            g_walletListArray[i].enable = true;
        }
#endif
    }
}

#ifndef BTC_ONLY
static bool IsEVMChain(int walletIndex)
{
    switch (walletIndex) {
    case WALLET_LIST_METAMASK:
    case WALLET_LIST_RABBY:
    case WALLET_LIST_SAFE:
    case WALLET_LIST_BLOCK_WALLET:
    case WALLET_LIST_ZAPPER:
    case WALLET_LIST_YEARN_FINANCE:
    case WALLET_LIST_SUSHISWAP:
        return true;
    default:
        return false;
    }
}

static bool IsSOL(int walletIndex)
{
    switch (walletIndex) {
    case WALLET_LIST_SOLFARE:
        return true;
    default:
        return false;
    }
}
#endif

static void OpenQRCodeHandler(lv_event_t *e)
{
    lv_event_code_t code = lv_event_get_code(e);

    if (code == LV_EVENT_CLICKED) {
        WalletListItem_t *wallet = lv_event_get_user_data(e);
        g_connectWalletTileView.walletIndex = wallet->index;
#ifndef BTC_ONLY
        if (IsEVMChain(g_connectWalletTileView.walletIndex)) {
            g_derivationPathDescs = GetDerivationPathDescs(ETH_DERIVATION_PATH_DESC);
        }
        if (IsSOL(g_connectWalletTileView.walletIndex)) {
            g_derivationPathDescs = GetDerivationPathDescs(SOL_DERIVATION_PATH_DESC);
        }
        if (g_connectWalletTileView.walletIndex == WALLET_LIST_ETERNL) {
            GuiCreateConnectEternlWidget();
            return;
        }
        char *arXpub = GetCurrentAccountPublicKey(XPUB_TYPE_ARWEAVE);
        bool skipGenerateArweaveKey = arXpub != NULL && strlen(arXpub) == 1024;
        if (g_connectWalletTileView.walletIndex == WALLET_LIST_ARCONNECT && !skipGenerateArweaveKey) {
            g_keyboardWidget = GuiCreateKeyboardWidget(g_pageWidget->contentZone);
            SetKeyboardWidgetSelf(g_keyboardWidget, &g_keyboardWidget);
            static uint16_t sig = SIG_SETUP_RSA_PRIVATE_KEY_WITH_PASSWORD;
            SetKeyboardWidgetSig(g_keyboardWidget, &sig);
            return;
        }
#endif
        g_isCoinReselected = false;
        GuiEmitSignal(SIG_SETUP_VIEW_TILE_NEXT, NULL, 0);
    }
}

#ifndef BTC_ONLY

static void ReturnShowQRHandler(lv_event_t *e)
{
    lv_event_code_t code = lv_event_get_code(e);
    if (code == LV_EVENT_CLICKED) {
        GUI_DEL_OBJ(g_coinListCont)
        QRCodePause(false);
        SetNavBarLeftBtn(g_pageWidget->navBarWidget, NVS_BAR_RETURN, ConnectWalletReturnHandler, NULL);
        SetNavBarRightBtn(g_pageWidget->navBarWidget, NVS_BAR_MORE_INFO, OpenMoreHandler, NULL);
    }
}

static void UpdateCompanionAppCoinStateHandler(lv_event_t *e)
{
    lv_event_code_t code = lv_event_get_code(e);
    if (code == LV_EVENT_CLICKED) {
        CoinState_t *coinState = lv_event_get_user_data(e);
        lv_obj_t *parent = lv_obj_get_parent(lv_event_get_target(e));
        bool state = lv_obj_has_state(lv_obj_get_child(parent, 2), LV_STATE_CHECKED);
        g_tempCompanionAppcoinState[coinState->index].state = state;

        for (int i = 0; i < COMPANION_APP_COINS_BUTT; i++) {
            if (g_tempCompanionAppcoinState[i].state) {
                lv_obj_add_state(g_defaultCompanionAppState[i].checkBox, LV_STATE_CHECKED);
            } else {
                lv_obj_clear_state(g_defaultCompanionAppState[i].checkBox, LV_STATE_CHECKED);
            }
        }
    }
}

static void UpdateFewchaCoinStateHandler(lv_event_t *e)
{
    lv_event_code_t code = lv_event_get_code(e);
    if (code == LV_EVENT_CLICKED) {
        lv_obj_t *checkBox = lv_event_get_target(e);
        for (int i = 0; i < FEWCHA_COINS_BUTT; i++) {
            g_tempFewchaCoinState[i].state = checkBox == g_defaultFewchaState[i].checkBox;
            if (g_tempFewchaCoinState[i].state) {
                lv_obj_add_flag(g_defaultFewchaState[i].uncheckedImg, LV_OBJ_FLAG_HIDDEN);
                lv_obj_clear_flag(g_defaultFewchaState[i].checkedImg, LV_OBJ_FLAG_HIDDEN);
            } else {
                lv_obj_clear_flag(g_defaultFewchaState[i].uncheckedImg, LV_OBJ_FLAG_HIDDEN);
                lv_obj_add_flag(g_defaultFewchaState[i].checkedImg, LV_OBJ_FLAG_HIDDEN);
            }
        }
    }
}

static void ConfirmSelectCompanionAppCoinsHandler(lv_event_t *e)
{
    lv_event_code_t code = lv_event_get_code(e);
    if (code == LV_EVENT_CLICKED) {
        g_isCoinReselected = true;
        memcpy(g_companionAppcoinState, g_tempCompanionAppcoinState, sizeof(g_tempCompanionAppcoinState));
        GUI_DEL_OBJ(g_coinListCont)
        GuiAnimatingQRCodeDestroyTimer();
        GuiConnectWalletSetQrdata(g_connectWalletTileView.walletIndex);
        SetNavBarLeftBtn(g_pageWidget->navBarWidget, NVS_BAR_RETURN, ConnectWalletReturnHandler, NULL);
        SetNavBarRightBtn(g_pageWidget->navBarWidget, NVS_BAR_MORE_INFO, OpenMoreHandler, NULL);
    }
}

static void ConfirmSelectFewchaCoinsHandler(lv_event_t *e)
{
    lv_event_code_t code = lv_event_get_code(e);
    if (code == LV_EVENT_CLICKED) {
        g_isCoinReselected = true;
        memcpy(g_fewchaCoinState, g_tempFewchaCoinState, sizeof(g_tempFewchaCoinState));
        GUI_DEL_OBJ(g_coinListCont)
        GuiAnimatingQRCodeDestroyTimer();
        GuiConnectWalletSetQrdata(g_connectWalletTileView.walletIndex);
        SetNavBarLeftBtn(g_pageWidget->navBarWidget, NVS_BAR_RETURN, ConnectWalletReturnHandler, NULL);
        SetNavBarRightBtn(g_pageWidget->navBarWidget, NVS_BAR_MORE_INFO, OpenMoreHandler, &g_connectWalletTileView.walletIndex);
    }
}

static void RefreshAddressIndex(uint32_t index)
{
    if (g_chainAddressIndex[GetCurrentAccountIndex()] != index) {
        g_chainAddressIndex[GetCurrentAccountIndex()] = index;
        GuiAnimatingQRCodeDestroyTimer();
        GuiConnectWalletSetQrdata(g_connectWalletTileView.walletIndex);
    } else {
        QRCodePause(false);
    }
    g_coinListCont = NULL;
}

static void JumpSelectCoinPageHandler(lv_event_t *e)
{
    lv_event_code_t code = lv_event_get_code(e);
    if (code == LV_EVENT_CLICKED) {
        if (g_coinListCont != NULL) {
            return;
        }
#ifndef COMPILE_SIMULATOR
        QRCodePause(true);
#endif
        if (g_connectWalletTileView.walletIndex == WALLET_LIST_FEWCHA) {
            GuiCreateSelectFewchaCoinWidget();
        } else if (HasSelectAddressWidget()) {
            if (g_connectWalletTileView.walletIndex == WALLET_LIST_XRP_TOOLKIT)
            {
                g_coinListCont = GuiCreateSelectAddressWidget(CHAIN_XRP, g_chainAddressIndex[GetCurrentAccountIndex()], RefreshAddressIndex);
            }
            else if (g_connectWalletTileView.walletIndex == WALLET_LIST_TYPHON)
            {
                g_coinListCont = GuiCreateSelectAddressWidget(CHAIN_ADA, g_chainAddressIndex[GetCurrentAccountIndex()], RefreshAddressIndex);
            }
        } else if (g_connectWalletTileView.walletIndex == WALLET_LIST_KEYSTONE) {
            GuiCreateSelectCompanionAppCoinWidget();
        }
    }
}

static void GuiCreateSelectFewchaCoinWidget()
{
    // root container
    lv_obj_t *cont = GuiCreateContainer(lv_obj_get_width(lv_scr_act()), lv_obj_get_height(lv_scr_act()) -
                                        GUI_MAIN_AREA_OFFSET);
    g_coinListCont = cont;
    lv_obj_align(cont, LV_ALIGN_DEFAULT, 0, GUI_MAIN_AREA_OFFSET);

    // coin list container
    lv_obj_t *coinListCont = GuiCreateContainerWithParent(cont, 408, 542);
    lv_obj_set_align(coinListCont, LV_ALIGN_TOP_MID);
    lv_obj_add_flag(coinListCont, LV_OBJ_FLAG_SCROLLABLE);
    lv_obj_set_scrollbar_mode(coinListCont, LV_SCROLLBAR_MODE_OFF);

    lv_obj_t *labelHint = GuiCreateIllustrateLabel(coinListCont, _("connect_wallet_select_network_hint"));
    lv_obj_set_style_text_opa(labelHint, LV_OPA_80, LV_PART_MAIN);
    lv_obj_align(labelHint, LV_ALIGN_TOP_LEFT, 0, 0);

    lv_obj_t *coinLabel;
    lv_obj_t *icon;

    for (int i = 0; i < FEWCHA_COINS_BUTT; i++) {
        coinLabel = GuiCreateTextLabel(coinListCont, g_fewchaCoinCardArray[i].coin);
        icon = GuiCreateScaleImg(coinListCont, g_fewchaCoinCardArray[i].icon, 118);
        g_defaultFewchaState[i].uncheckedImg = GuiCreateImg(coinListCont, &imgUncheckCircle);
        g_defaultFewchaState[i].checkedImg = GuiCreateImg(coinListCont, &imgMessageSelect);

        if (g_tempFewchaCoinState[i].state) {
            lv_obj_add_flag(g_defaultFewchaState[i].uncheckedImg, LV_OBJ_FLAG_HIDDEN);
            lv_obj_clear_flag(g_defaultFewchaState[i].checkedImg, LV_OBJ_FLAG_HIDDEN);
        } else {
            lv_obj_clear_flag(g_defaultFewchaState[i].uncheckedImg, LV_OBJ_FLAG_HIDDEN);
            lv_obj_add_flag(g_defaultFewchaState[i].checkedImg, LV_OBJ_FLAG_HIDDEN);
        }

        GuiButton_t table[4] = {
            {
                .obj = coinLabel,
                .align = LV_ALIGN_DEFAULT,
                .position = {24, 16},
            },
            {
                .obj = icon,
                .align = LV_ALIGN_DEFAULT,
                .position = {24, 60},
            },
            {
                .obj = g_defaultFewchaState[i].checkedImg,
                .align = LV_ALIGN_CENTER,
                .position = {160, 0},
            },
            {
                .obj = g_defaultFewchaState[i].uncheckedImg,
                .align = LV_ALIGN_CENTER,
                .position = {160, 0},
            },
        };
        int buttonNum = 4;
        lv_obj_t *button = GuiCreateButton(coinListCont, lv_obj_get_width(coinListCont), 100, table, buttonNum,
                                           UpdateFewchaCoinStateHandler, &g_fewchaCoinState[i]);
        lv_obj_align(button, LV_ALIGN_DEFAULT, 0, 100 * i + 16 * i + lv_obj_get_height(labelHint) + 24);
        g_defaultFewchaState[i].checkBox = button;
    }

    lv_obj_t *btn = GuiCreateBtn(cont, USR_SYMBOL_CHECK);
    lv_obj_add_event_cb(btn, ConfirmSelectFewchaCoinsHandler, LV_EVENT_ALL, NULL);
    lv_obj_align(btn, LV_ALIGN_BOTTOM_RIGHT, -36, -24);

    SetMidBtnLabel(g_pageWidget->navBarWidget, NVS_BAR_MID_LABEL, _("connect_wallet_select_network"));
    SetNavBarLeftBtn(g_pageWidget->navBarWidget, NVS_BAR_RETURN, ReturnShowQRHandler, cont);
    SetNavBarRightBtn(g_pageWidget->navBarWidget, NVS_RIGHT_BUTTON_BUTT, NULL, NULL);
}

static void GuiCreateSelectCompanionAppCoinWidget()
{
    // root container
    lv_obj_t *cont = GuiCreateContainer(lv_obj_get_width(lv_scr_act()), lv_obj_get_height(lv_scr_act()) -
                                        GUI_MAIN_AREA_OFFSET);
    g_coinListCont = cont;
    lv_obj_align(cont, LV_ALIGN_DEFAULT, 0, GUI_MAIN_AREA_OFFSET);

    // coin list container
    lv_obj_t *coinListCont = GuiCreateContainerWithParent(cont, 408, 542);
    lv_obj_set_align(coinListCont, LV_ALIGN_TOP_MID);
    lv_obj_add_flag(coinListCont, LV_OBJ_FLAG_SCROLLABLE);
    lv_obj_set_scrollbar_mode(coinListCont, LV_SCROLLBAR_MODE_OFF);

    lv_obj_t *labelHint = GuiCreateIllustrateLabel(coinListCont, _("connect_wallet_keystone_hint"));
    lv_obj_set_style_text_opa(labelHint, LV_OPA_80, LV_PART_MAIN);
    lv_obj_align(labelHint, LV_ALIGN_TOP_LEFT, 0, 0);

    lv_obj_t *coinLabel;
    lv_obj_t *icon;
    lv_obj_t *checkbox;

    for (int i = 0; i < COMPANION_APP_COINS_BUTT; i++) {
        coinLabel = GuiCreateTextLabel(coinListCont, g_companionCoinCardArray[i].coin);
        icon = GuiCreateScaleImg(coinListCont, g_companionCoinCardArray[i].icon, 118);
        checkbox = GuiCreateMultiCheckBox(coinListCont, _(""));
        g_defaultCompanionAppState[i].checkBox = checkbox;

        if (g_tempCompanionAppcoinState[i].state) {
            lv_obj_add_state(g_defaultCompanionAppState[i].checkBox, LV_STATE_CHECKED);
        } else {
            lv_obj_clear_state(g_defaultCompanionAppState[i].checkBox, LV_STATE_CHECKED);
        }

        GuiButton_t table[4] = {
            {
                .obj = coinLabel,
                .align = LV_ALIGN_DEFAULT,
                .position = {24, 16},
            },
            {
                .obj = icon,
                .align = LV_ALIGN_DEFAULT,
                .position = {24, 60},
            },
            {
                .obj = checkbox,
                .align = LV_ALIGN_TOP_RIGHT,
                .position = {-28, 36},
            },
        };
        int buttonNum = 3;
        if (i == ETH) {
            buttonNum = 4;
            lv_obj_t *bnb = GuiCreateScaleImg(coinListCont, &coinBnb, 118);
            table[3].obj = bnb;
            table[3].align = LV_ALIGN_DEFAULT;
            table[3].position.x = 56;
            table[3].position.y = 60;
        }
        lv_obj_t *button = GuiCreateButton(coinListCont, lv_obj_get_width(coinListCont), 100, table, buttonNum,
                                           UpdateCompanionAppCoinStateHandler, &g_companionAppcoinState[i]);
        lv_obj_align(button, LV_ALIGN_DEFAULT, 0, 100 * i + 16 * i + lv_obj_get_height(labelHint) + 24);
    }

    lv_obj_t *btn = GuiCreateBtn(cont, USR_SYMBOL_CONFIRM);
    lv_obj_add_event_cb(btn, ConfirmSelectCompanionAppCoinsHandler, LV_EVENT_ALL, NULL);
    lv_obj_align(btn, LV_ALIGN_BOTTOM_RIGHT, -36, -24);

    SetMidBtnLabel(g_pageWidget->navBarWidget, NVS_BAR_MID_LABEL, _("connect_wallet_select_network"));
    SetNavBarLeftBtn(g_pageWidget->navBarWidget, NVS_BAR_RETURN, ReturnShowQRHandler, cont);
    SetNavBarRightBtn(g_pageWidget->navBarWidget, NVS_RIGHT_BUTTON_BUTT, NULL, NULL);
}
#endif

static void GuiCreateSelectWalletWidget(lv_obj_t *parent)
{
    lv_obj_clear_flag(parent, LV_OBJ_FLAG_SCROLL_ELASTIC);
    lv_obj_set_scrollbar_mode(parent, LV_SCROLLBAR_MODE_OFF);
#ifndef BTC_ONLY
    lv_obj_t *img = GuiCreateImg(parent, g_walletListArray[0].img);
    lv_obj_align(img, LV_ALIGN_TOP_MID, 0, 0);
    lv_obj_add_flag(img, LV_OBJ_FLAG_CLICKABLE);
    lv_obj_add_event_cb(img, OpenQRCodeHandler, LV_EVENT_CLICKED, &g_walletListArray[0]);
    for (int i = 1, j = 1; i < NUMBER_OF_ARRAYS(g_walletListArray); i++) {
        if (!g_walletListArray[i].enable) {
            continue;
        }
        lv_obj_t *img = GuiCreateImg(parent, g_walletListArray[i].img);
        lv_obj_align(img, LV_ALIGN_TOP_MID, 0, 136 + (j - 1) * 107);
        lv_obj_add_flag(img, LV_OBJ_FLAG_CLICKABLE);
        lv_obj_add_event_cb(img, OpenQRCodeHandler, LV_EVENT_CLICKED, &g_walletListArray[i]);
        j++;
    }
#else
    lv_obj_t *img, *line, *alphaImg;
    static lv_point_t points[2] = {{0, 0}, {408, 0}};
    line = GuiCreateLine(parent, points, 2);
    lv_obj_align(line, LV_ALIGN_TOP_MID, 0, 0);
    lv_obj_t *baseView = NULL;
    for (int i = 0; i < NUMBER_OF_ARRAYS(g_walletListArray); i++) {
        if (!g_walletListArray[i].enable) {
            continue;
        }
        // temporary fix, when the multi-signature testnet is opened, the logic here needs to be rewritten
        if (GetCurrentWalletIndex() == SINGLE_WALLET && GetIsTestNet() && g_walletListArray[i].index == WALLET_LIST_BLUE) {
            continue;
        }
        img = GuiCreateImg(parent, g_walletListArray[i].img);
        if (baseView == NULL) {
            lv_obj_align(img, LV_ALIGN_TOP_MID, 0, 9);
        } else {
            lv_obj_align_to(img, baseView, LV_ALIGN_OUT_BOTTOM_MID, 0, 0);
        }
        baseView = img;
        lv_obj_add_flag(img, LV_OBJ_FLAG_CLICKABLE);
        lv_obj_add_event_cb(img, OpenQRCodeHandler, LV_EVENT_CLICKED, &g_walletListArray[i]);
        if (g_walletListArray[i].alpha) {
            alphaImg = GuiCreateImg(img, &imgAlpha);
            lv_obj_align(alphaImg, LV_ALIGN_RIGHT_MID, -219, 0);
        }
        line = GuiCreateLine(parent, points, 2);
        lv_obj_align_to(line, baseView, LV_ALIGN_OUT_BOTTOM_MID, 0, 0);
    }
#endif
}

#ifndef BTC_ONLY
static void GuiCreateSupportedNetworks()
{
    if (g_coinCont != NULL && g_manageImg != NULL) {
        return;
    }
    lv_obj_clean(g_bottomCont);

    lv_obj_t *label = GuiCreateNoticeLabel(g_bottomCont, _("connect_wallet_supported_networks"));
    lv_obj_align(label, LV_ALIGN_TOP_LEFT, 36, 12);
    lv_obj_add_event_cb(g_bottomCont, JumpSelectCoinPageHandler, LV_EVENT_CLICKED, NULL);
    g_coinCont = GuiCreateContainerWithParent(g_bottomCont, 280, 30);
    lv_obj_align(g_coinCont, LV_ALIGN_TOP_LEFT, 36, 50);
    lv_obj_set_style_bg_color(g_coinCont, DARK_BG_COLOR, LV_PART_MAIN);

    g_manageImg = GuiCreateImg(g_bottomCont, &imgManage);
    lv_obj_set_style_img_opa(g_manageImg, LV_OPA_30, LV_PART_MAIN);
    lv_obj_align(g_manageImg, LV_ALIGN_BOTTOM_RIGHT, -45, -41);
    lv_obj_add_flag(g_manageImg, LV_OBJ_FLAG_HIDDEN);
}
#endif

static void GuiCreateQrCodeWidget(lv_obj_t *parent)
{
    lv_obj_t *label = GuiCreateIllustrateLabel(parent, _("connect_wallet_scan"));
    lv_obj_align(label, LV_ALIGN_TOP_MID, 0, 152 - GUI_MAIN_AREA_OFFSET);
    lv_obj_set_style_text_opa(label, LV_OPA_60, LV_PART_MAIN);
#ifndef BTC_ONLY
    lv_obj_t *qrCont = GuiCreateContainerWithParent(parent, 408, 482);
#else
    lv_obj_t *qrCont = GuiCreateContainerWithParent(parent, 408, 408);
#endif
    lv_obj_add_flag(qrCont, LV_OBJ_FLAG_CLICKABLE);
    lv_obj_align_to(qrCont, label, LV_ALIGN_OUT_BOTTOM_LEFT, 0, 6);
    lv_obj_set_style_bg_color(qrCont, DARK_BG_COLOR, LV_PART_MAIN);
    lv_obj_set_style_radius(qrCont, 24, LV_PART_MAIN);

    lv_obj_t *qrBgCont = GuiCreateContainerWithParent(qrCont, 336, 336);
    lv_obj_align(qrBgCont, LV_ALIGN_TOP_MID, 0, 36);
    lv_obj_set_style_bg_color(qrBgCont, WHITE_COLOR, LV_PART_MAIN);

    lv_obj_t *qrcode = GuiCreateContainerWithParent(qrBgCont, 294, 294);
    lv_obj_align(qrcode, LV_ALIGN_TOP_MID, 0, 21);
    g_connectWalletTileView.qrCode = qrcode;

    g_bottomCont = GuiCreateContainerWithParent(qrCont, 408, 104);
    lv_obj_align(g_bottomCont, LV_ALIGN_BOTTOM_MID, 0, 0);
    lv_obj_set_style_bg_color(g_bottomCont, DARK_BG_COLOR, LV_PART_MAIN);
    lv_obj_set_style_bg_opa(g_bottomCont, LV_OPA_0, LV_STATE_DEFAULT | LV_PART_MAIN);
#ifndef BTC_ONLY
    GuiCreateSupportedNetworks();
#else
    if (GetCurrentWalletIndex() != SINGLE_WALLET) {
        lv_obj_t *button = GuiCreateImgLabelAdaptButton(parent, _("multisig_connect_wallet_notice"), &imgTwoSmallKey, UnHandler, NULL);
        lv_obj_align(button, LV_ALIGN_BOTTOM_MID, 0, -24);
        lv_obj_set_style_text_opa(lv_obj_get_child(button, 1), LV_OPA_80, LV_PART_MAIN);
    }
#endif
}

#ifndef BTC_ONLY
static void AddCompanionAppCoins()
{
    lv_obj_add_flag(g_bottomCont, LV_OBJ_FLAG_CLICKABLE);
    lv_obj_clear_flag(g_manageImg, LV_OBJ_FLAG_HIDDEN);
    if (lv_obj_get_child_cnt(g_coinCont) > 0) {
        lv_obj_clean(g_coinCont);
    }
    int count = 0;
    for (int i = 0; i < COMPANION_APP_COINS_BUTT; i++) {
        if (g_companionAppcoinState[i].state) {
            if (count < 8) {
                lv_obj_t *img = GuiCreateImg(g_coinCont, g_companionCoinCardArray[g_companionAppcoinState[i].index].icon);
                lv_img_set_zoom(img, 110);
                lv_img_set_pivot(img, 0, 0);
                lv_obj_align(img, LV_ALIGN_TOP_LEFT, 32 * count, 0);
            }
            count++;
        }
    }
    // add more icon
    if (count > 8) {
        lv_obj_t *img = GuiCreateImg(g_coinCont, &imgMore);
        lv_img_set_zoom(img, 150);
        lv_img_set_pivot(img, 0, 0);
        lv_obj_set_style_img_opa(img, LV_OPA_30, LV_PART_MAIN);
        lv_obj_align(img, LV_ALIGN_TOP_LEFT, 32 * count, 2);
    }
}

static void AddMetaMaskCoins(void)
{
    if (lv_obj_get_child_cnt(g_coinCont) > 0) {
        lv_obj_clean(g_coinCont);
    }
    for (int i = 0; i < 5; i++) {
        lv_obj_t *img = GuiCreateImg(g_coinCont, g_metaMaskCoinArray[i]);
        lv_img_set_zoom(img, 110);
        lv_img_set_pivot(img, 0, 0);
        lv_obj_align(img, LV_ALIGN_TOP_LEFT, 32 * i, 0);
    }

    lv_obj_t *img = GuiCreateImg(g_coinCont, &imgMore);
    lv_img_set_zoom(img, 150);
    lv_img_set_pivot(img, 0, 0);
    lv_obj_set_style_img_opa(img, LV_OPA_30, LV_PART_MAIN);
    lv_obj_align(img, LV_ALIGN_TOP_LEFT, 132, 2);
}

static void AddEthWalletCoins(void)
{
    if (lv_obj_get_child_cnt(g_coinCont) > 0) {
        lv_obj_clean(g_coinCont);
    }
    for (int i = 0; i < 4; i++) {
        lv_obj_t *img = GuiCreateImg(g_coinCont, g_ethWalletCoinArray[i]);
        lv_img_set_zoom(img, 110);
        lv_img_set_pivot(img, 0, 0);
        lv_obj_align(img, LV_ALIGN_TOP_LEFT, 32 * i, 0);
    }
    lv_obj_t *img = GuiCreateImg(g_coinCont, &imgMore);
    lv_img_set_zoom(img, 150);
    lv_img_set_pivot(img, 0, 0);
    lv_obj_set_style_img_opa(img, LV_OPA_30, LV_PART_MAIN);
    lv_obj_align(img, LV_ALIGN_TOP_LEFT, 132, 2);
}

static void AddOkxWalletCoins(void)
{
    if (lv_obj_get_child_cnt(g_coinCont) > 0) {
        lv_obj_clean(g_coinCont);
    }
    for (int i = 0; i < sizeof(g_okxWalletCoinArray) / sizeof(g_okxWalletCoinArray[0]); i++) {
        lv_obj_t *img = GuiCreateImg(g_coinCont, g_okxWalletCoinArray[i]);
        lv_img_set_zoom(img, 110);
        lv_img_set_pivot(img, 0, 0);
        lv_obj_align(img, LV_ALIGN_TOP_LEFT, 32 * i, 0);
    }
    lv_obj_t *img = GuiCreateImg(g_coinCont, &imgMore);
    lv_img_set_zoom(img, 150);
    lv_img_set_pivot(img, 0, 0);
    lv_obj_set_style_img_opa(img, LV_OPA_30, LV_PART_MAIN);
    lv_obj_align(img, LV_ALIGN_TOP_LEFT, 132, 2);
}

static void AddBlueWalletCoins(void)
{
    if (lv_obj_get_child_cnt(g_coinCont) > 0) {
        lv_obj_clean(g_coinCont);
    }
    for (int i = 0; i < 1; i++) {
        lv_obj_t *img = GuiCreateImg(g_coinCont, g_blueWalletCoinArray[i]);
        lv_img_set_zoom(img, 110);
        lv_img_set_pivot(img, 0, 0);
        lv_obj_align(img, LV_ALIGN_TOP_LEFT, 32 * i, 0);
    }
}

static void AddUniSatWalletCoins(void)
{
    if (lv_obj_get_child_cnt(g_coinCont) > 0) {
        lv_obj_clean(g_coinCont);
    }
    for (int i = 0; i < 5; i++) {
        lv_obj_t *img = GuiCreateImg(g_coinCont, g_UniSatCoinArray[i]);
        lv_img_set_zoom(img, 110);
        lv_img_set_pivot(img, 0, 0);
        lv_obj_align(img, LV_ALIGN_TOP_LEFT, 32 * i, 0);
    }
    // Add more
    lv_obj_t *img = GuiCreateImg(g_coinCont, &imgMore);
    lv_img_set_zoom(img, 150);
    lv_img_set_pivot(img, 0, 0);
    lv_obj_set_style_img_opa(img, LV_OPA_30, LV_PART_MAIN);
    lv_obj_align(img, LV_ALIGN_TOP_LEFT, 32 * 5, 2);
}

static void AddKeplrCoins(void)
{
    if (lv_obj_get_child_cnt(g_coinCont) > 0) {
        lv_obj_clean(g_coinCont);
    }
    for (int i = 0; i < 8; i++) {
        lv_obj_t *img = GuiCreateImg(g_coinCont, g_keplrCoinArray[i]);
        lv_img_set_zoom(img, 110);
        lv_img_set_pivot(img, 0, 0);
        lv_obj_align(img, LV_ALIGN_TOP_LEFT, 32 * i, 0);
    }

    lv_obj_t *img = GuiCreateImg(g_coinCont, &imgMore);
    lv_img_set_zoom(img, 150);
    lv_img_set_pivot(img, 0, 0);
    lv_obj_set_style_img_opa(img, LV_OPA_30, LV_PART_MAIN);
    lv_obj_align(img, LV_ALIGN_TOP_LEFT, 256, 2);
}

static void AddArConnectCoins(void)
{
    if (lv_obj_get_child_cnt(g_coinCont) > 0) {
        lv_obj_clean(g_coinCont);
    }

    lv_obj_t *img = GuiCreateImg(g_coinCont, g_arconnectCoinArray[0]);
    lv_img_set_zoom(img, 110);
    lv_img_set_pivot(img, 0, 0);
    lv_obj_align(img, LV_ALIGN_TOP_LEFT, 0, 0);
}

static void AddFewchaCoins()
{
    lv_obj_add_flag(g_bottomCont, LV_OBJ_FLAG_CLICKABLE);
    lv_obj_clear_flag(g_manageImg, LV_OBJ_FLAG_HIDDEN);
    if (lv_obj_get_child_cnt(g_coinCont) > 0) {
        lv_obj_clean(g_coinCont);
    }
    int count = 0;
    for (int i = 0; i < FEWCHA_COINS_BUTT; i++) {
        if (g_fewchaCoinState[i].state) {
            lv_obj_t *img = GuiCreateImg(g_coinCont, g_fewchaCoinArray[g_fewchaCoinState[i].index]);
            lv_img_set_zoom(img, 110);
            lv_img_set_pivot(img, 0, 0);
            lv_obj_align(img, LV_ALIGN_TOP_LEFT, 32 * count, 0);
            count++;
        }
    }
}

static void AddPetraCoins(void)
{
    if (lv_obj_get_child_cnt(g_coinCont) > 0) {
        lv_obj_clean(g_coinCont);
    }
    for (int i = 0; i < 1; i++) {
        lv_obj_t *img = GuiCreateImg(g_coinCont, g_petraCoinArray[i]);
        lv_img_set_zoom(img, 110);
        lv_img_set_pivot(img, 0, 0);
        lv_obj_align(img, LV_ALIGN_TOP_LEFT, 32 * i, 0);
    }
}

static void AddressLongModeCutWithLen(char *out, const char *address, uint32_t maxLen)
{
    uint32_t len;
    uint32_t midI = maxLen / 2;

    len = strlen(address);
    if (len <= maxLen) {
        strcpy(out, address);
        return;
    }
    strncpy(out, address, midI);
    out[midI] = 0;
    strcat(out, "...");
    strcat(out, address + len - midI);
}

static void AddChainAddress(void)
{
    if (lv_obj_get_child_cnt(g_bottomCont) > 0) {
        lv_obj_clean(g_bottomCont);
        g_manageImg = NULL;
        g_coinCont = NULL;
    }
    lv_obj_add_flag(g_bottomCont, LV_OBJ_FLAG_CLICKABLE);

    char name[BUFFER_SIZE_32] = {0};
    snprintf_s(name, sizeof(name), "%s-%d", _("account_head"), g_chainAddressIndex[GetCurrentAccountIndex()] + 1);
    lv_obj_t *label = GuiCreateIllustrateLabel(g_bottomCont, name);
    lv_obj_align(label, LV_ALIGN_TOP_LEFT, 36, 24);

    char addr[BUFFER_SIZE_256] = {0};
    CutAndFormatString(addr, sizeof(addr), GuiGetXrpAddressByIndex(g_chainAddressIndex[GetCurrentAccountIndex()]), 20);
    label = GuiCreateNoticeLabel(g_bottomCont, addr);
    lv_obj_align(label, LV_ALIGN_TOP_LEFT, 36, 58);

    label = GuiCreateImg(g_bottomCont, &imgArrowRight);
    lv_obj_align(label, LV_ALIGN_CENTER, 150, 0);
}

static void AddSolflareCoins(void)
{
    if (lv_obj_get_child_cnt(g_coinCont) > 0) {
        lv_obj_clean(g_coinCont);
    }
    for (int i = 0; i < 1; i++) {
        lv_obj_t *img = GuiCreateImg(g_coinCont, g_solfareCoinArray[i]);
        lv_img_set_zoom(img, 110);
        lv_img_set_pivot(img, 0, 0);
        lv_obj_align(img, LV_ALIGN_TOP_LEFT, 32 * i, 0);
    }
}
#endif

void GuiConnectWalletInit(void)
{
    GuiInitWalletListArray();
    g_pageWidget = CreatePageWidget();
    lv_obj_t *cont = g_pageWidget->contentZone;

    lv_obj_t *tileView = GuiCreateTileView(cont);
    lv_obj_t *tile = lv_tileview_add_tile(tileView, CONNECT_WALLET_SELECT_WALLET, 0, LV_DIR_HOR);
    GuiCreateSelectWalletWidget(tile);

    tile = lv_tileview_add_tile(tileView, CONNECT_WALLET_QRCODE, 0, LV_DIR_HOR);
    GuiCreateQrCodeWidget(tile);

    g_connectWalletTileView.currentTile = CONNECT_WALLET_SELECT_WALLET;
    g_connectWalletTileView.tileView = tileView;
    g_connectWalletTileView.cont = cont;

    lv_obj_set_tile_id(g_connectWalletTileView.tileView, g_connectWalletTileView.currentTile, 0, LV_ANIM_OFF);
}

#ifndef BTC_ONLY
UREncodeResult *GuiGetFewchaData(void)
{
    GuiChainCoinType coin = CHAIN_APT;
    if (g_fewchaCoinState[1].state) {
        coin = CHAIN_SUI;
    }
    return GuiGetFewchaDataByCoin(coin);
}

UREncodeResult *GuiGetXrpToolkitData(void)
{
    return GuiGetXrpToolkitDataByIndex(g_chainAddressIndex[GetCurrentAccountIndex()]);
}

UREncodeResult *GuiGetADAData(void)
{
    return GuiGetADADataByIndex(g_chainAddressIndex[GetCurrentAccountIndex()]);
}

void GuiPrepareArConnectWalletView(void)
{
    GuiDeleteKeyboardWidget(g_keyboardWidget);
    GuiEmitSignal(SIG_SETUP_VIEW_TILE_NEXT, NULL, 0);
}

void GuiSetupArConnectWallet(void)
{
    RsaGenerateKeyPair(false);
}

#endif

void GuiConnectWalletSetQrdata(WALLET_LIST_INDEX_ENUM index)
{
    GenerateUR func = NULL;
    SetWallet(g_pageWidget->navBarWidget, index, NULL);
#ifndef BTC_ONLY
    GuiCreateSupportedNetworks();
    lv_obj_clear_flag(g_bottomCont, LV_OBJ_FLAG_CLICKABLE);
    lv_obj_add_flag(g_manageImg, LV_OBJ_FLAG_HIDDEN);
#endif
    switch (index) {
#ifndef BTC_ONLY
    case WALLET_LIST_KEYSTONE:
        if (!g_isCoinReselected) {
            initCompanionAppCoinsConfig();
        }
        func = GuiGetCompanionAppData;
        AddCompanionAppCoins();
        break;
    case WALLET_LIST_METAMASK:
        func = GuiGetMetamaskData;
        AddMetaMaskCoins();
        break;
    case WALLET_LIST_RABBY:
    case WALLET_LIST_SAFE:
    case WALLET_LIST_BLOCK_WALLET:
    case WALLET_LIST_ZAPPER:
    case WALLET_LIST_YEARN_FINANCE:
    case WALLET_LIST_SUSHISWAP:
        func = GuiGetMetamaskData;
        AddEthWalletCoins();
        break;
    case WALLET_LIST_IMTOKEN:
        func = GuiGetImTokenData;
        AddEthWalletCoins();
        break;
    case WALLET_LIST_OKX:
        func = GuiGetOkxWalletData;
        AddOkxWalletCoins();
        break;
    case WALLET_LIST_BLUE:
        func = GuiGetBlueWalletBtcData;
        AddBlueWalletCoins();
        break;
    case WALLET_LIST_SPARROW:
        func = GuiGetSparrowWalletBtcData;
        AddBlueWalletCoins();
        break;
    case WALLET_LIST_UNISAT:
        func = GuiGetSparrowWalletBtcData;
        AddUniSatWalletCoins();
        break;
    case WALLET_LIST_SUB:
        break;
    case WALLET_LIST_SOLFARE:
        func = GuiGetSolflareData;
        AddSolflareCoins();
        break;
    case WALLET_LIST_KEPLR:
        func = GuiGetKeplrData;
        AddKeplrCoins();
        break;
<<<<<<< HEAD
    case WALLET_LIST_ARCONNECT:
        func = GuiGetArConnectData;
        AddArConnectCoins();
=======
    case WALLET_LIST_TYPHON:
        func = GuiGetADAData;
        AddChainAddress();
>>>>>>> f8910d02
        break;
    case WALLET_LIST_FEWCHA:
        if (!g_isCoinReselected) {
            initFewchaCoinsConfig();
        }
        func = GuiGetFewchaData;
        AddFewchaCoins();
        break;
    case WALLET_LIST_PETRA:
        func = GuiGetPetraData;
        AddPetraCoins();
        break;
    case WALLET_LIST_XRP_TOOLKIT:
        func = GuiGetXrpToolkitData;
        AddChainAddress();
        break;
#else
    case WALLET_LIST_BLUE:
    case WALLET_LIST_NUNCHUK:
        //84 49 44
        func = GuiGetBlueWalletBtcData;
        break;
    case WALLET_LIST_SPARROW:
        //84 49 44 86
        func = GuiGetSparrowWalletBtcData;
        break;
    case WALLET_LIST_SPECTER:
        //84 49
        func = GuiGetSpecterWalletBtcData;
        break;
    case WALLET_LIST_UNISAT:
        func = GuiGetSparrowWalletBtcData;
        break;
#endif
    default:
        return;
    }
    if (func) {
        GuiAnimatingQRCodeInit(g_connectWalletTileView.qrCode, func, true);
    }
}

static void QRCodePause(bool pause)
{
    GuiAnimatingQRCodeControl(pause);
}

void GuiConnectWalletHandleURGenerate(char *data, uint16_t len)
{
    GuiAnimantingQRCodeFirstUpdate(data, len);
}

void GuiConnectWalletHandleURUpdate(char *data, uint16_t len)
{
    GuiAnimatingQRCodeUpdate(data, len);
}

void ConnectWalletReturnHandler(lv_event_t *e)
{
    lv_event_code_t code = lv_event_get_code(e);

    if (code == LV_EVENT_CLICKED) {
#ifndef COMPILE_SIMULATOR
        // CloseQRTimer();
#endif
        GuiEmitSignal(SIG_SETUP_VIEW_TILE_PREV, NULL, 0);
    }
}

#ifndef BTC_ONLY
static void initCompanionAppCoinsConfig(void)
{
    memcpy(g_tempCompanionAppcoinState, g_defaultCompanionAppState, sizeof(g_defaultCompanionAppState));
    memcpy(g_companionAppcoinState, g_defaultCompanionAppState, sizeof(g_defaultCompanionAppState));
}

static void initFewchaCoinsConfig(void)
{
    memcpy(g_tempFewchaCoinState, g_defaultFewchaState, sizeof(g_defaultFewchaState));
    memcpy(g_fewchaCoinState, g_defaultFewchaState, sizeof(g_defaultFewchaState));
}

ETHAccountType GetMetamaskAccountType(void)
{
    return g_currentEthPathIndex[GetCurrentAccountIndex()];
}

SOLAccountType GetSolflareAccountType(void)
{
    return g_currentSOLPathIndex[GetCurrentAccountIndex()];
}

static int GetAccountType(void)
{
    switch (g_connectWalletTileView.walletIndex) {
    case WALLET_LIST_SOLFARE:
        return GetSolflareAccountType();
    default:
        return GetMetamaskAccountType();
    }
}

static void SetAccountType(uint8_t index)
{
    switch (g_connectWalletTileView.walletIndex) {
    case WALLET_LIST_SOLFARE:
        g_currentSOLPathIndex[GetCurrentAccountIndex()] = index;
        break;
    default:
        g_currentEthPathIndex[GetCurrentAccountIndex()] = index;
        break;
    }
}

static bool IsSelectChanged(void)
{
    return GetCurrentSelectedIndex() != GetAccountType();
}

static bool HasSelectAddressWidget()
{
    return
        g_connectWalletTileView.walletIndex == WALLET_LIST_XRP_TOOLKIT ||
        g_connectWalletTileView.walletIndex == WALLET_LIST_TYPHON;
}

static void CloseDerivationHandler(lv_event_t *e)
{
    lv_event_code_t code = lv_event_get_code(e);

    if (code == LV_EVENT_CLICKED) {
        QRCodePause(false);
        GUI_DEL_OBJ(g_derivationPathCont);
        SetNavBarLeftBtn(g_pageWidget->navBarWidget, NVS_BAR_RETURN, ReturnHandler, NULL);
        SetWallet(g_pageWidget->navBarWidget, g_connectWalletTileView.walletIndex, NULL);
        SetNavBarRightBtn(g_pageWidget->navBarWidget, NVS_BAR_MORE_INFO, OpenMoreHandler, &g_connectWalletTileView.walletIndex);
    }
}

static void ConfirmDerivationHandler(lv_event_t *e)
{
    lv_event_code_t code = lv_event_get_code(e);
    if (code == LV_EVENT_CLICKED && IsSelectChanged()) {
        SetAccountType(GetCurrentSelectedIndex());
        GuiAnimatingQRCodeDestroyTimer();
        GuiConnectWalletSetQrdata(g_connectWalletTileView.walletIndex);
        GUI_DEL_OBJ(g_derivationPathCont);
        SetNavBarLeftBtn(g_pageWidget->navBarWidget, NVS_BAR_RETURN, ReturnHandler, NULL);
        SetWallet(g_pageWidget->navBarWidget, g_connectWalletTileView.walletIndex, NULL);
        SetNavBarRightBtn(g_pageWidget->navBarWidget, NVS_BAR_MORE_INFO, OpenMoreHandler, &g_connectWalletTileView.walletIndex);
    }
}

static void UpdateConfirmBtn(void)
{
    if (IsSelectChanged()) {
        lv_obj_set_style_bg_opa(g_derivationPathConfirmBtn, LV_OPA_COVER, LV_PART_MAIN);
        lv_obj_set_style_text_opa(lv_obj_get_child(g_derivationPathConfirmBtn, 0), LV_OPA_COVER, LV_PART_MAIN);
    } else {
        lv_obj_set_style_bg_opa(g_derivationPathConfirmBtn, LV_OPA_30, LV_PART_MAIN);
        lv_obj_set_style_text_opa(lv_obj_get_child(g_derivationPathConfirmBtn, 0), LV_OPA_30, LV_PART_MAIN);
    }
}

static void GetEthEgAddress(void)
{
#ifndef COMPILE_SIMULATOR
    SimpleResponse_c_char *result;
    result = eth_get_address("44'/60'/0'/0/0", GetCurrentAccountPublicKey(XPUB_TYPE_ETH_BIP44_STANDARD), "44'/60'/0'");
    CutAndFormatString(g_derivationPathAddr[Bip44Standard][0], BUFFER_SIZE_64, result->data, 24);
    free_simple_response_c_char(result);

    result = eth_get_address("44'/60'/0'/0/1", GetCurrentAccountPublicKey(XPUB_TYPE_ETH_BIP44_STANDARD), "44'/60'/0'");
    CutAndFormatString(g_derivationPathAddr[Bip44Standard][1], BUFFER_SIZE_64, result->data, 24);
    free_simple_response_c_char(result);

    result = eth_get_address("44'/60'/0'/0/0", GetCurrentAccountPublicKey(XPUB_TYPE_ETH_LEDGER_LIVE_0), "44'/60'/0'");
    CutAndFormatString(g_derivationPathAddr[LedgerLive][0], BUFFER_SIZE_64, result->data, 24);
    free_simple_response_c_char(result);

    result = eth_get_address("44'/60'/1'/0/0", GetCurrentAccountPublicKey(XPUB_TYPE_ETH_LEDGER_LIVE_1), "44'/60'/1'");
    CutAndFormatString(g_derivationPathAddr[LedgerLive][1], BUFFER_SIZE_64, result->data, 24);
    free_simple_response_c_char(result);

    result = eth_get_address("44'/60'/0'/0", GetCurrentAccountPublicKey(XPUB_TYPE_ETH_LEDGER_LEGACY), "44'/60'/0'");
    CutAndFormatString(g_derivationPathAddr[LedgerLegacy][0], BUFFER_SIZE_64, result->data, 24);
    free_simple_response_c_char(result);

    result = eth_get_address("44'/60'/0'/1", GetCurrentAccountPublicKey(XPUB_TYPE_ETH_LEDGER_LEGACY), "44'/60'/0'");
    CutAndFormatString(g_derivationPathAddr[LedgerLegacy][1], BUFFER_SIZE_64, result->data, 24);
    free_simple_response_c_char(result);
#endif
}

static void GetSolEgAddress(void)
{
#ifndef COMPILE_SIMULATOR
    SimpleResponse_c_char *result;
    result = solana_get_address(GetCurrentAccountPublicKey(XPUB_TYPE_SOL_BIP44_0));
    CutAndFormatString(g_solDerivationPathAddr[SOLBip44][0], BUFFER_SIZE_64, result->data, 24);
    free_simple_response_c_char(result);

    result = solana_get_address(GetCurrentAccountPublicKey(XPUB_TYPE_SOL_BIP44_1));
    CutAndFormatString(g_solDerivationPathAddr[SOLBip44][1], BUFFER_SIZE_64, result->data, 24);
    free_simple_response_c_char(result);

    result = solana_get_address(GetCurrentAccountPublicKey(XPUB_TYPE_SOL_BIP44_ROOT));
    CutAndFormatString(g_solDerivationPathAddr[SOLBip44ROOT][0], BUFFER_SIZE_64, result->data, 24);
    free_simple_response_c_char(result);

    result = solana_get_address(GetCurrentAccountPublicKey(XPUB_TYPE_SOL_BIP44_CHANGE_0));
    CutAndFormatString(g_solDerivationPathAddr[SOLBip44Change][0], BUFFER_SIZE_64, result->data, 24);
    free_simple_response_c_char(result);

    result = solana_get_address(GetCurrentAccountPublicKey(XPUB_TYPE_SOL_BIP44_CHANGE_1));
    CutAndFormatString(g_solDerivationPathAddr[SOLBip44Change][1], BUFFER_SIZE_64, result->data, 24);
    free_simple_response_c_char(result);
#endif
}

static void GetEgAddress(void)
{
    switch (g_connectWalletTileView.walletIndex) {
    case WALLET_LIST_SOLFARE:
        GetSolEgAddress();
        break;
    default:
        GetEthEgAddress();
        break;
    }
}

static void UpdateEthEgAddress(uint8_t index)
{
    lv_label_set_text(g_egAddress[0], (const char *)g_derivationPathAddr[index][0]);
    lv_label_set_text(g_egAddress[1], (const char *)g_derivationPathAddr[index][1]);
}

static void UpdateSolEgAddress(uint8_t index)
{
    lv_label_set_text(g_egAddress[0], (const char *)g_solDerivationPathAddr[index][0]);
    if (index != SOLBip44ROOT) {
        lv_label_set_text(g_egAddress[1], (const char *)g_solDerivationPathAddr[index][1]);
    }
}

static void UpdategAddress(void)
{
    switch (g_connectWalletTileView.walletIndex) {
    case WALLET_LIST_SOLFARE:
        UpdateSolEgAddress(GetCurrentSelectedIndex());
        break;
    default:
        UpdateEthEgAddress(GetCurrentSelectedIndex());
        break;
    }
}

static void SetCurrentSelectedIndex(uint8_t index)
{
    g_currentSelectedPathIndex[GetCurrentAccountIndex()] = index;
}

static uint8_t GetCurrentSelectedIndex()
{
    return g_currentSelectedPathIndex[GetCurrentAccountIndex()];
}

static void SelectDerivationHandler(lv_event_t *e)
{
    lv_event_code_t code = lv_event_get_code(e);

    if (code == LV_EVENT_CLICKED) {
        lv_obj_t *newCheckBox = lv_event_get_user_data(e);
        for (int i = 0; i < 3; i++) {
            if (newCheckBox == g_derivationCheck[i]) {
                lv_obj_add_state(newCheckBox, LV_STATE_CHECKED);
                SetCurrentSelectedIndex(i);
                ShowEgAddressCont(g_egCont);
                UpdateConfirmBtn();
            } else {
                lv_obj_clear_state(g_derivationCheck[i], LV_STATE_CHECKED);
            }
        }
    }
}
#endif

static void OpenTutorialHandler(lv_event_t *e)
{
    QRCodePause(true);
    lv_event_code_t code = lv_event_get_code(e);
    if (code == LV_EVENT_CLICKED) {
        WALLET_LIST_INDEX_ENUM *wallet = lv_event_get_user_data(e);
        GuiFrameOpenViewWithParam(&g_walletTutorialView, wallet, sizeof(wallet));
        GUI_DEL_OBJ(g_openMoreHintBox);
    }
}

#ifndef BTC_ONLY
static const char *GetDerivationPathSelectDes(void)
{
    switch (g_connectWalletTileView.walletIndex) {
    case WALLET_LIST_SOLFARE:
        return _("derivation_path_select_sol");
    default:
        return _("derivation_path_select_eth");
    }
}

static const char *GetChangeDerivationAccountType(int i)
{
    switch (g_connectWalletTileView.walletIndex) {
    case WALLET_LIST_SOLFARE:
        if (i == 0) {
            return _("receive_sol_more_t_base_path");
        } else if (i == 1) {
            return _("receive_sol_more_t_single_path");
        } else if (i == 2) {
            return _("receive_sol_more_t_sub_path");
        }
    default:
        return g_changeDerivationList[i].accountType;
    }
}

static const char *GetChangeDerivationPath(int i)
{
    switch (g_connectWalletTileView.walletIndex) {
    case WALLET_LIST_SOLFARE:
        return g_solChangeDerivationList[i].path;
    default:
        return g_changeDerivationList[i].path;
    }
}

static char *GetChangeDerivationPathDesc(void)
{
    return g_derivationPathDescs[g_currentSelectedPathIndex[GetCurrentAccountIndex()]];
}

static void ShowEgAddressCont(lv_obj_t *egCont)
{
    if (egCont == NULL) {
        printf("egCont is NULL, cannot show eg address\n");
        return;
    }
    lv_obj_clean(egCont);

    lv_obj_t *prevLabel = NULL, *label;
    int egContHeight = 12;
    char *desc = GetChangeDerivationPathDesc();
    if (desc != NULL && strnlen_s(desc, BUFFER_SIZE_128) > 0) {
        label = GuiCreateNoticeLabel(egCont, desc);
        lv_obj_set_width(label, 360);
        lv_label_set_long_mode(label, LV_LABEL_LONG_WRAP);
        lv_obj_align(label, LV_ALIGN_TOP_LEFT, 24, 12);
        lv_obj_update_layout(label);
        egContHeight += lv_obj_get_height(label);
        prevLabel = label;
    }

    label = GuiCreateNoticeLabel(egCont, _("derivation_path_address_eg"));
    if (prevLabel != NULL) {
        lv_obj_align_to(label, prevLabel, LV_ALIGN_OUT_BOTTOM_LEFT, 0, 4);
    } else {
        lv_obj_align(label, LV_ALIGN_TOP_LEFT, 24, 12);
    }
    lv_label_set_long_mode(label, LV_LABEL_LONG_WRAP);
    lv_obj_update_layout(label);
    egContHeight =  egContHeight + 4 + lv_obj_get_height(label);
    prevLabel = label;

    lv_obj_t *index = GuiCreateNoticeLabel(egCont, _("0"));
    lv_obj_align_to(index, prevLabel, LV_ALIGN_OUT_BOTTOM_LEFT, 0, 4);
    lv_label_set_long_mode(index, LV_LABEL_LONG_WRAP);
    lv_obj_update_layout(index);
    egContHeight =  egContHeight + 4 + lv_obj_get_height(index);
    g_egAddressIndex[0] = index;
    prevLabel = index;

    label = GuiCreateIllustrateLabel(egCont, "");
    lv_obj_align_to(label, prevLabel, LV_ALIGN_OUT_RIGHT_MID, 12, 0);
    g_egAddress[0] = label;

    if (!(g_connectWalletTileView.walletIndex == WALLET_LIST_SOLFARE && GetCurrentSelectedIndex() == SOLBip44ROOT)) {
        index = GuiCreateNoticeLabel(egCont, _("1"));
        lv_obj_align_to(index, prevLabel, LV_ALIGN_OUT_BOTTOM_LEFT, 0, 4);
        lv_label_set_long_mode(index, LV_LABEL_LONG_WRAP);
        lv_obj_update_layout(index);
        egContHeight =  egContHeight + 4 + lv_obj_get_height(index);
        g_egAddressIndex[1] = index;
        prevLabel = index;

        label = GuiCreateIllustrateLabel(egCont, "");
        lv_obj_align_to(label, prevLabel, LV_ALIGN_OUT_RIGHT_MID, 12, 0);
        g_egAddress[1] = label;
    }
    egContHeight += 12;
    lv_obj_set_height(egCont, egContHeight);
    GetEgAddress();
    UpdategAddress();
}

static void OpenDerivationPath()
{
    SetCurrentSelectedIndex(GetAccountType());

    lv_obj_t *bgCont = GuiCreateContainer(lv_obj_get_width(lv_scr_act()), lv_obj_get_height(lv_scr_act()) -
                                          GUI_MAIN_AREA_OFFSET);

    lv_obj_align(bgCont, LV_ALIGN_DEFAULT, 0, GUI_MAIN_AREA_OFFSET);

    lv_obj_t *scrollCont = GuiCreateContainerWithParent(bgCont, lv_obj_get_width(lv_scr_act()), lv_obj_get_height(lv_scr_act()) - GUI_MAIN_AREA_OFFSET - 114);
    lv_obj_align(scrollCont, LV_ALIGN_DEFAULT, 0, 0);
    lv_obj_add_flag(scrollCont, LV_OBJ_FLAG_CLICKABLE);
    lv_obj_add_flag(scrollCont, LV_OBJ_FLAG_SCROLLABLE);

    lv_obj_t *label = GuiCreateNoticeLabel(scrollCont, GetDerivationPathSelectDes());
    lv_obj_align(label, LV_ALIGN_TOP_MID, 0, 0);

    lv_obj_t *cont = GuiCreateContainerWithParent(scrollCont, 408, 308);
    lv_obj_align(cont, LV_ALIGN_TOP_MID, 0, 84);
    lv_obj_set_style_bg_color(cont, WHITE_COLOR, LV_PART_MAIN);
    lv_obj_set_style_bg_opa(cont, LV_OPA_10 + LV_OPA_2, LV_PART_MAIN);
    lv_obj_set_style_radius(cont, 24, LV_PART_MAIN);
    for (int i = 0; i < 3; i++) {
        lv_obj_t *accountType = GuiCreateTextLabel(cont, GetChangeDerivationAccountType(i));
        lv_obj_t *path = GuiCreateIllustrateLabel(cont, GetChangeDerivationPath(i));
        lv_label_set_recolor(path, true);
        lv_obj_t *checkBox = GuiCreateSingleCheckBox(cont, _(""));
        lv_obj_set_size(checkBox, 45, 45);
        g_derivationCheck[i] = checkBox;
        if (i == GetCurrentSelectedIndex()) {
            lv_obj_add_state(checkBox, LV_STATE_CHECKED);
        }
        GuiButton_t table[] = {
            {
                .obj = accountType,
                .align = LV_ALIGN_DEFAULT,
                .position = {24, 16},
            },
            {
                .obj = path,
                .align = LV_ALIGN_DEFAULT,
                .position = {24, 56},
            },
            {
                .obj = checkBox,
                .align = LV_ALIGN_RIGHT_MID,
                .position = {-24, 0},
            },
        };
        lv_obj_t *button = GuiCreateButton(cont, 408, 102, table, NUMBER_OF_ARRAYS(table),
                                           SelectDerivationHandler, g_derivationCheck[i]);
        lv_obj_align(button, LV_ALIGN_TOP_MID, 0, i * 102);
        if (i != 0) {
            static lv_point_t points[2] = {{0, 0}, {360, 0}};
            lv_obj_t *line = (lv_obj_t *)GuiCreateLine(cont, points, 2);
            lv_obj_align(line, LV_ALIGN_TOP_LEFT, 24, i * 102);
        }
    }

    lv_obj_t *egCont = GuiCreateContainerWithParent(scrollCont, 408, 186);
    lv_obj_align_to(egCont, cont, LV_ALIGN_OUT_BOTTOM_LEFT, 0, 24);
    lv_obj_set_style_bg_color(egCont, WHITE_COLOR, LV_PART_MAIN);
    lv_obj_set_style_bg_opa(egCont, LV_OPA_10 + LV_OPA_2, LV_PART_MAIN);
    lv_obj_set_style_radius(egCont, 24, LV_PART_MAIN);
    g_egCont = egCont;
    ShowEgAddressCont(g_egCont);
    SetMidBtnLabel(g_pageWidget->navBarWidget, NVS_BAR_MID_LABEL, _("derivation_path_change"));
    SetNavBarLeftBtn(g_pageWidget->navBarWidget, NVS_BAR_RETURN, CloseDerivationHandler, NULL);
    SetNavBarRightBtn(g_pageWidget->navBarWidget, NVS_RIGHT_BUTTON_BUTT, NULL, NULL);
    GUI_DEL_OBJ(g_openMoreHintBox);

    lv_obj_t *tmCont = GuiCreateContainerWithParent(bgCont, 480, 114);
    lv_obj_align(tmCont, LV_ALIGN_BOTTOM_LEFT, 0, 0);
    lv_obj_set_style_bg_color(tmCont, BLACK_COLOR, LV_PART_MAIN);
    lv_obj_t *btn = GuiCreateBtn(tmCont, USR_SYMBOL_CHECK);
    lv_obj_align(btn, LV_ALIGN_RIGHT_MID, -36, 0);
    lv_obj_add_event_cb(btn, ConfirmDerivationHandler, LV_EVENT_CLICKED, NULL);
    g_derivationPathConfirmBtn = btn;
    UpdateConfirmBtn();

    g_derivationPathCont = bgCont;
}

static void ChangeDerivationPathHandler(lv_event_t *e)
{
    lv_event_code_t code = lv_event_get_code(e);
    if (code == LV_EVENT_CLICKED) {
        OpenDerivationPath();
        QRCodePause(true);
    }
}
#endif

static void OpenMoreHandler(lv_event_t *e)
{
    lv_event_code_t code = lv_event_get_code(e);
    if (code == LV_EVENT_CLICKED) {
        int hintboxHeight = 132;
        WALLET_LIST_INDEX_ENUM *wallet = lv_event_get_user_data(e);
#ifndef BTC_ONLY
        if (IsEVMChain(*wallet) || IsSOL(*wallet)) {
            hintboxHeight = 228;
        }
#endif
        g_openMoreHintBox = GuiCreateHintBox(lv_scr_act(), 480, hintboxHeight, true);
        lv_obj_add_event_cb(lv_obj_get_child(g_openMoreHintBox, 0), CloseHintBoxHandler, LV_EVENT_CLICKED, &g_openMoreHintBox);
        lv_obj_t *btn = GuiCreateSelectButton(g_openMoreHintBox, _("Tutorial"), &imgTutorial,
                                              OpenTutorialHandler, wallet, true);
        lv_obj_align(btn, LV_ALIGN_BOTTOM_MID, 0, -24);
#ifndef BTC_ONLY
        if (IsEVMChain(*wallet) || IsSOL(*wallet)) {
            btn = GuiCreateSelectButton(g_openMoreHintBox, _("derivation_path_change"), &imgPath,
                                        ChangeDerivationPathHandler, wallet, true);
            lv_obj_align(btn, LV_ALIGN_BOTTOM_MID, 0, -120);
        }
#endif
    }
}

int8_t GuiConnectWalletNextTile(void)
{
    switch (g_connectWalletTileView.currentTile) {
    case CONNECT_WALLET_SELECT_WALLET:
        SetNavBarLeftBtn(g_pageWidget->navBarWidget, NVS_BAR_RETURN, ConnectWalletReturnHandler, NULL);
        SetNavBarRightBtn(g_pageWidget->navBarWidget, NVS_BAR_MORE_INFO, OpenMoreHandler, &g_connectWalletTileView.walletIndex);
        GuiConnectWalletSetQrdata(g_connectWalletTileView.walletIndex);
        break;
    case CONNECT_WALLET_QRCODE:
        return 0;
    }

    g_connectWalletTileView.currentTile++;
    lv_obj_set_tile_id(g_connectWalletTileView.tileView, g_connectWalletTileView.currentTile, 0, LV_ANIM_OFF);
    return SUCCESS_CODE;
}

void GuiConnectWalletPasswordErrorCount(void *param)
{
    PasswordVerifyResult_t *passwordVerifyResult = (PasswordVerifyResult_t *)param;
    GuiShowErrorNumber(g_keyboardWidget, passwordVerifyResult);
}

int8_t GuiConnectWalletPrevTile(void)
{
    switch (g_connectWalletTileView.currentTile) {
    case CONNECT_WALLET_SELECT_WALLET:
        SetNavBarLeftBtn(g_pageWidget->navBarWidget, NVS_BAR_RETURN, ReturnHandler, NULL);
        break;
    case CONNECT_WALLET_QRCODE:
        SetNavBarLeftBtn(g_pageWidget->navBarWidget, NVS_BAR_CLOSE, CloseTimerCurrentViewHandler, NULL);
        SetMidBtnLabel(g_pageWidget->navBarWidget, NVS_BAR_MID_LABEL, _("connect_wallet_choose_wallet"));
        SetNavBarRightBtn(g_pageWidget->navBarWidget, NVS_RIGHT_BUTTON_BUTT, NULL, NULL);
        GuiAnimatingQRCodeDestroyTimer();
        break;
    }
    g_connectWalletTileView.currentTile--;
    lv_obj_set_tile_id(g_connectWalletTileView.tileView, g_connectWalletTileView.currentTile, 0, LV_ANIM_OFF);
    return SUCCESS_CODE;
}

void GuiConnectWalletRefresh(void)
{
    switch (g_connectWalletTileView.currentTile) {
    case CONNECT_WALLET_SELECT_WALLET:
        SetNavBarLeftBtn(g_pageWidget->navBarWidget, NVS_BAR_CLOSE, CloseTimerCurrentViewHandler, NULL);
        SetMidBtnLabel(g_pageWidget->navBarWidget, NVS_BAR_MID_LABEL, _("connect_wallet_choose_wallet"));
        SetNavBarRightBtn(g_pageWidget->navBarWidget, NVS_RIGHT_BUTTON_BUTT, NULL, NULL);
        break;
    case CONNECT_WALLET_QRCODE:
        SetNavBarLeftBtn(g_pageWidget->navBarWidget, NVS_BAR_RETURN, ConnectWalletReturnHandler, NULL);
        SetNavBarRightBtn(g_pageWidget->navBarWidget, NVS_BAR_MORE_INFO, OpenMoreHandler, &g_connectWalletTileView.walletIndex);
        SetWallet(g_pageWidget->navBarWidget, g_connectWalletTileView.walletIndex, NULL);
#ifndef BTC_ONLY
        if (g_coinListCont != NULL) {
            if (g_connectWalletTileView.walletIndex == WALLET_LIST_FEWCHA) {
                GUI_DEL_OBJ(g_coinListCont)
                GuiCreateSelectFewchaCoinWidget();
            } else if (HasSelectAddressWidget()) {
                GuiDestroySelectAddressWidget();
                if (g_connectWalletTileView.walletIndex == WALLET_LIST_XRP_TOOLKIT) {
                    g_coinListCont = GuiCreateSelectAddressWidget(CHAIN_XRP, g_chainAddressIndex[GetCurrentAccountIndex()], RefreshAddressIndex);
                } else if (g_connectWalletTileView.walletIndex == WALLET_LIST_TYPHON) {
                    g_coinListCont = GuiCreateSelectAddressWidget(CHAIN_ADA, g_chainAddressIndex[GetCurrentAccountIndex()], RefreshAddressIndex);
                }
            } else if (g_connectWalletTileView.walletIndex == WALLET_LIST_KEYSTONE) {
                GUI_DEL_OBJ(g_coinListCont)
                GuiCreateSelectCompanionAppCoinWidget();
            }
        }
#endif
        QRCodePause(false);
    }
#ifndef BTC_ONLY
    if (ConnectEternlWidgetExist()) {
        CleanConnectEternlWidget();
        GuiCreateConnectEternlWidget();
    }
    if (g_derivationPathCont != NULL) {
        GUI_DEL_OBJ(g_derivationPathCont);
        OpenDerivationPath();
    }
#endif
}

void GuiConnectWalletDeInit(void)
{
    GUI_DEL_OBJ(g_openMoreHintBox)
    GUI_DEL_OBJ(g_manageImg);
    GUI_DEL_OBJ(g_coinCont)
    GUI_DEL_OBJ(g_derivationPathCont)
#ifndef BTC_ONLY
    if (g_coinListCont != NULL && HasSelectAddressWidget()) {
        g_coinListCont = NULL;
        GuiDestroySelectAddressWidget();
    } else {
        GUI_DEL_OBJ(g_coinListCont)
    }
#endif
    CloseToTargetTileView(g_connectWalletTileView.currentTile, CONNECT_WALLET_SELECT_WALLET);
    GUI_DEL_OBJ(g_connectWalletTileView.cont)
    if (g_pageWidget != NULL) {
        DestroyPageWidget(g_pageWidget);
        g_pageWidget = NULL;
    }
}<|MERGE_RESOLUTION|>--- conflicted
+++ resolved
@@ -1125,15 +1125,12 @@
         func = GuiGetKeplrData;
         AddKeplrCoins();
         break;
-<<<<<<< HEAD
     case WALLET_LIST_ARCONNECT:
         func = GuiGetArConnectData;
         AddArConnectCoins();
-=======
     case WALLET_LIST_TYPHON:
         func = GuiGetADAData;
         AddChainAddress();
->>>>>>> f8910d02
         break;
     case WALLET_LIST_FEWCHA:
         if (!g_isCoinReselected) {
