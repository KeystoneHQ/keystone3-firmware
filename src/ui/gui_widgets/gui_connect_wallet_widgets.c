#include "gui.h"
#include "gui_views.h"
#include "gui_status_bar.h"
#include "gui_hintbox.h"
#include "gui_keyboard.h"
#include "gui_button.h"
#include "user_memory.h"
#include "gui_wallet.h"
#include "gui_connect_wallet_widgets.h"
#include "account_public_info.h"
#include "rust.h"
#ifndef BTC_ONLY
#include "gui_multi_path_coin_receive_widgets.h"
#endif
#include "gui_animating_qrcode.h"
#include "gui_page.h"
#include "keystore.h"
#include "account_manager.h"
#include "gui_global_resources.h"
#ifndef BTC_ONLY
#include "gui_connect_ada_widgets.h"
#endif
#include "gui_select_address_widgets.h"

#ifdef COMPILE_SIMULATOR
#include "simulator_mock_define.h"
#endif

#define DERIVATION_PATH_EG_LEN 2

typedef enum {
    CONNECT_WALLET_SELECT_WALLET = 0,
    CONNECT_WALLET_QRCODE,

    CONNECT_WALLET_BUTT,
} CONNECT_WALLET_ENUM;

WalletListItem_t g_walletListArray[] = {
#ifndef BTC_ONLY
    {WALLET_LIST_OKX, &walletListOkx, true},
    {WALLET_LIST_METAMASK, &walletListMetaMask, true},
    {WALLET_LIST_BLUE, &walletListBlue, true},
    {WALLET_LIST_SPARROW, &walletListSparrow, true},
    {WALLET_LIST_RABBY, &walletListRabby, true},
    {WALLET_LIST_ETERNL, &walletListEternl, true},
    // {WALLET_LIST_YOROI, &walletListYoroi, true},
    {WALLET_LIST_TYPHON, &walletListTyphon, true},
    {WALLET_LIST_SAFE, &walletListSafe, true},
    {WALLET_LIST_BLOCK_WALLET, &walletListBlockWallet, true},
    {WALLET_LIST_SOLFARE, &walletListSolfare, true},
    {WALLET_LIST_XRP_TOOLKIT, &walletListXRPToolkit, true},
    {WALLET_LIST_PETRA, &walletListPetra, true},
    {WALLET_LIST_KEPLR, &walletListKeplr, true},
    {WALLET_LIST_IMTOKEN, &walletListImToken, true},
    {WALLET_LIST_FEWCHA, &walletListFewcha, true},
    {WALLET_LIST_ZAPPER, &walletListZapper, true},
    {WALLET_LIST_YEARN_FINANCE, &walletListYearn, true},
    {WALLET_LIST_SUSHISWAP, &walletListSushi, true},
    {WALLET_LIST_UNISAT, &walletListUniSat, true},
#else
    {WALLET_LIST_BLUE,      &btcWalletListBlue,     true,   false},
    {WALLET_LIST_SPARROW,   &btcWalletListSparrow,  true,   false},
    {WALLET_LIST_NUNCHUK,   &btcWalletListNunchuk,  true,   false},
    // {WALLET_LIST_SPECTER,   &btcWalletListSpecter,  true,   true},
    // {WALLET_LIST_UNISAT,    &walletListUniSat,      true,   true},
#endif
};

typedef struct ConnectWalletWidget {
    uint8_t currentTile;
    lv_obj_t *cont;
    lv_obj_t *tileView;
    WALLET_LIST_INDEX_ENUM walletIndex;
    lv_obj_t *qrCode;
} ConnectWalletWidget_t;

#ifndef BTC_ONLY
typedef struct {
    int8_t index;
    const char *coin;
    const lv_img_dsc_t *icon;
} CoinCard_t;

static const CoinCard_t g_fewchaCoinCardArray[FEWCHA_COINS_BUTT] = {
    {
        .index = APT,
        .coin = "Aptos",
        .icon = &coinApt,
    },
    {
        .index = SUI,
        .coin = "Sui",
        .icon = &coinSui,
    },
};

static const lv_img_dsc_t *g_metaMaskCoinArray[5] = {
    &coinEth,
    &coinBnb,
    &coinAva,
    &coinMatic,
    &coinScroll,
};

static const lv_img_dsc_t *g_ethWalletCoinArray[4] = {
    &coinEth,
    &coinBnb,
    &coinAva,
    &coinMatic,
};

static const lv_img_dsc_t *g_okxWalletCoinArray[] = {
    &coinBtc,
    &coinEth,
    &coinBnb,
    &coinMatic,
    &coinOkb,
    &coinTrx,
    &coinLtc,
    &coinBch,
    &coinDash,
};

static const lv_img_dsc_t *g_blueWalletCoinArray[4] = {
    &coinBtc,
};

static const lv_img_dsc_t *g_UniSatCoinArray[5] = {
    &coinBtc,
    &coinOrdi,
    &coinSats,
    &coinMubi,
    &coinTrac,
};

static const lv_img_dsc_t *g_keplrCoinArray[8] = {
    &coinAtom,
    &coinOsmo,
    &coinBld,
    &coinAkt,
    &coinXprt,
    &coinAxl,
    &coinBoot,
    &coinCro,
};

static const lv_img_dsc_t *g_fewchaCoinArray[FEWCHA_COINS_BUTT] = {
    &coinApt,
    &coinSui,
};

static const lv_img_dsc_t *g_petraCoinArray[1] = {
    &coinApt,
};

static const lv_img_dsc_t *g_solfareCoinArray[1] = {
    &coinSol,
};


static CoinState_t g_defaultFewchaState[FEWCHA_COINS_BUTT] = {
    {APT, true},
    {SUI, false},
};

typedef struct {
    const char *accountType;
    const char *path;
} ChangeDerivationItem_t;

const static ChangeDerivationItem_t g_changeDerivationList[] = {
    {"BIP44 Standard", "#8E8E8E m/44'/60'/0'/0/##F5870A X#"},
    {"Ledger Live", "#8E8E8E m/44'/60'/##F5870A X##8E8E8E '/0/0#"},
    {"Ledger Legacy", "#8E8E8E m/44'/60'/0'/##F5870A X#"},
};

const static ChangeDerivationItem_t g_solChangeDerivationList[] = {
    {"Account-based Path", "#8E8E8E m/44'/501'/##F5870A X##8E8E8E '#"},
    {"Single Account Path", "#8E8E8E m/44'/501'#"},
    {"Sub-account Path", "#8E8E8E m/44'/501'/##F5870A X##8E8E8E '/0'#"},
};

static uint16_t g_chainAddressIndex[3] = {0};
static uint8_t g_currentSelectedPathIndex[3] = {0};
static lv_obj_t *g_coinListCont = NULL;
#endif

static ConnectWalletWidget_t g_connectWalletTileView;
static PageWidget_t *g_pageWidget;

#ifndef BTC_ONLY
static void UpdategAddress(void);
static void GetEgAddress(void);
static void GetEthEgAddress(void);
static void initFewchaCoinsConfig(void);
#endif
static void OpenQRCodeHandler(lv_event_t *e);
#ifndef BTC_ONLY
static void ReturnShowQRHandler(lv_event_t *e);
static void UpdateFewchaCoinStateHandler(lv_event_t *e);
static void JumpSelectCoinPageHandler(lv_event_t *e);
static void ConfirmSelectFewchaCoinsHandler(lv_event_t *e);
static void GuiCreateSelectFewchaCoinWidget();
#endif
void ConnectWalletReturnHandler(lv_event_t *e);
static void OpenMoreHandler(lv_event_t *e);
#ifndef BTC_ONLY
static void AddMetaMaskCoins(void);
static void AddOkxWalletCoins(void);
static void AddBlueWalletCoins(void);
static void AddFewchaCoins(void);
static void AddKeplrCoins(void);
static void AddSolflareCoins(void);
static void ShowEgAddressCont(lv_obj_t *egCont);
static uint8_t GetCurrentSelectedIndex();
static bool HasSelectAddressWidget();
#endif

#ifndef BTC_ONLY
CoinState_t g_fewchaCoinState[FEWCHA_COINS_BUTT];
static char g_derivationPathAddr[LedgerLegacy + 1][DERIVATION_PATH_EG_LEN][64];
static char g_solDerivationPathAddr[SOLBip44Change + 1][DERIVATION_PATH_EG_LEN][64];

static lv_obj_t *g_derivationCheck[LedgerLegacy + 1];
static ETHAccountType g_currentEthPathIndex[3] = {Bip44Standard, Bip44Standard, Bip44Standard};
static SOLAccountType g_currentSOLPathIndex[3] = {SOLBip44, SOLBip44, SOLBip44};

static lv_obj_t *g_egAddress[DERIVATION_PATH_EG_LEN];
static lv_obj_t *g_egAddressIndex[DERIVATION_PATH_EG_LEN];

static CoinState_t g_tempFewchaCoinState[FEWCHA_COINS_BUTT];
#endif

static lv_obj_t *g_coinCont = NULL;
static lv_obj_t *g_openMoreHintBox = NULL;
static lv_obj_t *g_bottomCont = NULL;
static lv_obj_t *g_manageImg = NULL;
static bool g_isCoinReselected = false;
static lv_obj_t *g_derivationPathCont = NULL;
#ifndef BTC_ONLY
static char * *g_derivationPathDescs = NULL;
static lv_obj_t *g_derivationPathConfirmBtn = NULL;
static lv_obj_t *g_egCont = NULL;
#endif

static void QRCodePause(bool);

static void GuiInitWalletListArray()
{
    for (size_t i = 0; i < NUMBER_OF_ARRAYS(g_walletListArray); i++) {
#ifndef BTC_ONLY
        if (g_walletListArray[i].index == WALLET_LIST_ETERNL || g_walletListArray[i].index == WALLET_LIST_TYPHON) {
            if (GetMnemonicType() == MNEMONIC_TYPE_SLIP39) {
                g_walletListArray[i].enable = false;
            } else {
                g_walletListArray[i].enable = true;
            }
        }
#else
        if (GetCurrentWalletIndex() != SINGLE_WALLET) {
            if (g_walletListArray[i].index == WALLET_LIST_SPECTER ||
                    g_walletListArray[i].index == WALLET_LIST_UNISAT) {
                g_walletListArray[i].enable = false;
            } else {
                g_walletListArray[i].enable = true;
            }

        } else {
            g_walletListArray[i].enable = true;
        }
#endif
    }
}

#ifndef BTC_ONLY
static bool IsEVMChain(int walletIndex)
{
    switch (walletIndex) {
    case WALLET_LIST_METAMASK:
    case WALLET_LIST_RABBY:
    case WALLET_LIST_SAFE:
    case WALLET_LIST_BLOCK_WALLET:
    case WALLET_LIST_ZAPPER:
    case WALLET_LIST_YEARN_FINANCE:
    case WALLET_LIST_SUSHISWAP:
        return true;
    default:
        return false;
    }
}

static bool IsSOL(int walletIndex)
{
    switch (walletIndex) {
    case WALLET_LIST_SOLFARE:
        return true;
    default:
        return false;
    }
}
#endif

static void OpenQRCodeHandler(lv_event_t *e)
{
    lv_event_code_t code = lv_event_get_code(e);

    if (code == LV_EVENT_CLICKED) {
        WalletListItem_t *wallet = lv_event_get_user_data(e);
        g_connectWalletTileView.walletIndex = wallet->index;
#ifndef BTC_ONLY
        if (IsEVMChain(g_connectWalletTileView.walletIndex)) {
            g_derivationPathDescs = GetDerivationPathDescs(ETH_DERIVATION_PATH_DESC);
        }
        if (IsSOL(g_connectWalletTileView.walletIndex)) {
            g_derivationPathDescs = GetDerivationPathDescs(SOL_DERIVATION_PATH_DESC);
        }
        if (g_connectWalletTileView.walletIndex == WALLET_LIST_ETERNL || g_connectWalletTileView.walletIndex == WALLET_LIST_TYPHON) {
            GuiCreateConnectADAWalletWidget(g_connectWalletTileView.walletIndex);
            return;
        }
#endif
        g_isCoinReselected = false;
        GuiEmitSignal(SIG_SETUP_VIEW_TILE_NEXT, NULL, 0);
    }
}

#ifndef BTC_ONLY

static void ReturnShowQRHandler(lv_event_t *e)
{

    GUI_DEL_OBJ(g_coinListCont)
    QRCodePause(false);
    SetNavBarLeftBtn(g_pageWidget->navBarWidget, NVS_BAR_RETURN, ConnectWalletReturnHandler, NULL);
    SetNavBarRightBtn(g_pageWidget->navBarWidget, NVS_BAR_MORE_INFO, OpenMoreHandler, NULL);
}

static void UpdateFewchaCoinStateHandler(lv_event_t *e)
{

    lv_obj_t *checkBox = lv_event_get_target(e);
    for (int i = 0; i < FEWCHA_COINS_BUTT; i++) {
        g_tempFewchaCoinState[i].state = checkBox == g_defaultFewchaState[i].checkBox;
        if (g_tempFewchaCoinState[i].state) {
            lv_obj_add_flag(g_defaultFewchaState[i].uncheckedImg, LV_OBJ_FLAG_HIDDEN);
            lv_obj_clear_flag(g_defaultFewchaState[i].checkedImg, LV_OBJ_FLAG_HIDDEN);
        } else {
            lv_obj_clear_flag(g_defaultFewchaState[i].uncheckedImg, LV_OBJ_FLAG_HIDDEN);
            lv_obj_add_flag(g_defaultFewchaState[i].checkedImg, LV_OBJ_FLAG_HIDDEN);
        }
    }
}


static void ConfirmSelectFewchaCoinsHandler(lv_event_t *e)
{

    g_isCoinReselected = true;
    memcpy(g_fewchaCoinState, g_tempFewchaCoinState, sizeof(g_tempFewchaCoinState));
    GUI_DEL_OBJ(g_coinListCont)
    GuiAnimatingQRCodeDestroyTimer();
    GuiConnectWalletSetQrdata(g_connectWalletTileView.walletIndex);
    SetNavBarLeftBtn(g_pageWidget->navBarWidget, NVS_BAR_RETURN, ConnectWalletReturnHandler, NULL);
    SetNavBarRightBtn(g_pageWidget->navBarWidget, NVS_BAR_MORE_INFO, OpenMoreHandler, &g_connectWalletTileView.walletIndex);
}

static void RefreshAddressIndex(uint32_t index)
{
    if (g_chainAddressIndex[GetCurrentAccountIndex()] != index) {
        g_chainAddressIndex[GetCurrentAccountIndex()] = index;
        GuiAnimatingQRCodeDestroyTimer();
        GuiConnectWalletSetQrdata(g_connectWalletTileView.walletIndex);
    } else {
        QRCodePause(false);
    }
    g_coinListCont = NULL;
}

static void JumpSelectCoinPageHandler(lv_event_t *e)
{
<<<<<<< HEAD

    if (g_coinListCont != NULL) {
        return;
    }
    QRCodePause(true);
    if (g_connectWalletTileView.walletIndex == WALLET_LIST_FEWCHA) {
        GuiCreateSelectFewchaCoinWidget();
    } else if (g_connectWalletTileView.walletIndex == WALLET_LIST_XRP_TOOLKIT) {
        g_coinListCont = GuiCreateSelectAddressWidget(CHAIN_XRP, g_xrpAddressIndex[GetCurrentAccountIndex()], RefreshAddressIndex);
=======
    lv_event_code_t code = lv_event_get_code(e);
    if (code == LV_EVENT_CLICKED) {
        if (g_coinListCont != NULL) {
            return;
        }
#ifndef COMPILE_SIMULATOR
        QRCodePause(true);
#endif
        if (g_connectWalletTileView.walletIndex == WALLET_LIST_FEWCHA) {
            GuiCreateSelectFewchaCoinWidget();
        } else if (HasSelectAddressWidget()) {
            if (g_connectWalletTileView.walletIndex == WALLET_LIST_XRP_TOOLKIT)
            {
                g_coinListCont = GuiCreateSelectAddressWidget(CHAIN_XRP, g_chainAddressIndex[GetCurrentAccountIndex()], RefreshAddressIndex);
            }
        } else if (g_connectWalletTileView.walletIndex == WALLET_LIST_KEYSTONE) {
            GuiCreateSelectCompanionAppCoinWidget();
        }
>>>>>>> 02f7db56
    }
}

static void GuiCreateSelectFewchaCoinWidget()
{
    // root container
    lv_obj_t *cont = GuiCreateContainer(lv_obj_get_width(lv_scr_act()), lv_obj_get_height(lv_scr_act()) -
                                        GUI_MAIN_AREA_OFFSET);
    g_coinListCont = cont;
    lv_obj_align(cont, LV_ALIGN_DEFAULT, 0, GUI_MAIN_AREA_OFFSET);

    // coin list container
    lv_obj_t *coinListCont = GuiCreateContainerWithParent(cont, 408, 542);
    lv_obj_set_align(coinListCont, LV_ALIGN_TOP_MID);
    lv_obj_add_flag(coinListCont, LV_OBJ_FLAG_SCROLLABLE);
    lv_obj_set_scrollbar_mode(coinListCont, LV_SCROLLBAR_MODE_OFF);

    lv_obj_t *labelHint = GuiCreateIllustrateLabel(coinListCont, _("connect_wallet_select_network_hint"));
    lv_obj_set_style_text_opa(labelHint, LV_OPA_80, LV_PART_MAIN);
    lv_obj_align(labelHint, LV_ALIGN_TOP_LEFT, 0, 0);

    lv_obj_t *coinLabel;
    lv_obj_t *icon;

    for (int i = 0; i < FEWCHA_COINS_BUTT; i++) {
        coinLabel = GuiCreateTextLabel(coinListCont, g_fewchaCoinCardArray[i].coin);
        icon = GuiCreateScaleImg(coinListCont, g_fewchaCoinCardArray[i].icon, 118);
        g_defaultFewchaState[i].uncheckedImg = GuiCreateImg(coinListCont, &imgUncheckCircle);
        g_defaultFewchaState[i].checkedImg = GuiCreateImg(coinListCont, &imgMessageSelect);

        if (g_tempFewchaCoinState[i].state) {
            lv_obj_add_flag(g_defaultFewchaState[i].uncheckedImg, LV_OBJ_FLAG_HIDDEN);
            lv_obj_clear_flag(g_defaultFewchaState[i].checkedImg, LV_OBJ_FLAG_HIDDEN);
        } else {
            lv_obj_clear_flag(g_defaultFewchaState[i].uncheckedImg, LV_OBJ_FLAG_HIDDEN);
            lv_obj_add_flag(g_defaultFewchaState[i].checkedImg, LV_OBJ_FLAG_HIDDEN);
        }

        GuiButton_t table[4] = {
            {
                .obj = coinLabel,
                .align = LV_ALIGN_DEFAULT,
                .position = {24, 16},
            },
            {
                .obj = icon,
                .align = LV_ALIGN_DEFAULT,
                .position = {24, 60},
            },
            {
                .obj = g_defaultFewchaState[i].checkedImg,
                .align = LV_ALIGN_CENTER,
                .position = {160, 0},
            },
            {
                .obj = g_defaultFewchaState[i].uncheckedImg,
                .align = LV_ALIGN_CENTER,
                .position = {160, 0},
            },
        };
        int buttonNum = 4;
        lv_obj_t *button = GuiCreateButton(coinListCont, lv_obj_get_width(coinListCont), 100, table, buttonNum,
                                           UpdateFewchaCoinStateHandler, &g_fewchaCoinState[i]);
        lv_obj_align(button, LV_ALIGN_DEFAULT, 0, 100 * i + 16 * i + lv_obj_get_height(labelHint) + 24);
        g_defaultFewchaState[i].checkBox = button;
    }

    lv_obj_t *btn = GuiCreateBtn(cont, USR_SYMBOL_CHECK);
    lv_obj_add_event_cb(btn, ConfirmSelectFewchaCoinsHandler, LV_EVENT_CLICKED, NULL);
    lv_obj_align(btn, LV_ALIGN_BOTTOM_RIGHT, -36, -24);

    SetMidBtnLabel(g_pageWidget->navBarWidget, NVS_BAR_MID_LABEL, _("connect_wallet_select_network"));
    SetNavBarLeftBtn(g_pageWidget->navBarWidget, NVS_BAR_RETURN, ReturnShowQRHandler, cont);
    SetNavBarRightBtn(g_pageWidget->navBarWidget, NVS_RIGHT_BUTTON_BUTT, NULL, NULL);
}
#endif

static void GuiCreateSelectWalletWidget(lv_obj_t *parent)
{
    lv_obj_clear_flag(parent, LV_OBJ_FLAG_SCROLL_ELASTIC);
    lv_obj_set_scrollbar_mode(parent, LV_SCROLLBAR_MODE_OFF);
#ifndef BTC_ONLY
    lv_obj_t *img = GuiCreateImg(parent, g_walletListArray[0].img);
    lv_obj_align(img, LV_ALIGN_TOP_MID, 0, 0);
    lv_obj_add_flag(img, LV_OBJ_FLAG_CLICKABLE);
    lv_obj_add_event_cb(img, OpenQRCodeHandler, LV_EVENT_CLICKED, &g_walletListArray[0]);
    for (int i = 1, j = 1; i < NUMBER_OF_ARRAYS(g_walletListArray); i++) {
        if (!g_walletListArray[i].enable) {
            continue;
        }
        lv_obj_t *img = GuiCreateImg(parent, g_walletListArray[i].img);
        lv_obj_align(img, LV_ALIGN_TOP_MID, 0, 136 + (j - 1) * 107);
        lv_obj_add_flag(img, LV_OBJ_FLAG_CLICKABLE);
        lv_obj_add_event_cb(img, OpenQRCodeHandler, LV_EVENT_CLICKED, &g_walletListArray[i]);
        j++;
    }
#else
    lv_obj_t *img, *line, *alphaImg;
    static lv_point_t points[2] = {{0, 0}, {408, 0}};
    line = GuiCreateLine(parent, points, 2);
    lv_obj_align(line, LV_ALIGN_TOP_MID, 0, 0);
    lv_obj_t *baseView = NULL;
    for (int i = 0; i < NUMBER_OF_ARRAYS(g_walletListArray); i++) {
        if (!g_walletListArray[i].enable) {
            continue;
        }
        // temporary fix, when the multi-signature testnet is opened, the logic here needs to be rewritten
        if (GetCurrentWalletIndex() == SINGLE_WALLET && GetIsTestNet() && g_walletListArray[i].index == WALLET_LIST_BLUE) {
            continue;
        }
        img = GuiCreateImg(parent, g_walletListArray[i].img);
        if (baseView == NULL) {
            lv_obj_align(img, LV_ALIGN_TOP_MID, 0, 9);
        } else {
            lv_obj_align_to(img, baseView, LV_ALIGN_OUT_BOTTOM_MID, 0, 0);
        }
        baseView = img;
        lv_obj_add_flag(img, LV_OBJ_FLAG_CLICKABLE);
        lv_obj_add_event_cb(img, OpenQRCodeHandler, LV_EVENT_CLICKED, &g_walletListArray[i]);
        if (g_walletListArray[i].alpha) {
            alphaImg = GuiCreateImg(img, &imgAlpha);
            lv_obj_align(alphaImg, LV_ALIGN_RIGHT_MID, -219, 0);
        }
        line = GuiCreateLine(parent, points, 2);
        lv_obj_align_to(line, baseView, LV_ALIGN_OUT_BOTTOM_MID, 0, 0);
    }
#endif
}

#ifndef BTC_ONLY
static void GuiCreateSupportedNetworks()
{
    if (g_coinCont != NULL && g_manageImg != NULL) {
        return;
    }
    lv_obj_clean(g_bottomCont);

    lv_obj_t *label = GuiCreateNoticeLabel(g_bottomCont, _("connect_wallet_supported_networks"));
    lv_obj_align(label, LV_ALIGN_TOP_LEFT, 36, 12);
    lv_obj_add_event_cb(g_bottomCont, JumpSelectCoinPageHandler, LV_EVENT_CLICKED, NULL);
    g_coinCont = GuiCreateContainerWithParent(g_bottomCont, 280, 30);
    lv_obj_align(g_coinCont, LV_ALIGN_TOP_LEFT, 36, 50);
    lv_obj_set_style_bg_color(g_coinCont, DARK_BG_COLOR, LV_PART_MAIN);

    g_manageImg = GuiCreateImg(g_bottomCont, &imgManage);
    lv_obj_set_style_img_opa(g_manageImg, LV_OPA_30, LV_PART_MAIN);
    lv_obj_align(g_manageImg, LV_ALIGN_BOTTOM_RIGHT, -45, -41);
    lv_obj_add_flag(g_manageImg, LV_OBJ_FLAG_HIDDEN);
}
#endif

static void GuiCreateQrCodeWidget(lv_obj_t *parent)
{
    lv_obj_t *label = GuiCreateIllustrateLabel(parent, _("connect_wallet_desc"));
    lv_obj_align(label, LV_ALIGN_TOP_MID, 0, 152 - GUI_MAIN_AREA_OFFSET);
    lv_obj_set_style_text_opa(label, LV_OPA_60, LV_PART_MAIN);
#ifndef BTC_ONLY
    lv_obj_t *qrCont = GuiCreateContainerWithParent(parent, 408, 482);
#else
    lv_obj_t *qrCont = GuiCreateContainerWithParent(parent, 408, 408);
#endif
    lv_obj_add_flag(qrCont, LV_OBJ_FLAG_CLICKABLE);
    lv_obj_align_to(qrCont, label, LV_ALIGN_OUT_BOTTOM_MID, 0, 6);
    lv_obj_set_style_bg_color(qrCont, DARK_BG_COLOR, LV_PART_MAIN);
    lv_obj_set_style_radius(qrCont, 24, LV_PART_MAIN);

    lv_obj_t *qrBgCont = GuiCreateContainerWithParent(qrCont, 336, 336);
    lv_obj_align(qrBgCont, LV_ALIGN_TOP_MID, 0, 36);
    lv_obj_set_style_bg_color(qrBgCont, WHITE_COLOR, LV_PART_MAIN);

    lv_obj_t *qrcode = GuiCreateContainerWithParent(qrBgCont, 294, 294);
    lv_obj_align(qrcode, LV_ALIGN_TOP_MID, 0, 21);
    g_connectWalletTileView.qrCode = qrcode;

    g_bottomCont = GuiCreateContainerWithParent(qrCont, 408, 104);
    lv_obj_align(g_bottomCont, LV_ALIGN_BOTTOM_MID, 0, 0);
    lv_obj_set_style_bg_color(g_bottomCont, DARK_BG_COLOR, LV_PART_MAIN);
    lv_obj_set_style_bg_opa(g_bottomCont, LV_OPA_0, LV_STATE_DEFAULT | LV_PART_MAIN);
#ifndef BTC_ONLY
    GuiCreateSupportedNetworks();
#else
    if (GetCurrentWalletIndex() != SINGLE_WALLET) {
        lv_obj_t *button = GuiCreateImgLabelAdaptButton(parent, _("multisig_connect_wallet_notice"), &imgTwoSmallKey, UnHandler, NULL);
        lv_obj_align(button, LV_ALIGN_BOTTOM_MID, 0, -24);
        lv_obj_set_style_text_opa(lv_obj_get_child(button, 1), LV_OPA_80, LV_PART_MAIN);
    }
#endif
}

#ifndef BTC_ONLY
static void AddMetaMaskCoins(void)
{
    if (lv_obj_get_child_cnt(g_coinCont) > 0) {
        lv_obj_clean(g_coinCont);
    }
    for (int i = 0; i < 5; i++) {
        lv_obj_t *img = GuiCreateImg(g_coinCont, g_metaMaskCoinArray[i]);
        lv_img_set_zoom(img, 110);
        lv_img_set_pivot(img, 0, 0);
        lv_obj_align(img, LV_ALIGN_TOP_LEFT, 32 * i, 0);
    }

    lv_obj_t *img = GuiCreateImg(g_coinCont, &imgMore);
    lv_img_set_zoom(img, 150);
    lv_img_set_pivot(img, 0, 0);
    lv_obj_set_style_img_opa(img, LV_OPA_30, LV_PART_MAIN);
    lv_obj_align(img, LV_ALIGN_TOP_LEFT, 132, 2);
}

static void AddEthWalletCoins(void)
{
    if (lv_obj_get_child_cnt(g_coinCont) > 0) {
        lv_obj_clean(g_coinCont);
    }
    for (int i = 0; i < 4; i++) {
        lv_obj_t *img = GuiCreateImg(g_coinCont, g_ethWalletCoinArray[i]);
        lv_img_set_zoom(img, 110);
        lv_img_set_pivot(img, 0, 0);
        lv_obj_align(img, LV_ALIGN_TOP_LEFT, 32 * i, 0);
    }
    lv_obj_t *img = GuiCreateImg(g_coinCont, &imgMore);
    lv_img_set_zoom(img, 150);
    lv_img_set_pivot(img, 0, 0);
    lv_obj_set_style_img_opa(img, LV_OPA_30, LV_PART_MAIN);
    lv_obj_align(img, LV_ALIGN_TOP_LEFT, 132, 2);
}

static void AddOkxWalletCoins(void)
{
    if (lv_obj_get_child_cnt(g_coinCont) > 0) {
        lv_obj_clean(g_coinCont);
    }
    for (int i = 0; i < sizeof(g_okxWalletCoinArray) / sizeof(g_okxWalletCoinArray[0]); i++) {
        lv_obj_t *img = GuiCreateImg(g_coinCont, g_okxWalletCoinArray[i]);
        lv_img_set_zoom(img, 110);
        lv_img_set_pivot(img, 0, 0);
        lv_obj_align(img, LV_ALIGN_TOP_LEFT, 32 * i, 0);
    }
    lv_obj_t *img = GuiCreateImg(g_coinCont, &imgMore);
    lv_img_set_zoom(img, 150);
    lv_img_set_pivot(img, 0, 0);
    lv_obj_set_style_img_opa(img, LV_OPA_30, LV_PART_MAIN);
    lv_obj_align(img, LV_ALIGN_TOP_LEFT, 132, 2);
}

static void AddBlueWalletCoins(void)
{
    if (lv_obj_get_child_cnt(g_coinCont) > 0) {
        lv_obj_clean(g_coinCont);
    }
    for (int i = 0; i < 1; i++) {
        lv_obj_t *img = GuiCreateImg(g_coinCont, g_blueWalletCoinArray[i]);
        lv_img_set_zoom(img, 110);
        lv_img_set_pivot(img, 0, 0);
        lv_obj_align(img, LV_ALIGN_TOP_LEFT, 32 * i, 0);
    }
}

static void AddUniSatWalletCoins(void)
{
    if (lv_obj_get_child_cnt(g_coinCont) > 0) {
        lv_obj_clean(g_coinCont);
    }
    for (int i = 0; i < 5; i++) {
        lv_obj_t *img = GuiCreateImg(g_coinCont, g_UniSatCoinArray[i]);
        lv_img_set_zoom(img, 110);
        lv_img_set_pivot(img, 0, 0);
        lv_obj_align(img, LV_ALIGN_TOP_LEFT, 32 * i, 0);
    }
    // Add more
    lv_obj_t *img = GuiCreateImg(g_coinCont, &imgMore);
    lv_img_set_zoom(img, 150);
    lv_img_set_pivot(img, 0, 0);
    lv_obj_set_style_img_opa(img, LV_OPA_30, LV_PART_MAIN);
    lv_obj_align(img, LV_ALIGN_TOP_LEFT, 32 * 5, 2);
}

static void AddKeplrCoins(void)
{
    if (lv_obj_get_child_cnt(g_coinCont) > 0) {
        lv_obj_clean(g_coinCont);
    }
    for (int i = 0; i < 8; i++) {
        lv_obj_t *img = GuiCreateImg(g_coinCont, g_keplrCoinArray[i]);
        lv_img_set_zoom(img, 110);
        lv_img_set_pivot(img, 0, 0);
        lv_obj_align(img, LV_ALIGN_TOP_LEFT, 32 * i, 0);
    }

    lv_obj_t *img = GuiCreateImg(g_coinCont, &imgMore);
    lv_img_set_zoom(img, 150);
    lv_img_set_pivot(img, 0, 0);
    lv_obj_set_style_img_opa(img, LV_OPA_30, LV_PART_MAIN);
    lv_obj_align(img, LV_ALIGN_TOP_LEFT, 256, 2);
}

static void AddFewchaCoins()
{
    lv_obj_add_flag(g_bottomCont, LV_OBJ_FLAG_CLICKABLE);
    lv_obj_clear_flag(g_manageImg, LV_OBJ_FLAG_HIDDEN);
    if (lv_obj_get_child_cnt(g_coinCont) > 0) {
        lv_obj_clean(g_coinCont);
    }
    int count = 0;
    for (int i = 0; i < FEWCHA_COINS_BUTT; i++) {
        if (g_fewchaCoinState[i].state) {
            lv_obj_t *img = GuiCreateImg(g_coinCont, g_fewchaCoinArray[g_fewchaCoinState[i].index]);
            lv_img_set_zoom(img, 110);
            lv_img_set_pivot(img, 0, 0);
            lv_obj_align(img, LV_ALIGN_TOP_LEFT, 32 * count, 0);
            count++;
        }
    }
}

static void AddPetraCoins(void)
{
    if (lv_obj_get_child_cnt(g_coinCont) > 0) {
        lv_obj_clean(g_coinCont);
    }
    for (int i = 0; i < 1; i++) {
        lv_obj_t *img = GuiCreateImg(g_coinCont, g_petraCoinArray[i]);
        lv_img_set_zoom(img, 110);
        lv_img_set_pivot(img, 0, 0);
        lv_obj_align(img, LV_ALIGN_TOP_LEFT, 32 * i, 0);
    }
}

static void AddressLongModeCutWithLen(char *out, const char *address, uint32_t maxLen)
{
    uint32_t len;
    uint32_t midI = maxLen / 2;

    len = strlen(address);
    if (len <= maxLen) {
        strcpy(out, address);
        return;
    }
    strncpy(out, address, midI);
    out[midI] = 0;
    strcat(out, "...");
    strcat(out, address + len - midI);
}

static void AddChainAddress(void)
{
    if (lv_obj_get_child_cnt(g_bottomCont) > 0) {
        lv_obj_clean(g_bottomCont);
        g_manageImg = NULL;
        g_coinCont = NULL;
    }
    lv_obj_add_flag(g_bottomCont, LV_OBJ_FLAG_CLICKABLE);

    char name[BUFFER_SIZE_32] = {0};
    snprintf_s(name, sizeof(name), "%s-%d", _("account_head"), g_chainAddressIndex[GetCurrentAccountIndex()] + 1);
    lv_obj_t *label = GuiCreateIllustrateLabel(g_bottomCont, name);
    lv_obj_align(label, LV_ALIGN_TOP_LEFT, 36, 24);

    char addr[BUFFER_SIZE_256] = {0};
    CutAndFormatString(addr, sizeof(addr), GuiGetXrpAddressByIndex(g_chainAddressIndex[GetCurrentAccountIndex()]), 20);
    label = GuiCreateNoticeLabel(g_bottomCont, addr);
    lv_obj_align(label, LV_ALIGN_TOP_LEFT, 36, 58);

    label = GuiCreateImg(g_bottomCont, &imgArrowRight);
    lv_obj_align(label, LV_ALIGN_CENTER, 150, 0);
}

static void AddSolflareCoins(void)
{
    if (lv_obj_get_child_cnt(g_coinCont) > 0) {
        lv_obj_clean(g_coinCont);
    }
    for (int i = 0; i < 1; i++) {
        lv_obj_t *img = GuiCreateImg(g_coinCont, g_solfareCoinArray[i]);
        lv_img_set_zoom(img, 110);
        lv_img_set_pivot(img, 0, 0);
        lv_obj_align(img, LV_ALIGN_TOP_LEFT, 32 * i, 0);
    }
}
#endif

void GuiConnectWalletInit(void)
{
    GuiInitWalletListArray();
    g_pageWidget = CreatePageWidget();
    lv_obj_t *cont = g_pageWidget->contentZone;

    lv_obj_t *tileView = GuiCreateTileView(cont);
    lv_obj_t *tile = lv_tileview_add_tile(tileView, CONNECT_WALLET_SELECT_WALLET, 0, LV_DIR_HOR);
    GuiCreateSelectWalletWidget(tile);

    tile = lv_tileview_add_tile(tileView, CONNECT_WALLET_QRCODE, 0, LV_DIR_HOR);
    GuiCreateQrCodeWidget(tile);

    g_connectWalletTileView.currentTile = CONNECT_WALLET_SELECT_WALLET;
    g_connectWalletTileView.tileView = tileView;
    g_connectWalletTileView.cont = cont;

    lv_obj_set_tile_id(g_connectWalletTileView.tileView, g_connectWalletTileView.currentTile, 0, LV_ANIM_OFF);
}

#ifndef BTC_ONLY
UREncodeResult *GuiGetFewchaData(void)
{
    GuiChainCoinType coin = CHAIN_APT;
    if (g_fewchaCoinState[1].state) {
        coin = CHAIN_SUI;
    }
    return GuiGetFewchaDataByCoin(coin);
}

UREncodeResult *GuiGetXrpToolkitData(void)
{
    return GuiGetXrpToolkitDataByIndex(g_chainAddressIndex[GetCurrentAccountIndex()]);
}

UREncodeResult *GuiGetADAData(void)
{
    return GuiGetADADataByIndex(g_chainAddressIndex[GetCurrentAccountIndex()]);
}
#endif

void GuiConnectWalletSetQrdata(uint8_t index)
{
    GenerateUR func = NULL;
    SetWallet(g_pageWidget->navBarWidget, index, NULL);
#ifndef BTC_ONLY
    GuiCreateSupportedNetworks();
    lv_obj_clear_flag(g_bottomCont, LV_OBJ_FLAG_CLICKABLE);
    lv_obj_add_flag(g_manageImg, LV_OBJ_FLAG_HIDDEN);
#endif
    switch (index) {
#ifndef BTC_ONLY
    case WALLET_LIST_METAMASK:
        func = GuiGetMetamaskData;
        AddMetaMaskCoins();
        break;
    case WALLET_LIST_RABBY:
    case WALLET_LIST_SAFE:
    case WALLET_LIST_BLOCK_WALLET:
    case WALLET_LIST_ZAPPER:
    case WALLET_LIST_YEARN_FINANCE:
    case WALLET_LIST_SUSHISWAP:
        func = GuiGetMetamaskData;
        AddEthWalletCoins();
        break;
    case WALLET_LIST_IMTOKEN:
        func = GuiGetImTokenData;
        AddEthWalletCoins();
        break;
    case WALLET_LIST_OKX:
        func = GuiGetOkxWalletData;
        AddOkxWalletCoins();
        break;
    case WALLET_LIST_BLUE:
        func = GuiGetBlueWalletBtcData;
        AddBlueWalletCoins();
        break;
    case WALLET_LIST_SPARROW:
        func = GuiGetSparrowWalletBtcData;
        AddBlueWalletCoins();
        break;
    case WALLET_LIST_UNISAT:
        func = GuiGetSparrowWalletBtcData;
        AddUniSatWalletCoins();
        break;
    case WALLET_LIST_SUB:
        break;
    case WALLET_LIST_SOLFARE:
        func = GuiGetSolflareData;
        AddSolflareCoins();
        break;
    case WALLET_LIST_KEPLR:
        func = GuiGetKeplrData;
        AddKeplrCoins();
        break;
    case WALLET_LIST_FEWCHA:
        if (!g_isCoinReselected) {
            initFewchaCoinsConfig();
        }
        func = GuiGetFewchaData;
        AddFewchaCoins();
        break;
    case WALLET_LIST_PETRA:
        func = GuiGetPetraData;
        AddPetraCoins();
        break;
    case WALLET_LIST_XRP_TOOLKIT:
        func = GuiGetXrpToolkitData;
        AddChainAddress();
        break;
#else
    case WALLET_LIST_BLUE:
    case WALLET_LIST_NUNCHUK:
        //84 49 44
        func = GuiGetBlueWalletBtcData;
        break;
    case WALLET_LIST_SPARROW:
        //84 49 44 86
        func = GuiGetSparrowWalletBtcData;
        break;
    case WALLET_LIST_SPECTER:
        //84 49
        func = GuiGetSpecterWalletBtcData;
        break;
    case WALLET_LIST_UNISAT:
        func = GuiGetSparrowWalletBtcData;
        break;
#endif
    default:
        return;
    }
    if (func) {
        GuiAnimatingQRCodeInit(g_connectWalletTileView.qrCode, func, true);
    }
}

static void QRCodePause(bool pause)
{
    GuiAnimatingQRCodeControl(pause);
}

void GuiConnectWalletHandleURGenerate(char *data, uint16_t len)
{
    GuiAnimantingQRCodeFirstUpdate(data, len);
}

void GuiConnectWalletHandleURUpdate(char *data, uint16_t len)
{
    GuiAnimatingQRCodeUpdate(data, len);
}

void ConnectWalletReturnHandler(lv_event_t *e)
{
    lv_event_code_t code = lv_event_get_code(e);

    if (code == LV_EVENT_CLICKED) {
        // CloseQRTimer();
        GuiEmitSignal(SIG_SETUP_VIEW_TILE_PREV, NULL, 0);
    }
}

#ifndef BTC_ONLY
static void initFewchaCoinsConfig(void)
{
    memcpy(g_tempFewchaCoinState, g_defaultFewchaState, sizeof(g_defaultFewchaState));
    memcpy(g_fewchaCoinState, g_defaultFewchaState, sizeof(g_defaultFewchaState));
}

ETHAccountType GetMetamaskAccountType(void)
{
    return g_currentEthPathIndex[GetCurrentAccountIndex()];
}

SOLAccountType GetSolflareAccountType(void)
{
    return g_currentSOLPathIndex[GetCurrentAccountIndex()];
}

static int GetAccountType(void)
{
    switch (g_connectWalletTileView.walletIndex) {
    case WALLET_LIST_SOLFARE:
        return GetSolflareAccountType();
    default:
        return GetMetamaskAccountType();
    }
}

static void SetAccountType(uint8_t index)
{
    switch (g_connectWalletTileView.walletIndex) {
    case WALLET_LIST_SOLFARE:
        g_currentSOLPathIndex[GetCurrentAccountIndex()] = index;
        break;
    default:
        g_currentEthPathIndex[GetCurrentAccountIndex()] = index;
        break;
    }
}

static bool IsSelectChanged(void)
{
    return GetCurrentSelectedIndex() != GetAccountType();
}

static bool HasSelectAddressWidget()
{
    return g_connectWalletTileView.walletIndex == WALLET_LIST_XRP_TOOLKIT;
}

static void CloseDerivationHandler(lv_event_t *e)
{
    lv_event_code_t code = lv_event_get_code(e);

    if (code == LV_EVENT_CLICKED) {
        QRCodePause(false);
        GUI_DEL_OBJ(g_derivationPathCont);
        SetNavBarLeftBtn(g_pageWidget->navBarWidget, NVS_BAR_RETURN, ReturnHandler, NULL);
        SetWallet(g_pageWidget->navBarWidget, g_connectWalletTileView.walletIndex, NULL);
        SetNavBarRightBtn(g_pageWidget->navBarWidget, NVS_BAR_MORE_INFO, OpenMoreHandler, &g_connectWalletTileView.walletIndex);
    }
}

static void ConfirmDerivationHandler(lv_event_t *e)
{
    lv_event_code_t code = lv_event_get_code(e);
    if (code == LV_EVENT_CLICKED && IsSelectChanged()) {
        SetAccountType(GetCurrentSelectedIndex());
        GuiAnimatingQRCodeDestroyTimer();
        GuiConnectWalletSetQrdata(g_connectWalletTileView.walletIndex);
        GUI_DEL_OBJ(g_derivationPathCont);
        SetNavBarLeftBtn(g_pageWidget->navBarWidget, NVS_BAR_RETURN, ReturnHandler, NULL);
        SetWallet(g_pageWidget->navBarWidget, g_connectWalletTileView.walletIndex, NULL);
        SetNavBarRightBtn(g_pageWidget->navBarWidget, NVS_BAR_MORE_INFO, OpenMoreHandler, &g_connectWalletTileView.walletIndex);
    }
}

static void UpdateConfirmBtn(void)
{
    if (IsSelectChanged()) {
        lv_obj_set_style_bg_opa(g_derivationPathConfirmBtn, LV_OPA_COVER, LV_PART_MAIN);
        lv_obj_set_style_text_opa(lv_obj_get_child(g_derivationPathConfirmBtn, 0), LV_OPA_COVER, LV_PART_MAIN);
    } else {
        lv_obj_set_style_bg_opa(g_derivationPathConfirmBtn, LV_OPA_30, LV_PART_MAIN);
        lv_obj_set_style_text_opa(lv_obj_get_child(g_derivationPathConfirmBtn, 0), LV_OPA_30, LV_PART_MAIN);
    }
}

static void GetEthEgAddress(void)
{
    SimpleResponse_c_char *result;
    result = eth_get_address("44'/60'/0'/0/0", GetCurrentAccountPublicKey(XPUB_TYPE_ETH_BIP44_STANDARD), "44'/60'/0'");
    CutAndFormatString(g_derivationPathAddr[Bip44Standard][0], BUFFER_SIZE_64, result->data, 24);
    free_simple_response_c_char(result);

    result = eth_get_address("44'/60'/0'/0/1", GetCurrentAccountPublicKey(XPUB_TYPE_ETH_BIP44_STANDARD), "44'/60'/0'");
    CutAndFormatString(g_derivationPathAddr[Bip44Standard][1], BUFFER_SIZE_64, result->data, 24);
    free_simple_response_c_char(result);

    result = eth_get_address("44'/60'/0'/0/0", GetCurrentAccountPublicKey(XPUB_TYPE_ETH_LEDGER_LIVE_0), "44'/60'/0'");
    CutAndFormatString(g_derivationPathAddr[LedgerLive][0], BUFFER_SIZE_64, result->data, 24);
    free_simple_response_c_char(result);

    result = eth_get_address("44'/60'/1'/0/0", GetCurrentAccountPublicKey(XPUB_TYPE_ETH_LEDGER_LIVE_1), "44'/60'/1'");
    CutAndFormatString(g_derivationPathAddr[LedgerLive][1], BUFFER_SIZE_64, result->data, 24);
    free_simple_response_c_char(result);

    result = eth_get_address("44'/60'/0'/0", GetCurrentAccountPublicKey(XPUB_TYPE_ETH_LEDGER_LEGACY), "44'/60'/0'");
    CutAndFormatString(g_derivationPathAddr[LedgerLegacy][0], BUFFER_SIZE_64, result->data, 24);
    free_simple_response_c_char(result);

    result = eth_get_address("44'/60'/0'/1", GetCurrentAccountPublicKey(XPUB_TYPE_ETH_LEDGER_LEGACY), "44'/60'/0'");
    CutAndFormatString(g_derivationPathAddr[LedgerLegacy][1], BUFFER_SIZE_64, result->data, 24);
    free_simple_response_c_char(result);
}

static void GetSolEgAddress(void)
{
    SimpleResponse_c_char *result;
    result = solana_get_address(GetCurrentAccountPublicKey(XPUB_TYPE_SOL_BIP44_0));
    CutAndFormatString(g_solDerivationPathAddr[SOLBip44][0], BUFFER_SIZE_64, result->data, 24);
    free_simple_response_c_char(result);

    result = solana_get_address(GetCurrentAccountPublicKey(XPUB_TYPE_SOL_BIP44_1));
    CutAndFormatString(g_solDerivationPathAddr[SOLBip44][1], BUFFER_SIZE_64, result->data, 24);
    free_simple_response_c_char(result);

    result = solana_get_address(GetCurrentAccountPublicKey(XPUB_TYPE_SOL_BIP44_ROOT));
    CutAndFormatString(g_solDerivationPathAddr[SOLBip44ROOT][0], BUFFER_SIZE_64, result->data, 24);
    free_simple_response_c_char(result);

    result = solana_get_address(GetCurrentAccountPublicKey(XPUB_TYPE_SOL_BIP44_CHANGE_0));
    CutAndFormatString(g_solDerivationPathAddr[SOLBip44Change][0], BUFFER_SIZE_64, result->data, 24);
    free_simple_response_c_char(result);

    result = solana_get_address(GetCurrentAccountPublicKey(XPUB_TYPE_SOL_BIP44_CHANGE_1));
    CutAndFormatString(g_solDerivationPathAddr[SOLBip44Change][1], BUFFER_SIZE_64, result->data, 24);
    free_simple_response_c_char(result);
}

static void GetEgAddress(void)
{
    switch (g_connectWalletTileView.walletIndex) {
    case WALLET_LIST_SOLFARE:
        GetSolEgAddress();
        break;
    default:
        GetEthEgAddress();
        break;
    }
}

static void UpdateEthEgAddress(uint8_t index)
{
    lv_label_set_text(g_egAddress[0], (const char *)g_derivationPathAddr[index][0]);
    lv_label_set_text(g_egAddress[1], (const char *)g_derivationPathAddr[index][1]);
}

static void UpdateSolEgAddress(uint8_t index)
{
    lv_label_set_text(g_egAddress[0], (const char *)g_solDerivationPathAddr[index][0]);
    if (index != SOLBip44ROOT) {
        lv_label_set_text(g_egAddress[1], (const char *)g_solDerivationPathAddr[index][1]);
    }
}

static void UpdategAddress(void)
{
    switch (g_connectWalletTileView.walletIndex) {
    case WALLET_LIST_SOLFARE:
        UpdateSolEgAddress(GetCurrentSelectedIndex());
        break;
    default:
        UpdateEthEgAddress(GetCurrentSelectedIndex());
        break;
    }
}

static void SetCurrentSelectedIndex(uint8_t index)
{
    g_currentSelectedPathIndex[GetCurrentAccountIndex()] = index;
}

static uint8_t GetCurrentSelectedIndex()
{
    return g_currentSelectedPathIndex[GetCurrentAccountIndex()];
}

static void SelectDerivationHandler(lv_event_t *e)
{
    lv_event_code_t code = lv_event_get_code(e);

    if (code == LV_EVENT_CLICKED) {
        lv_obj_t *newCheckBox = lv_event_get_user_data(e);
        for (int i = 0; i < 3; i++) {
            if (newCheckBox == g_derivationCheck[i]) {
                lv_obj_add_state(newCheckBox, LV_STATE_CHECKED);
                SetCurrentSelectedIndex(i);
                ShowEgAddressCont(g_egCont);
                UpdateConfirmBtn();
            } else {
                lv_obj_clear_state(g_derivationCheck[i], LV_STATE_CHECKED);
            }
        }
    }
}
#endif

static void OpenTutorialHandler(lv_event_t *e)
{
    QRCodePause(true);

    WALLET_LIST_INDEX_ENUM *wallet = lv_event_get_user_data(e);
    GuiFrameOpenViewWithParam(&g_walletTutorialView, wallet, sizeof(wallet));
    GUI_DEL_OBJ(g_openMoreHintBox);
}

#ifndef BTC_ONLY
static const char *GetDerivationPathSelectDes(void)
{
    switch (g_connectWalletTileView.walletIndex) {
    case WALLET_LIST_SOLFARE:
        return _("derivation_path_select_sol");
    default:
        return _("derivation_path_select_eth");
    }
}

static const char *GetChangeDerivationAccountType(int i)
{
    switch (g_connectWalletTileView.walletIndex) {
    case WALLET_LIST_SOLFARE:
        if (i == 0) {
            return _("receive_sol_more_t_base_path");
        } else if (i == 1) {
            return _("receive_sol_more_t_single_path");
        } else if (i == 2) {
            return _("receive_sol_more_t_sub_path");
        }
    default:
        return g_changeDerivationList[i].accountType;
    }
}

static const char *GetChangeDerivationPath(int i)
{
    switch (g_connectWalletTileView.walletIndex) {
    case WALLET_LIST_SOLFARE:
        return g_solChangeDerivationList[i].path;
    default:
        return g_changeDerivationList[i].path;
    }
}

static char *GetChangeDerivationPathDesc(void)
{
    return g_derivationPathDescs[g_currentSelectedPathIndex[GetCurrentAccountIndex()]];
}

static void ShowEgAddressCont(lv_obj_t *egCont)
{
    if (egCont == NULL) {
        printf("egCont is NULL, cannot show eg address\n");
        return;
    }
    lv_obj_clean(egCont);

    lv_obj_t *prevLabel = NULL, *label;
    int egContHeight = 12;
    char *desc = GetChangeDerivationPathDesc();
    if (desc != NULL && strnlen_s(desc, BUFFER_SIZE_128) > 0) {
        label = GuiCreateNoticeLabel(egCont, desc);
        lv_obj_set_width(label, 360);
        lv_label_set_long_mode(label, LV_LABEL_LONG_WRAP);
        lv_obj_align(label, LV_ALIGN_TOP_LEFT, 24, 12);
        lv_obj_update_layout(label);
        egContHeight += lv_obj_get_height(label);
        prevLabel = label;
    }

    label = GuiCreateNoticeLabel(egCont, _("derivation_path_address_eg"));
    if (prevLabel != NULL) {
        lv_obj_align_to(label, prevLabel, LV_ALIGN_OUT_BOTTOM_LEFT, 0, 4);
    } else {
        lv_obj_align(label, LV_ALIGN_TOP_LEFT, 24, 12);
    }
    lv_label_set_long_mode(label, LV_LABEL_LONG_WRAP);
    lv_obj_update_layout(label);
    egContHeight =  egContHeight + 4 + lv_obj_get_height(label);
    prevLabel = label;

    lv_obj_t *index = GuiCreateNoticeLabel(egCont, _("0"));
    lv_obj_align_to(index, prevLabel, LV_ALIGN_OUT_BOTTOM_LEFT, 0, 4);
    lv_label_set_long_mode(index, LV_LABEL_LONG_WRAP);
    lv_obj_update_layout(index);
    egContHeight =  egContHeight + 4 + lv_obj_get_height(index);
    g_egAddressIndex[0] = index;
    prevLabel = index;

    label = GuiCreateIllustrateLabel(egCont, "");
    lv_obj_align_to(label, prevLabel, LV_ALIGN_OUT_RIGHT_MID, 12, 0);
    g_egAddress[0] = label;

    if (!(g_connectWalletTileView.walletIndex == WALLET_LIST_SOLFARE && GetCurrentSelectedIndex() == SOLBip44ROOT)) {
        index = GuiCreateNoticeLabel(egCont, _("1"));
        lv_obj_align_to(index, prevLabel, LV_ALIGN_OUT_BOTTOM_LEFT, 0, 4);
        lv_label_set_long_mode(index, LV_LABEL_LONG_WRAP);
        lv_obj_update_layout(index);
        egContHeight =  egContHeight + 4 + lv_obj_get_height(index);
        g_egAddressIndex[1] = index;
        prevLabel = index;

        label = GuiCreateIllustrateLabel(egCont, "");
        lv_obj_align_to(label, prevLabel, LV_ALIGN_OUT_RIGHT_MID, 12, 0);
        g_egAddress[1] = label;
    }
    egContHeight += 12;
    lv_obj_set_height(egCont, egContHeight);
    GetEgAddress();
    UpdategAddress();
}

static void OpenDerivationPath()
{
    SetCurrentSelectedIndex(GetAccountType());

    lv_obj_t *bgCont = GuiCreateContainer(lv_obj_get_width(lv_scr_act()), lv_obj_get_height(lv_scr_act()) -
                                          GUI_MAIN_AREA_OFFSET);

    lv_obj_align(bgCont, LV_ALIGN_DEFAULT, 0, GUI_MAIN_AREA_OFFSET);

    lv_obj_t *scrollCont = GuiCreateContainerWithParent(bgCont, lv_obj_get_width(lv_scr_act()), lv_obj_get_height(lv_scr_act()) - GUI_MAIN_AREA_OFFSET - 114);
    lv_obj_align(scrollCont, LV_ALIGN_DEFAULT, 0, 0);
    lv_obj_add_flag(scrollCont, LV_OBJ_FLAG_CLICKABLE);
    lv_obj_add_flag(scrollCont, LV_OBJ_FLAG_SCROLLABLE);

    lv_obj_t *label = GuiCreateNoticeLabel(scrollCont, GetDerivationPathSelectDes());
    lv_obj_align(label, LV_ALIGN_TOP_MID, 0, 0);

    lv_obj_t *cont = GuiCreateContainerWithParent(scrollCont, 408, 308);
    lv_obj_align(cont, LV_ALIGN_TOP_MID, 0, 84);
    lv_obj_set_style_bg_color(cont, WHITE_COLOR, LV_PART_MAIN);
    lv_obj_set_style_bg_opa(cont, LV_OPA_10 + LV_OPA_2, LV_PART_MAIN);
    lv_obj_set_style_radius(cont, 24, LV_PART_MAIN);
    for (int i = 0; i < 3; i++) {
        lv_obj_t *accountType = GuiCreateTextLabel(cont, GetChangeDerivationAccountType(i));
        lv_obj_t *path = GuiCreateIllustrateLabel(cont, GetChangeDerivationPath(i));
        lv_label_set_recolor(path, true);
        lv_obj_t *checkBox = GuiCreateSingleCheckBox(cont, _(""));
        lv_obj_set_size(checkBox, 45, 45);
        g_derivationCheck[i] = checkBox;
        if (i == GetCurrentSelectedIndex()) {
            lv_obj_add_state(checkBox, LV_STATE_CHECKED);
        }
        GuiButton_t table[] = {
            {
                .obj = accountType,
                .align = LV_ALIGN_DEFAULT,
                .position = {24, 16},
            },
            {
                .obj = path,
                .align = LV_ALIGN_DEFAULT,
                .position = {24, 56},
            },
            {
                .obj = checkBox,
                .align = LV_ALIGN_RIGHT_MID,
                .position = {-24, 0},
            },
        };
        lv_obj_t *button = GuiCreateButton(cont, 408, 102, table, NUMBER_OF_ARRAYS(table),
                                           SelectDerivationHandler, g_derivationCheck[i]);
        lv_obj_align(button, LV_ALIGN_TOP_MID, 0, i * 102);
        if (i != 0) {
            static lv_point_t points[2] = {{0, 0}, {360, 0}};
            lv_obj_t *line = (lv_obj_t *)GuiCreateLine(cont, points, 2);
            lv_obj_align(line, LV_ALIGN_TOP_LEFT, 24, i * 102);
        }
    }

    lv_obj_t *egCont = GuiCreateContainerWithParent(scrollCont, 408, 186);
    lv_obj_align_to(egCont, cont, LV_ALIGN_OUT_BOTTOM_LEFT, 0, 24);
    lv_obj_set_style_bg_color(egCont, WHITE_COLOR, LV_PART_MAIN);
    lv_obj_set_style_bg_opa(egCont, LV_OPA_10 + LV_OPA_2, LV_PART_MAIN);
    lv_obj_set_style_radius(egCont, 24, LV_PART_MAIN);
    g_egCont = egCont;
    ShowEgAddressCont(g_egCont);
    SetMidBtnLabel(g_pageWidget->navBarWidget, NVS_BAR_MID_LABEL, _("derivation_path_change"));
    SetNavBarLeftBtn(g_pageWidget->navBarWidget, NVS_BAR_RETURN, CloseDerivationHandler, NULL);
    SetNavBarRightBtn(g_pageWidget->navBarWidget, NVS_RIGHT_BUTTON_BUTT, NULL, NULL);
    GUI_DEL_OBJ(g_openMoreHintBox);

    lv_obj_t *tmCont = GuiCreateContainerWithParent(bgCont, 480, 114);
    lv_obj_align(tmCont, LV_ALIGN_BOTTOM_LEFT, 0, 0);
    lv_obj_set_style_bg_color(tmCont, BLACK_COLOR, LV_PART_MAIN);
    lv_obj_t *btn = GuiCreateBtn(tmCont, USR_SYMBOL_CHECK);
    lv_obj_align(btn, LV_ALIGN_RIGHT_MID, -36, 0);
    lv_obj_add_event_cb(btn, ConfirmDerivationHandler, LV_EVENT_CLICKED, NULL);
    g_derivationPathConfirmBtn = btn;
    UpdateConfirmBtn();

    g_derivationPathCont = bgCont;
}

static void ChangeDerivationPathHandler(lv_event_t *e)
{

    OpenDerivationPath();
    QRCodePause(true);
}
#endif

static void OpenMoreHandler(lv_event_t *e)
{
    int hintboxHeight = 132;
    WALLET_LIST_INDEX_ENUM *wallet = lv_event_get_user_data(e);
#ifndef BTC_ONLY
    if (IsEVMChain(*wallet) || IsSOL(*wallet)) {
        hintboxHeight = 228;
    }
#endif
    g_openMoreHintBox = GuiCreateHintBox(hintboxHeight);
    lv_obj_add_event_cb(lv_obj_get_child(g_openMoreHintBox, 0), CloseHintBoxHandler, LV_EVENT_CLICKED, &g_openMoreHintBox);
    lv_obj_t *btn = GuiCreateSelectButton(g_openMoreHintBox, _("Tutorial"), &imgTutorial,
                                          OpenTutorialHandler, wallet, true);
    lv_obj_align(btn, LV_ALIGN_BOTTOM_MID, 0, -24);
#ifndef BTC_ONLY
    if (IsEVMChain(*wallet) || IsSOL(*wallet)) {
        btn = GuiCreateSelectButton(g_openMoreHintBox, _("derivation_path_change"), &imgPath,
                                    ChangeDerivationPathHandler, wallet, true);
        lv_obj_align(btn, LV_ALIGN_BOTTOM_MID, 0, -120);
    }
#endif
}

int8_t GuiConnectWalletNextTile(void)
{
    switch (g_connectWalletTileView.currentTile) {
    case CONNECT_WALLET_SELECT_WALLET:
        SetNavBarLeftBtn(g_pageWidget->navBarWidget, NVS_BAR_RETURN, ConnectWalletReturnHandler, NULL);
        SetNavBarRightBtn(g_pageWidget->navBarWidget, NVS_BAR_MORE_INFO, OpenMoreHandler, &g_connectWalletTileView.walletIndex);
        GuiConnectWalletSetQrdata(g_connectWalletTileView.walletIndex);
        break;
    case CONNECT_WALLET_QRCODE:
        return 0;
    }

    g_connectWalletTileView.currentTile++;
    lv_obj_set_tile_id(g_connectWalletTileView.tileView, g_connectWalletTileView.currentTile, 0, LV_ANIM_OFF);
    return SUCCESS_CODE;
}

int8_t GuiConnectWalletPrevTile(void)
{
    switch (g_connectWalletTileView.currentTile) {
    case CONNECT_WALLET_SELECT_WALLET:
        SetNavBarLeftBtn(g_pageWidget->navBarWidget, NVS_BAR_RETURN, ReturnHandler, NULL);
        break;
    case CONNECT_WALLET_QRCODE:
        SetNavBarLeftBtn(g_pageWidget->navBarWidget, NVS_BAR_CLOSE, CloseTimerCurrentViewHandler, NULL);
        SetMidBtnLabel(g_pageWidget->navBarWidget, NVS_BAR_MID_LABEL, _("connect_wallet_choose_wallet"));
        SetNavBarRightBtn(g_pageWidget->navBarWidget, NVS_RIGHT_BUTTON_BUTT, NULL, NULL);
        GuiAnimatingQRCodeDestroyTimer();
        break;
    }
    g_connectWalletTileView.currentTile--;
    lv_obj_set_tile_id(g_connectWalletTileView.tileView, g_connectWalletTileView.currentTile, 0, LV_ANIM_OFF);
    return SUCCESS_CODE;
}

void GuiConnectWalletRefresh(void)
{
    switch (g_connectWalletTileView.currentTile) {
    case CONNECT_WALLET_SELECT_WALLET:
        SetNavBarLeftBtn(g_pageWidget->navBarWidget, NVS_BAR_CLOSE, CloseTimerCurrentViewHandler, NULL);
        SetMidBtnLabel(g_pageWidget->navBarWidget, NVS_BAR_MID_LABEL, _("connect_wallet_choose_wallet"));
        SetNavBarRightBtn(g_pageWidget->navBarWidget, NVS_RIGHT_BUTTON_BUTT, NULL, NULL);
        break;
    case CONNECT_WALLET_QRCODE:
        SetNavBarLeftBtn(g_pageWidget->navBarWidget, NVS_BAR_RETURN, ConnectWalletReturnHandler, NULL);
        SetNavBarRightBtn(g_pageWidget->navBarWidget, NVS_BAR_MORE_INFO, OpenMoreHandler, &g_connectWalletTileView.walletIndex);
        SetWallet(g_pageWidget->navBarWidget, g_connectWalletTileView.walletIndex, NULL);
#ifndef BTC_ONLY
        if (g_coinListCont != NULL) {
            if (g_connectWalletTileView.walletIndex == WALLET_LIST_FEWCHA) {
                GUI_DEL_OBJ(g_coinListCont)
                GuiCreateSelectFewchaCoinWidget();
            } else if (HasSelectAddressWidget()) {
                GuiDestroySelectAddressWidget();
<<<<<<< HEAD
                g_coinListCont = GuiCreateSelectAddressWidget(CHAIN_XRP, g_xrpAddressIndex[GetCurrentAccountIndex()], RefreshAddressIndex);
=======
                if (g_connectWalletTileView.walletIndex == WALLET_LIST_XRP_TOOLKIT) {
                    g_coinListCont = GuiCreateSelectAddressWidget(CHAIN_XRP, g_chainAddressIndex[GetCurrentAccountIndex()], RefreshAddressIndex);
                }
            } else if (g_connectWalletTileView.walletIndex == WALLET_LIST_KEYSTONE) {
                GUI_DEL_OBJ(g_coinListCont)
                GuiCreateSelectCompanionAppCoinWidget();
>>>>>>> 02f7db56
            }
        }
#endif
        QRCodePause(false);
    }
#ifndef BTC_ONLY
    if (ConnectADAWidgetExist()) {
        CleanConnectADAWidget();
        GuiCreateConnectADAWalletWidget(g_connectWalletTileView.walletIndex);
    }
    if (g_derivationPathCont != NULL) {
        GUI_DEL_OBJ(g_derivationPathCont);
        OpenDerivationPath();
    }
#endif
}

void GuiConnectWalletDeInit(void)
{
    GUI_DEL_OBJ(g_openMoreHintBox)
    GUI_DEL_OBJ(g_manageImg);
    GUI_DEL_OBJ(g_coinCont)
    GUI_DEL_OBJ(g_derivationPathCont)
#ifndef BTC_ONLY
    if (g_coinListCont != NULL && HasSelectAddressWidget()) {
        g_coinListCont = NULL;
        GuiDestroySelectAddressWidget();
    } else {
        GUI_DEL_OBJ(g_coinListCont)
    }
#endif
    CloseToTargetTileView(g_connectWalletTileView.currentTile, CONNECT_WALLET_SELECT_WALLET);
    GUI_DEL_OBJ(g_connectWalletTileView.cont)
    if (g_pageWidget != NULL) {
        DestroyPageWidget(g_pageWidget);
        g_pageWidget = NULL;
    }
}

uint8_t GuiConnectWalletGetWalletIndex(void)
{
    return g_connectWalletTileView.walletIndex;
}<|MERGE_RESOLUTION|>--- conflicted
+++ resolved
@@ -378,36 +378,21 @@
 
 static void JumpSelectCoinPageHandler(lv_event_t *e)
 {
-<<<<<<< HEAD
-
     if (g_coinListCont != NULL) {
         return;
     }
+#ifndef COMPILE_SIMULATOR
     QRCodePause(true);
+#endif
     if (g_connectWalletTileView.walletIndex == WALLET_LIST_FEWCHA) {
         GuiCreateSelectFewchaCoinWidget();
-    } else if (g_connectWalletTileView.walletIndex == WALLET_LIST_XRP_TOOLKIT) {
-        g_coinListCont = GuiCreateSelectAddressWidget(CHAIN_XRP, g_xrpAddressIndex[GetCurrentAccountIndex()], RefreshAddressIndex);
-=======
-    lv_event_code_t code = lv_event_get_code(e);
-    if (code == LV_EVENT_CLICKED) {
-        if (g_coinListCont != NULL) {
-            return;
-        }
-#ifndef COMPILE_SIMULATOR
-        QRCodePause(true);
-#endif
-        if (g_connectWalletTileView.walletIndex == WALLET_LIST_FEWCHA) {
-            GuiCreateSelectFewchaCoinWidget();
-        } else if (HasSelectAddressWidget()) {
-            if (g_connectWalletTileView.walletIndex == WALLET_LIST_XRP_TOOLKIT)
-            {
-                g_coinListCont = GuiCreateSelectAddressWidget(CHAIN_XRP, g_chainAddressIndex[GetCurrentAccountIndex()], RefreshAddressIndex);
-            }
-        } else if (g_connectWalletTileView.walletIndex == WALLET_LIST_KEYSTONE) {
-            GuiCreateSelectCompanionAppCoinWidget();
-        }
->>>>>>> 02f7db56
+    } else if (HasSelectAddressWidget()) {
+        if (g_connectWalletTileView.walletIndex == WALLET_LIST_XRP_TOOLKIT)
+        {
+            g_coinListCont = GuiCreateSelectAddressWidget(CHAIN_XRP, g_chainAddressIndex[GetCurrentAccountIndex()], RefreshAddressIndex);
+        }
+    } else if (g_connectWalletTileView.walletIndex == WALLET_LIST_KEYSTONE) {
+        GuiCreateSelectCompanionAppCoinWidget();
     }
 }
 
@@ -1439,16 +1424,12 @@
                 GuiCreateSelectFewchaCoinWidget();
             } else if (HasSelectAddressWidget()) {
                 GuiDestroySelectAddressWidget();
-<<<<<<< HEAD
-                g_coinListCont = GuiCreateSelectAddressWidget(CHAIN_XRP, g_xrpAddressIndex[GetCurrentAccountIndex()], RefreshAddressIndex);
-=======
                 if (g_connectWalletTileView.walletIndex == WALLET_LIST_XRP_TOOLKIT) {
                     g_coinListCont = GuiCreateSelectAddressWidget(CHAIN_XRP, g_chainAddressIndex[GetCurrentAccountIndex()], RefreshAddressIndex);
                 }
             } else if (g_connectWalletTileView.walletIndex == WALLET_LIST_KEYSTONE) {
                 GUI_DEL_OBJ(g_coinListCont)
                 GuiCreateSelectCompanionAppCoinWidget();
->>>>>>> 02f7db56
             }
         }
 #endif
