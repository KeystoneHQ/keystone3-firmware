#include "gui.h"
#include "gui_views.h"
#include "gui_status_bar.h"
#include "gui_keyboard.h"
#include "gui_button.h"
#include "gui_hintbox.h"
#include "gui_model.h"
#include "user_memory.h"
#include "presetting.h"
#include "gui_connection_widgets.h"
#include "device_setting.h"
#include "usb_task.h"
#include "gui_page.h"
#include "gui_api.h"
#ifndef COMPILE_SIMULATOR
#include "drv_usb.h"
#endif

static lv_obj_t *g_cont;
static lv_obj_t *usbConnectionSw;
static PageWidget_t *g_pageWidget;


static void GuiConnectionNVSBarInit(void);
static void GuiConnectionEntranceWidget(lv_obj_t *parent);

static void UsbConnectionHandler(lv_event_t *e);
static void UsbConnectionSwitchHandler(lv_event_t * e);

void GuiConnectionWidgetsInit()
{
    g_pageWidget = CreatePageWidget();
    lv_obj_t *cont = g_pageWidget->contentZone;
    g_cont = cont;
    GuiConnectionEntranceWidget(cont);
}

void GuiConnectionWidgetsDeInit()
{
    if (g_cont != NULL) {
        lv_obj_del(g_cont);
        g_cont = NULL;
    }
    if (g_pageWidget != NULL) {
        DestroyPageWidget(g_pageWidget);
        g_pageWidget = NULL;
    }
}

void GuiConnectionWidgetsRefresh()
{
    GuiConnectionNVSBarInit();
}


void GuiConnectionWidgetsRestart()
{}


static void GuiConnectionNVSBarInit()
{
    SetNavBarLeftBtn(g_pageWidget->navBarWidget, NVS_BAR_RETURN, CloseCurrentViewHandler, NULL);
    SetMidBtnLabel(g_pageWidget->navBarWidget, NVS_BAR_MID_LABEL, _("usb_connection_title"));
}

void GuiConnectionEntranceWidget(lv_obj_t *parent)
{

    usbConnectionSw = lv_switch_create(parent);
    lv_obj_add_event_cb(usbConnectionSw, UsbConnectionSwitchHandler, LV_EVENT_ALL, NULL);
    lv_obj_set_style_bg_color(usbConnectionSw, ORANGE_COLOR, LV_STATE_CHECKED | LV_PART_INDICATOR);
    lv_obj_set_style_bg_color(usbConnectionSw, WHITE_COLOR, LV_PART_MAIN);
    lv_obj_set_style_bg_opa(usbConnectionSw, LV_OPA_30, LV_PART_MAIN);
    if (!GetUSBSwitch()) {
        lv_obj_add_state(usbConnectionSw, LV_STATE_CHECKED);
    } else {
        lv_obj_clear_state(usbConnectionSw, LV_STATE_CHECKED);
    }

    lv_obj_t *titlelabel = GuiCreateTextLabel(parent, _("usb_connection_subtitle"));

    lv_obj_t *contentLabel = lv_label_create(parent);
    lv_label_set_text(contentLabel, _("usb_connection_desc"));
    lv_obj_set_style_text_font(contentLabel, g_defIllustrateFont, LV_PART_MAIN);
    lv_obj_set_style_text_color(contentLabel, WHITE_COLOR, LV_PART_MAIN);
    lv_obj_set_style_text_opa(contentLabel, LV_OPA_80, LV_PART_MAIN);
    lv_label_set_long_mode(contentLabel, LV_LABEL_LONG_WRAP);
    lv_obj_set_width(contentLabel, 346);


    GuiButton_t table[] = {
        {
            .obj = titlelabel,
            .align = LV_ALIGN_DEFAULT,
            .position = {24, 24},
        },
        {
            .obj = usbConnectionSw,
            .align = LV_ALIGN_DEFAULT,
            .position = {376, 24},
        },
        {
            .obj = contentLabel,
            .align = LV_ALIGN_DEFAULT,
            .position = {24, 64},
        },
    };

    lv_obj_t *button = GuiCreateButton(parent, 456, 178, table, NUMBER_OF_ARRAYS(table),
                                       UsbConnectionHandler, NULL);
    // lv_obj_clear_flag(button, LV_OBJ_FLAG_CLICKABLE);
    lv_obj_align(button, LV_ALIGN_DEFAULT, 12, 0);

}

static void UsbConnectionHandler(lv_event_t *e)
{
    lv_event_code_t code = lv_event_get_code(e);
    if (code == LV_EVENT_CLICKED) {
        if (lv_obj_has_state(usbConnectionSw, LV_STATE_CHECKED)) {
            lv_obj_clear_state(usbConnectionSw, LV_STATE_CHECKED);
        } else {
            lv_obj_add_state(usbConnectionSw, LV_STATE_CHECKED);
        }
        lv_event_send(usbConnectionSw, LV_EVENT_VALUE_CHANGED, NULL);
    }
}

static void UsbConnectionSwitchHandler(lv_event_t * e)
{
    lv_event_code_t code = lv_event_get_code(e);
    lv_obj_t * obj = lv_event_get_target(e);

    if (code == LV_EVENT_VALUE_CHANGED) {
        if (lv_obj_has_state(obj, LV_STATE_CHECKED)) {
<<<<<<< HEAD
            printf("air gap on\n");
            SetUSBSwitch(1);
=======
            printf("air gap on...\n");
            SetUSBSwitch(0);
>>>>>>> ffc1d980
            CloseUsb();
        } else {
            SetUsbState(true);
            SetUSBSwitch(1);
            printf("air gap off...\n");
            GuiApiEmitSignalWithValue(SIG_INIT_USB_CONNECTION, 1);
<<<<<<< HEAD
            printf("air gap off\n");
=======
>>>>>>> ffc1d980
        }
        SaveDeviceSettings();
    }
}<|MERGE_RESOLUTION|>--- conflicted
+++ resolved
@@ -133,23 +133,14 @@
 
     if (code == LV_EVENT_VALUE_CHANGED) {
         if (lv_obj_has_state(obj, LV_STATE_CHECKED)) {
-<<<<<<< HEAD
-            printf("air gap on\n");
-            SetUSBSwitch(1);
-=======
             printf("air gap on...\n");
             SetUSBSwitch(0);
->>>>>>> ffc1d980
             CloseUsb();
         } else {
             SetUsbState(true);
             SetUSBSwitch(1);
             printf("air gap off...\n");
             GuiApiEmitSignalWithValue(SIG_INIT_USB_CONNECTION, 1);
-<<<<<<< HEAD
-            printf("air gap off\n");
-=======
->>>>>>> ffc1d980
         }
         SaveDeviceSettings();
     }
