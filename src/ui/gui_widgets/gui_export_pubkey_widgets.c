--- conflicted
+++ resolved
@@ -202,13 +202,8 @@
     lv_obj_set_style_bg_color(cont, WHITE_COLOR, LV_PART_MAIN);
     lv_obj_set_style_bg_opa(cont, LV_OPA_10 + LV_OPA_2, LV_PART_MAIN);
     lv_obj_set_style_radius(cont, 24, LV_PART_MAIN);
-<<<<<<< HEAD
-    for (uint32_t i = 0; i < 3; i++) {
+    for (uint32_t i = 0; i < sizeof(g_btcPathTypeList) / sizeof(g_btcPathTypeList[0]); i++) {
         label = GuiCreateTextLabel(cont, g_btcPathTypeList[i].title);
-=======
-    for (uint32_t i = 0; i < sizeof(g_btcPathTypeList) / sizeof(g_btcPathTypeList[0]); i++) {
-        label = GuiCreateLabelWithFont(cont, g_btcPathTypeList[i].title, &openSans_24);
->>>>>>> 5e324406
         lv_obj_align(label, LV_ALIGN_TOP_LEFT, 24, 30 + 103 * i);
         snprintf_s(desc, BUFFER_SIZE_64, "%s (%s)", g_btcPathTypeList[i].subTitle, g_btcPathTypeList[i].path);
         label = GuiCreateNoticeLabel(cont, desc);
