#include "gui_firmware_update_widgets.h"
#include "gui.h"
#include "gui_views.h"
#include "gui_button.h"
#include "gui_hintbox.h"
#include "gui_model.h"
#include "gui_obj.h"
#include "gui_status_bar.h"
#include "gui_lock_widgets.h"
#include "gui_setup_widgets.h"
#include "background_task.h"
#include "firmware_update.h"
#include "gui_keyboard_hintbox.h"
#include "gui_page.h"
#include "account_manager.h"
#include "gui_about_info_widgets.h"
#include "secret_cache.h"
#include "version.h"
#include "user_memory.h"
#include "keystore.h"
#include "user_fatfs.h"
#ifdef COMPILE_SIMULATOR
#include "simulator_mock_define.h"
#include "simulator_model.h"
#endif

typedef enum {
    FIRMWARE_UPDATE_SELECT = 0,
    FIRMWARE_UPDATE_USB_INSTRUCTION,
    FIRMWARE_UPDATE_SD_INSTRUCTION,
#ifndef BTC_ONLY
    FIRMWARE_UPDATE_MULTI_TO_BTC_WARNING,
#endif
    FIRMWARE_UPDATE_USB_UPDATING,

    FIRMWARE_UPDATE_BUTT,
} CREATE_WALLET_ENUM;

typedef struct {
    uint8_t currentTile;
    lv_obj_t *cont;
    lv_obj_t *tileView;
    lv_obj_t *tileSelect;
    lv_obj_t *tileUsbInstruction;
    lv_obj_t *tileSdInstruction;
#ifndef BTC_ONLY
    lv_obj_t *tileMultiToBtcWarning;
#endif
    lv_obj_t *tileUpdating;
    lv_obj_t *qrCodeCont;
} FirmwareUpdateWidgets_t;

static void GuiCreateSelectTile(lv_obj_t *parent);
static void GuiViaSdCardHandler(lv_event_t *e);
static void GuiViaUsbHandler(lv_event_t *e);
static void GuiCreateUsbInstructionTile(lv_obj_t *parent);
static void GuiQrcodeHandler(lv_event_t *e);
static void GuiFirmwareUpdateViewSha256(char *version, uint8_t percent);
static void CloseQrcodeHandler(lv_event_t *e);
static int GetEntryEnum(void);
static void GuiCreateSdCardnstructionTile(lv_obj_t *parent);
#ifndef BTC_ONLY
static void GuiCreateMultiToBtcWarningTile(lv_obj_t *parent);
static void StartKnownWarningCountDownTimer(void);
static void KnownWarningCountDownTimerHandler(lv_timer_t *timer);
static void KnownWarningHandler(lv_event_t *e);
static void KnownWarningCancelHandler(lv_event_t *e);
#endif
static void ConfirmSdCardUpdate(void);
static void FirmwareSdcardUpdateHandler(lv_event_t *e);
static void FirmwareSdcardCheckSha256Handler(lv_event_t *e);
static void FirmwareSdcardCheckSha256HintBoxHandler(lv_event_t *e);
static void GuiFirmwareUpdateCancelUpdate(lv_event_t *e);

static FirmwareUpdateWidgets_t g_firmwareUpdateWidgets;
static const char *g_firmwareUpdateUrl = NULL;
static const char *g_firmwareSdUpdateUrl = NULL;
static lv_obj_t *g_waitAnimCont = NULL;
static void *g_param = NULL;
static lv_obj_t *g_noticeHintBox = NULL;
static lv_obj_t *g_calCheckSumLabel = NULL;
static KeyboardWidget_t *g_keyboardWidget = NULL;
static PageWidget_t *g_pageWidget;

#ifndef BTC_ONLY
static lv_timer_t *g_knownWarningCountDownTimer = NULL;
static uint32_t g_knownWarningCountDown = 0;
static lv_obj_t *g_knownWarningBtn;
#endif

static void UrlInit()
{
    if (g_firmwareUpdateUrl == NULL) {
        g_firmwareUpdateUrl = _("firmware_update_usb_qr_link");
    }
    if (g_firmwareSdUpdateUrl == NULL) {
        g_firmwareSdUpdateUrl = _("firmware_update_sd_desc2_link");
    }
}

void GuiCreateSdCardUpdateHintbox(char *version, bool checkSumDone)
{
    GUI_DEL_OBJ(g_noticeHintBox)
    static uint32_t param = SIG_INIT_SD_CARD_OTA_COPY;
    char desc[150] = {0};

<<<<<<< HEAD
    sprintf(desc, _("firmware_update_sd_dialog_desc"));
    g_noticeHintBox = GuiCreateUpdateHintbox(lv_scr_act(), &imgFirmwareUp, _("firmware_update_sd_dialog_title"),
=======
    strcpy_s(desc, sizeof(desc), _("firmware_update_sd_dialog_desc"));
    uint16_t height = checkSumDone ? 518 : 458;
    g_noticeHintBox = GuiCreateUpdateHintbox(lv_scr_act(), height, &imgFirmwareUp, _("firmware_update_sd_dialog_title"),
>>>>>>> 5e324406
                      desc, _("not_now"), DARK_GRAY_COLOR, _("Update"), ORANGE_COLOR, checkSumDone);

    g_calCheckSumLabel = lv_obj_get_child(g_noticeHintBox, 3);
    lv_obj_t *leftBtn = GuiGetHintBoxLeftBtn(g_noticeHintBox);
    lv_obj_add_event_cb(leftBtn, GuiFirmwareUpdateCancelUpdate, LV_EVENT_CLICKED, &g_noticeHintBox);

    lv_obj_t *rightBtn = GuiGetHintBoxRightBtn(g_noticeHintBox);
    lv_obj_add_event_cb(rightBtn, FirmwareSdcardUpdateHandler, LV_EVENT_CLICKED, &param);
    if (checkSumDone) {
        char hash[128] = {0};
        char tempBuf[128] = {0};
        SecretCacheGetChecksum(hash);
        ConvertToLowerCase(hash);
        snprintf(tempBuf, sizeof(tempBuf), "#F5870A %.8s#%.24s\n%.24s#F5870A %.8s#", hash, &hash[8], &hash[32], &hash[56]);
        lv_label_set_text_fmt(g_calCheckSumLabel, "%s(v%s):\n%s", _("about_info_verify_checksum_title"), version, tempBuf);
    } else {
        lv_obj_t *btn = GuiCreateBtn(g_noticeHintBox, _(""));
        lv_obj_set_style_bg_opa(btn, LV_OPA_0, LV_PART_MAIN);
        lv_obj_set_size(btn, 250, 50);
        lv_obj_align(btn, LV_ALIGN_BOTTOM_LEFT, 36, -120);
        lv_obj_add_event_cb(btn, FirmwareSdcardCheckSha256HintBoxHandler, LV_EVENT_CLICKED, NULL);
        lv_label_set_text_fmt(g_calCheckSumLabel, _("firmware_update_sd_checksum_fmt_version"), version);
    }
}

static int GetEntryEnum(void)
{
    if (g_param != NULL) {
        return *(int *)g_param;
    }
    return FIRMWARE_UPDATE_ENTRY_BUTT;
}

void GuiFirmwareUpdateInit(void *param)
{
    UrlInit();
    g_param = param;
    lv_obj_t *tileView;
    CLEAR_OBJECT(g_firmwareUpdateWidgets);
    g_pageWidget = CreatePageWidget();
    g_firmwareUpdateWidgets.cont = g_pageWidget->contentZone;
    tileView = lv_tileview_create(g_firmwareUpdateWidgets.cont);
    g_firmwareUpdateWidgets.tileView = tileView;
    if (GuiDarkMode()) {
        lv_obj_set_style_bg_color(tileView, BLACK_COLOR, LV_PART_MAIN);
    } else {
        lv_obj_set_style_bg_color(tileView, WHITE_COLOR, LV_PART_MAIN);
    }
    lv_obj_set_style_bg_opa(tileView, LV_OPA_0, LV_PART_SCROLLBAR | LV_STATE_SCROLLED);
    lv_obj_set_style_bg_opa(tileView, LV_OPA_0, LV_PART_SCROLLBAR | LV_STATE_DEFAULT);
    lv_obj_clear_flag(tileView, LV_OBJ_FLAG_SCROLLABLE);

    g_firmwareUpdateWidgets.tileSelect = lv_tileview_add_tile(tileView, FIRMWARE_UPDATE_SELECT, 0, LV_DIR_HOR);
    GuiCreateSelectTile(g_firmwareUpdateWidgets.tileSelect);

    g_firmwareUpdateWidgets.tileUsbInstruction = lv_tileview_add_tile(tileView, FIRMWARE_UPDATE_USB_INSTRUCTION, 0, LV_DIR_HOR);
    GuiCreateUsbInstructionTile(g_firmwareUpdateWidgets.tileUsbInstruction);

    g_firmwareUpdateWidgets.tileSdInstruction = lv_tileview_add_tile(tileView, FIRMWARE_UPDATE_SD_INSTRUCTION, 0, LV_DIR_HOR);
    GuiCreateSdCardnstructionTile(g_firmwareUpdateWidgets.tileSdInstruction);
#ifndef BTC_ONLY
    g_firmwareUpdateWidgets.tileMultiToBtcWarning = lv_tileview_add_tile(tileView, FIRMWARE_UPDATE_MULTI_TO_BTC_WARNING, 0, LV_DIR_HOR);
    GuiCreateMultiToBtcWarningTile(g_firmwareUpdateWidgets.tileMultiToBtcWarning);
#endif

    g_firmwareUpdateWidgets.currentTile = FIRMWARE_UPDATE_SELECT;
}

void GuiFirmwareSdCardCopy(void)
{
    // if (GuiCheckIfViewOpened(&g_lockView)) {
    //     GuiLockScreenTurnOff();
    // }
    GUI_DEL_OBJ(g_waitAnimCont)
    GUI_DEL_OBJ(g_noticeHintBox)

    g_waitAnimCont = GuiCreateAnimHintBox(lv_scr_act(), 480, 386, 82);
    lv_obj_t *title = GuiCreateTextLabel(g_waitAnimCont, _("firmware_update_sd_copying_title"));
    lv_obj_align(title, LV_ALIGN_BOTTOM_MID, 0, -194);
    lv_obj_t *desc = GuiCreateNoticeLabel(g_waitAnimCont, _("firmware_update_sd_copying_desc"));
    lv_obj_align(desc, LV_ALIGN_BOTTOM_MID, 0, -86);
    lv_obj_set_style_text_align(desc, LV_TEXT_ALIGN_CENTER, 0);
}

void GuiFirmwareSdCardCopyResult(bool en)
{
    GUI_DEL_OBJ(g_waitAnimCont)
    if (en) {
        printf("copy success\n");
    } else {
        printf("copy failed\n");
        g_noticeHintBox = GuiCreateErrorCodeHintbox(ERR_UPDATE_FIRMWARE_NOT_DETECTED, &g_noticeHintBox);
    }
}

void GuiFirmwareUpdateDeInit(void)
{
#ifndef BTC_ONLY
    if (g_knownWarningCountDownTimer != NULL) {
        lv_timer_del(g_knownWarningCountDownTimer);
        g_knownWarningCountDownTimer = NULL;
    }
#endif
    GuiDeleteKeyboardWidget(g_keyboardWidget);
    g_param = NULL;
    printf("GuiFirmwareUpdateDeInit\n");
    GUI_DEL_OBJ(g_noticeHintBox)
    GUI_DEL_OBJ(g_waitAnimCont)
    lv_obj_del(g_firmwareUpdateWidgets.cont);
    CLEAR_OBJECT(g_firmwareUpdateWidgets);
    if (g_pageWidget != NULL) {
        DestroyPageWidget(g_pageWidget);
        g_pageWidget = NULL;
    }
}


void GuiFirmwareUpdateRefresh(void)
{
#ifndef BTC_ONLY
    if (g_firmwareUpdateWidgets.currentTile != FIRMWARE_UPDATE_MULTI_TO_BTC_WARNING) {
        SetNavBarLeftBtn(g_pageWidget->navBarWidget, NVS_BAR_RETURN, ReturnHandler, NULL);
    } else {
        if (g_pageWidget->navBarWidget->leftBtn != NULL && lv_obj_is_valid(g_pageWidget->navBarWidget->leftBtn)) {
            lv_obj_del(g_pageWidget->navBarWidget->leftBtn);
            g_pageWidget->navBarWidget->leftBtn = NULL;
        }
    }
#else
    SetNavBarLeftBtn(g_pageWidget->navBarWidget, NVS_BAR_RETURN, ReturnHandler, NULL);
#endif
    SetMidBtnLabel(g_pageWidget->navBarWidget, NVS_BAR_MID_LABEL, "");
    if (GetEntryEnum() == FIRMWARE_UPDATE_ENTRY_SETUP && g_firmwareUpdateWidgets.currentTile == FIRMWARE_UPDATE_SELECT) {
        SetNavBarRightBtn(g_pageWidget->navBarWidget, NVS_BAR_NEW_SKIP, OpenViewHandler, &g_purposeView);
    } else {
        SetNavBarRightBtn(g_pageWidget->navBarWidget, NVS_RIGHT_BUTTON_BUTT, NULL, NULL);
    }

    if (GetEntryEnum() == FIRMWARE_UPDATE_ENTRY_SETUP) {
        GuiSetSetupPhase(SETUP_PAHSE_FIRMWARE_UPDATE);
        if (g_reboot) {
            if (!GuiJudgeCurrentPahse(SETUP_PAHSE_FIRMWARE_UPDATE)) {
                GuiFrameOpenView(&g_purposeView);
            } else {
                g_reboot = false;
            }
        }
    }
    GuiCreateSelectTile(g_firmwareUpdateWidgets.tileSelect);
    PassWordPinHintRefresh(g_keyboardWidget);
}

void GuiFirmwareUpdateWidgetRefresh(void)
{
    PassWordPinHintRefresh(g_keyboardWidget);
}


void GuiFirmwareUpdatePrevTile(void)
{
    switch (g_firmwareUpdateWidgets.currentTile) {
    case FIRMWARE_UPDATE_SELECT:
        GuiCLoseCurrentWorkingView();
        return;
    case FIRMWARE_UPDATE_SD_INSTRUCTION:
        g_firmwareUpdateWidgets.currentTile--;
    case FIRMWARE_UPDATE_USB_INSTRUCTION:
        g_firmwareUpdateWidgets.currentTile--;
        break;
#ifndef BTC_ONLY
    case FIRMWARE_UPDATE_MULTI_TO_BTC_WARNING:
        g_firmwareUpdateWidgets.currentTile--;
        break;
#endif
    default:
        return;
    }
    printf("g_firmwareUpdateWidgets.currentTile=%d\n", g_firmwareUpdateWidgets.currentTile);
    lv_obj_set_tile_id(g_firmwareUpdateWidgets.tileView, g_firmwareUpdateWidgets.currentTile, 0, LV_ANIM_OFF);
    if (g_firmwareUpdateWidgets.tileView == FIRMWARE_UPDATE_SELECT) {
        GuiCreateSelectTile(g_firmwareUpdateWidgets.tileSelect);
    }
    GuiFirmwareUpdateRefresh();
}

void GuiFirmwareUpdateSha256Percent(uint8_t percent)
{
    printf("percent = %d\n", percent);
    if (g_noticeHintBox == NULL) {
        return;
    }
    char version[SOFTWARE_VERSION_MAX_LEN] = {0};
    if (percent == 100) {
        CheckOtaBinVersion(version);
    }

    if (lv_obj_is_valid(g_calCheckSumLabel)) {
        lv_label_set_text_fmt(g_calCheckSumLabel, _("firmware_update_sd_checksum_fmt"), percent);
        if (percent == 100) {
            GuiCreateSdCardUpdateHintbox(version, true);
        }
    } else {
        GuiFirmwareUpdateViewSha256(version, percent);
    }
}

static void GuiCreateSelectTile(lv_obj_t *parent)
{
    lv_obj_clean(parent);
    uint8_t memberCnt = 3;
    lv_obj_t *label, *img, *button, *imgArrow, *line;
    label = GuiCreateTitleLabel(parent, _("firmware_update_title"));
    lv_obj_align(label, LV_ALIGN_TOP_LEFT, 36, 12);
    label = GuiCreateNoticeLabel(parent, _("firmware_update_desc"));
    lv_obj_set_width(label, 408);
    lv_obj_align(label, LV_ALIGN_TOP_LEFT, 36, 72);

    img = GuiCreateImg(parent, &imgMicroSd);
    label = GuiCreateLittleTitleLabel(parent, _("firmware_update_via_sd"));
    imgArrow = GuiCreateImg(parent, &imgArrowRight);
    GuiButton_t table1[4] = {
        {.obj = img, .align = LV_ALIGN_DEFAULT, .position = {24, 40},},
        {.obj = label, .align = LV_ALIGN_DEFAULT, .position = {76, 40},},
        {.obj = imgArrow, .align = LV_ALIGN_DEFAULT, .position = {372, 40},},
    };

    char fileVersion[SOFTWARE_VERSION_MAX_LEN] = {0};
    if (CheckOtaBinVersion(fileVersion)) {
        lv_obj_t *versionLabel = GuiCreateIllustrateLabel(parent, fileVersion);
        lv_obj_set_style_text_color(versionLabel, ORANGE_COLOR, LV_PART_MAIN);
        lv_label_set_text_fmt(versionLabel, "v%s %s", fileVersion, _("firmware_update_sd_dialog_head"));
        table1[3].align = LV_ALIGN_DEFAULT;
        table1[3].position.x = 76;
        table1[3].position.y = 81;
        table1[3].obj = versionLabel;
        memberCnt = 4;
    }

    button = GuiCreateButton(parent, 408, 120, table1, memberCnt, GuiViaSdCardHandler, NULL);
    lv_obj_align(button, LV_ALIGN_TOP_MID, 0, 210);

    img = GuiCreateImg(parent, &imgUsbConnection);
    label = GuiCreateLittleTitleLabel(parent, _("firmware_update_via_usb"));
    imgArrow = GuiCreateImg(parent, &imgArrowRight);
    GuiButton_t table2[] = {
        {.obj = img, .align = LV_ALIGN_DEFAULT, .position = {24, 40},},
        {.obj = label, .align = LV_ALIGN_DEFAULT, .position = {76, 40},},
        {.obj = imgArrow, .align = LV_ALIGN_DEFAULT, .position = {372, 40},},
    };
    button = GuiCreateButton(parent, 408, 120, table2, NUMBER_OF_ARRAYS(table2), GuiViaUsbHandler, NULL);
    lv_obj_align(button, LV_ALIGN_TOP_MID, 0, 330);
    line = GuiCreateDividerLine(parent);
    lv_obj_align(line, LV_ALIGN_DEFAULT, 0, 210);
    line = GuiCreateDividerLine(parent);
    lv_obj_align(line, LV_ALIGN_DEFAULT, 0, 330);
    line = GuiCreateDividerLine(parent);
    lv_obj_align(line, LV_ALIGN_DEFAULT, 0, 450);
}


static void GuiViaSdCardHandler(lv_event_t *e)
{
    lv_event_code_t code = lv_event_get_code(e);

    if (code == LV_EVENT_CLICKED) {
        g_firmwareUpdateWidgets.currentTile = FIRMWARE_UPDATE_SD_INSTRUCTION;
        lv_obj_set_tile_id(g_firmwareUpdateWidgets.tileView, g_firmwareUpdateWidgets.currentTile, 0, LV_ANIM_OFF);
        GuiFirmwareUpdateRefresh();
    }
}

static void GuiViaUsbHandler(lv_event_t *e)
{
    lv_event_code_t code = lv_event_get_code(e);

    if (code == LV_EVENT_CLICKED) {
        g_firmwareUpdateWidgets.currentTile = FIRMWARE_UPDATE_USB_INSTRUCTION;
        lv_obj_set_tile_id(g_firmwareUpdateWidgets.tileView, g_firmwareUpdateWidgets.currentTile, 0, LV_ANIM_OFF);
        GuiFirmwareUpdateRefresh();
    }
}


static void GuiCreateUsbInstructionTile(lv_obj_t *parent)
{
    lv_obj_t *label, *img;

    label = GuiCreateTitleLabel(parent, _("firmware_update_usb_title"));
    lv_obj_align(label, LV_ALIGN_TOP_LEFT, 36, 12);

    label = GuiCreateIllustrateLabel(parent, "#F5870A 1#");
    lv_label_set_recolor(label, true);
    lv_obj_align(label, LV_ALIGN_TOP_LEFT, 36, 100);
    label = GuiCreateIllustrateLabel(parent, _("firmware_update_usb_desc1"));
    lv_obj_set_width(label, 384);
    lv_obj_align(label, LV_ALIGN_TOP_LEFT, 60, 100);

    label = GuiCreateIllustrateLabel(parent, "#F5870A 2#");
    lv_label_set_recolor(label, true);
    GuiAlignToPrevObj(label, LV_ALIGN_OUT_BOTTOM_LEFT, -30, 12);
    label = GuiCreateIllustrateLabel(parent, _("firmware_update_usb_desc2"));
    lv_obj_set_width(label, 384);
    GuiAlignToPrevObj(label, LV_ALIGN_DEFAULT, 30, 0);
    label = GuiCreateIllustrateLabel(parent, _("firmware_update_usb_desc2_link"));
    lv_obj_set_style_text_color(label, lv_color_hex(0x1BE0C6), LV_PART_MAIN);
    lv_obj_align(label, LV_ALIGN_TOP_LEFT, 60, 236);
    lv_obj_add_flag(label, LV_OBJ_FLAG_CLICKABLE);
    lv_obj_add_event_cb(label, GuiQrcodeHandler, LV_EVENT_CLICKED, NULL);
    GuiAlignToPrevObj(label, LV_ALIGN_OUT_BOTTOM_LEFT, 0, 12);
    img = GuiCreateImg(parent, &imgQrcodeTurquoise);
    lv_obj_align(img, LV_ALIGN_TOP_LEFT, 322, 239);
    lv_obj_add_flag(img, LV_OBJ_FLAG_CLICKABLE);
    lv_obj_add_event_cb(img, GuiQrcodeHandler, LV_EVENT_CLICKED, NULL);
    GuiAlignToPrevObj(img, LV_ALIGN_RIGHT_MID, 30, 0);

    label = GuiCreateIllustrateLabel(parent, "#F5870A 3#");
    lv_label_set_recolor(label, true);
    lv_obj_align_to(label, lv_obj_get_child(parent, lv_obj_get_child_cnt(parent) - 3), LV_ALIGN_OUT_BOTTOM_LEFT, -30, 12);
    label = GuiCreateIllustrateLabel(parent, _("firmware_update_usb_desc3"));
    lv_obj_set_width(label, 384);
    GuiAlignToPrevObj(label, LV_ALIGN_DEFAULT, 30, 0);

    label = GuiCreateIllustrateLabel(parent, "#F5870A 4#");
    lv_label_set_recolor(label, true);
    GuiAlignToPrevObj(label, LV_ALIGN_OUT_BOTTOM_LEFT, -30, 12);

    label = GuiCreateIllustrateLabel(parent, _("firmware_update_usb_desc4"));
    lv_obj_set_width(label, 390);
    lv_label_set_recolor(label, true);
    GuiAlignToPrevObj(label, LV_ALIGN_DEFAULT, 30, 0);

    label = GuiCreateBoldIllustrateLabel(parent, _("firmware_update_usb_title2"));
    lv_label_set_recolor(label, true);
    GuiAlignToPrevObj(label, LV_ALIGN_OUT_BOTTOM_LEFT, -30, 12);
    label = GuiCreateIllustrateLabel(parent, _("firmware_update_usb_desc5"));
    GuiAlignToPrevObj(label, LV_ALIGN_OUT_BOTTOM_LEFT, 0, 12);
}

static void ConfirmSdCardUpdate(void)
{
    static uint16_t walletSetIndex = SIG_INIT_SD_CARD_OTA_COPY;
    uint8_t accountCnt = 0;
    GetExistAccountNum(&accountCnt);
    if (accountCnt == 0) {
        GuiFirmwareSdCardCopy();
        GuiModelCopySdCardOta();
    } else {
        GuiDeleteKeyboardWidget(g_keyboardWidget);
        g_keyboardWidget = GuiCreateKeyboardWidget(g_firmwareUpdateWidgets.cont);
        SetKeyboardWidgetSelf(g_keyboardWidget, &g_keyboardWidget);
        SetKeyboardWidgetSig(g_keyboardWidget, &walletSetIndex);
    }
}

static void FirmwareSdcardUpdateHandler(lv_event_t *e)
{
    char fileVersion[SOFTWARE_VERSION_MAX_LEN] = {0};
    GUI_DEL_OBJ(g_noticeHintBox)
    lv_event_code_t code = lv_event_get_code(e);
    if (code == LV_EVENT_CLICKED) {
        GuiModelStopCalculateCheckSum();
        if (CHECK_BATTERY_LOW_POWER()) {
            g_noticeHintBox = GuiCreateErrorCodeHintbox(ERR_KEYSTORE_SAVE_LOW_POWER, &g_noticeHintBox);
        } else if (!SdCardInsert()) {
            //firmware_update_sd_failed_access_title
            g_noticeHintBox = GuiCreateErrorCodeHintbox(ERR_UPDATE_SDCARD_NOT_DETECTED, &g_noticeHintBox);
        } else if (CheckOtaBinVersion(fileVersion)) {
#ifndef BTC_ONLY
            printf("fileVersion=%s\n", fileVersion);
            if (strstr(fileVersion, "BTC") == NULL) {
                ConfirmSdCardUpdate();
            } else {
                printf("firmware from MultiCoin to BTC\n");
                if (g_firmwareUpdateWidgets.tileView == NULL) {
                    g_noticeHintBox = GuiCreateContainerWithParent(lv_scr_act(), lv_obj_get_width(lv_scr_act()), lv_obj_get_height(lv_scr_act()) - GUI_MAIN_AREA_OFFSET_NEW);
                    lv_obj_align(g_noticeHintBox, LV_ALIGN_DEFAULT, 0, GUI_MAIN_AREA_OFFSET_NEW);
                    lv_obj_add_flag(g_noticeHintBox, LV_OBJ_FLAG_CLICKABLE);
                    GuiCreateMultiToBtcWarningTile(g_noticeHintBox);
                } else {
                    g_firmwareUpdateWidgets.currentTile = FIRMWARE_UPDATE_MULTI_TO_BTC_WARNING;
                    lv_obj_set_tile_id(g_firmwareUpdateWidgets.tileView, g_firmwareUpdateWidgets.currentTile, 0, LV_ANIM_OFF);
                    GuiFirmwareUpdateRefresh();
                }
                StartKnownWarningCountDownTimer();
            }
#else
            ConfirmSdCardUpdate();
#endif
        } else {
            if (strnlen_s(fileVersion, 16) == 0) {
                g_noticeHintBox = GuiCreateErrorCodeHintbox(ERR_UPDATE_FIRMWARE_NOT_DETECTED, &g_noticeHintBox);
            } else {
                g_noticeHintBox = GuiCreateErrorCodeHintbox(ERR_UPDATE_NO_UPGRADABLE_FIRMWARE, &g_noticeHintBox);
            }

        }
    }
}

static void FirmwareSdcardCheckSha256Handler(lv_event_t *e)
{
    lv_event_code_t code = lv_event_get_code(e);
    if (code == LV_EVENT_CLICKED) {
        if (!SdCardInsert()) {
            return;
        }
        g_noticeHintBox = GuiCreateAnimHintBox(lv_scr_act(), 480, 400, 76);
        lv_obj_t *title = GuiCreateTextLabel(g_noticeHintBox, _("calculat_modal_title"));
        lv_obj_align(title, LV_ALIGN_BOTTOM_MID, 0, -194);
        lv_obj_t *btn = GuiCreateBtn(g_noticeHintBox, _("Cancel"));
        lv_obj_set_size(btn, 408, 66);
        lv_obj_align(btn, LV_ALIGN_BOTTOM_MID, 0, -24);
        lv_obj_set_style_bg_color(btn, WHITE_COLOR_OPA20, LV_PART_MAIN);
        lv_obj_add_event_cb(btn, GuiStopFirmwareCheckSumHandler, LV_EVENT_CLICKED, &g_noticeHintBox);

        lv_obj_t *desc = GuiCreateNoticeLabel(g_noticeHintBox, "0%");
        lv_obj_align(desc, LV_ALIGN_BOTTOM_MID, 0, -140);
        lv_obj_set_style_text_align(desc, LV_TEXT_ALIGN_CENTER, 0);
        GuiModelCalculateBinSha256();
#ifdef COMPILE_SIMULATOR
        GuiFirmwareUpdateSha256Percent(100);
#endif
    }
}

static void FirmwareSdcardCheckSha256HintBoxHandler(lv_event_t *e)
{
    lv_event_code_t code = lv_event_get_code(e);
    if (code == LV_EVENT_CLICKED) {
        if (SdCardInsert()) {
            lv_obj_del(lv_event_get_target(e));
            GuiModelCalculateBinSha256();
        }
    }
}

static void GuiCreateSdCardnstructionTile(lv_obj_t *parent)
{
#define UPDATE_BTN_X_OFFSET (-20)
    GuiAddObjFlag(parent, LV_OBJ_FLAG_SCROLLABLE);
    static uint32_t param = SIG_INIT_SD_CARD_OTA_COPY;
    lv_obj_t *label, *img, *btn = NULL;
    int16_t btnOffset = UPDATE_BTN_X_OFFSET;

    label = GuiCreateTitleLabel(parent, _("firmware_update_sd_title"));
    lv_obj_align(label, LV_ALIGN_TOP_LEFT, 36, 12);

    label = GuiCreateIllustrateLabel(parent, "#F5870A 1#");
    lv_label_set_recolor(label, true);
    lv_obj_align(label, LV_ALIGN_TOP_LEFT, 36, 100);
    label = GuiCreateIllustrateLabel(parent, _("firmware_update_sd_desc1"));
    lv_obj_set_width(label, 384);
    lv_obj_align(label, LV_ALIGN_TOP_LEFT, 60, 100);

    label = GuiCreateIllustrateLabel(parent, "#F5870A 2#");
    lv_label_set_recolor(label, true);
    lv_obj_align(label, LV_ALIGN_TOP_LEFT, 36, 172);
    GuiAlignToPrevObj(label, LV_ALIGN_OUT_BOTTOM_LEFT, -30, 12);
    label = GuiCreateIllustrateLabel(parent, _("firmware_update_sd_desc2"));
    lv_obj_set_width(label, 384);
    GuiAlignToPrevObj(label, LV_ALIGN_DEFAULT, 30, 0);
    label = GuiCreateIllustrateLabel(parent, _("firmware_update_sd_desc2_link"));
    lv_obj_set_style_text_color(label, lv_color_hex(0x1BE0C6), LV_PART_MAIN);
    GuiAlignToPrevObj(label, LV_ALIGN_OUT_BOTTOM_LEFT, 0, 12);
    lv_obj_add_flag(label, LV_OBJ_FLAG_CLICKABLE);
    lv_obj_add_event_cb(label, GuiQrcodeHandler, LV_EVENT_CLICKED, NULL);
    img = GuiCreateImg(parent, &imgQrcodeTurquoise);
    GuiAlignToPrevObj(img, LV_ALIGN_RIGHT_MID, 30, 0);
    lv_obj_add_flag(img, LV_OBJ_FLAG_CLICKABLE);
    lv_obj_add_event_cb(img, GuiQrcodeHandler, LV_EVENT_CLICKED, NULL);

    label = GuiCreateIllustrateLabel(parent, "#F5870A 3#");
    lv_label_set_recolor(label, true);
    lv_obj_align_to(label, lv_obj_get_child(parent, lv_obj_get_child_cnt(parent) - 3), LV_ALIGN_OUT_BOTTOM_LEFT, -30, 12);

    label = GuiCreateIllustrateLabel(parent, _("firmware_update_sd_desc3"));
    lv_obj_set_width(label, 390);
    lv_label_set_recolor(label, true);
    GuiAlignToPrevObj(label, LV_ALIGN_DEFAULT, 30, 0);

    label = GuiCreateIllustrateLabel(parent, "#F5870A 4#");
    lv_label_set_recolor(label, true);
    GuiAlignToPrevObj(label, LV_ALIGN_OUT_BOTTOM_LEFT, -30, 12);

    label = GuiCreateIllustrateLabel(parent, _("firmware_update_sd_desc4"));
    lv_label_set_recolor(label, true);
    GuiAlignToPrevObj(label, LV_ALIGN_DEFAULT, 30, 0);

    if (FatfsFileExist(OTA_FILE_PATH)) {
        btn = GuiCreateBtn(parent, _("about_info_verify_firmware_title"));
        lv_obj_set_style_bg_opa(btn, LV_OPA_0, LV_PART_MAIN);
        label = lv_obj_get_child(btn, 0);
        lv_obj_set_style_text_font(label, g_defIllustrateFont, LV_PART_MAIN);
        lv_obj_set_style_text_color(label, ORANGE_COLOR, LV_PART_MAIN);
        lv_obj_set_size(btn, 400, 30);
        GuiAlignToPrevObj(btn, LV_ALIGN_OUT_BOTTOM_MID, btnOffset, 20);
        lv_obj_add_event_cb(btn, FirmwareSdcardCheckSha256Handler, LV_EVENT_CLICKED, &param);
        btnOffset = 0;
    }

    btn = GuiCreateBtn(parent, _("Update"));
    lv_obj_set_size(btn, 408, 66);
    GuiAlignToPrevObj(btn, LV_ALIGN_OUT_BOTTOM_MID, btnOffset, 20);
    lv_obj_add_event_cb(btn, FirmwareSdcardUpdateHandler, LV_EVENT_CLICKED, &param);

    lv_obj_t *spacer = GuiCreateSpacer(parent, 24);
    GuiAlignToPrevObj(spacer, LV_ALIGN_OUT_BOTTOM_MID, 0, 0);
}

#ifndef BTC_ONLY
static void GuiCreateMultiToBtcWarningTile(lv_obj_t *parent)
{
    lv_obj_t *label, *img, *btn;

    img = GuiCreateImg(parent, &imgMultiCoin);
    lv_obj_align(img, LV_ALIGN_TOP_LEFT, 134, 132 - GUI_NAV_BAR_HEIGHT);
    img = GuiCreateImg(parent, &imgArrowNextRed);
    lv_obj_set_style_img_recolor(img, lv_color_hex(0xFF4B1F), LV_PART_MAIN);
    lv_obj_align(img, LV_ALIGN_TOP_LEFT, 222, 150 - GUI_NAV_BAR_HEIGHT);

    img = GuiCreateImg(parent, &imgBtcOnly);
    lv_obj_align(img, LV_ALIGN_TOP_LEFT, 274, 132 - GUI_NAV_BAR_HEIGHT);

    label = GuiCreateLittleTitleLabel(parent, _("firmware_update_btc_only_warning_title"));
    lv_obj_align(label, LV_ALIGN_TOP_MID, 0, 236 - GUI_NAV_BAR_HEIGHT);
    label = GuiCreateIllustrateLabel(parent, _("firmware_update_btc_only_warning_desc"));
    lv_obj_set_style_text_align(label, LV_TEXT_ALIGN_CENTER, LV_PART_MAIN);
    lv_label_set_long_mode(label, LV_LABEL_LONG_WRAP);
    lv_obj_set_width(label, 408);
    lv_label_set_recolor(label, true);
    lv_obj_align(label, LV_ALIGN_TOP_MID, 0, 288 - GUI_NAV_BAR_HEIGHT);

    btn = GuiCreateBtn(parent, _("firmware_update_btc_only_button_cancel"));
    lv_obj_set_style_bg_color(btn, WHITE_COLOR_OPA20, LV_PART_MAIN);
    lv_obj_set_size(btn, 192, 66);
    lv_obj_align(btn, LV_ALIGN_BOTTOM_LEFT, 36, -24);
    lv_obj_add_event_cb(btn, KnownWarningCancelHandler, LV_EVENT_CLICKED, NULL);

    btn = GuiCreateBtn(parent, _("firmware_update_btc_only_button_i_know"));
    lv_obj_set_size(btn, 192, 66);
    lv_obj_align(btn, LV_ALIGN_BOTTOM_RIGHT, -36, -24);
    lv_obj_add_event_cb(btn, KnownWarningHandler, LV_EVENT_CLICKED, NULL);
    g_knownWarningBtn = btn;
}

static void StartKnownWarningCountDownTimer(void)
{
    char text[32];
    g_knownWarningCountDown = 5;
    if (g_knownWarningCountDownTimer != NULL) {
        lv_timer_del(g_knownWarningCountDownTimer);
    }
    lv_obj_clear_flag(g_knownWarningBtn, LV_OBJ_FLAG_CLICKABLE);
    snprintf_s(text, sizeof(text), "%s(5)", _("firmware_update_btc_only_button_i_know"));
    lv_label_set_text(lv_obj_get_child(g_knownWarningBtn, 0), text);
    lv_obj_set_style_bg_opa(g_knownWarningBtn, LV_OPA_60, LV_PART_MAIN);
    g_knownWarningCountDownTimer = lv_timer_create(KnownWarningCountDownTimerHandler, 1000, NULL);
}

static void KnownWarningCountDownTimerHandler(lv_timer_t *timer)
{
    lv_obj_t *btn = g_knownWarningBtn;
    char text[32];
    const char *preText = _("firmware_update_btc_only_button_i_know");
    g_knownWarningCountDown--;
    if (g_knownWarningCountDown > 0) {
        snprintf_s(text, sizeof(text), "%s(%d)", preText, g_knownWarningCountDown);
    } else {
        strcpy_s(text, sizeof(text), preText);
    }
    lv_label_set_text(lv_obj_get_child(btn, 0), text);
    if (g_knownWarningCountDown <= 0) {
        lv_obj_set_style_bg_opa(btn, LV_OPA_100, LV_PART_MAIN);
        lv_obj_add_flag(btn, LV_OBJ_FLAG_CLICKABLE);
        lv_timer_del(timer);
        g_knownWarningCountDownTimer = NULL;
    }
}

static void KnownWarningHandler(lv_event_t *e)
{
    lv_event_code_t code = lv_event_get_code(e);

    if (code == LV_EVENT_CLICKED) {
        GUI_DEL_OBJ(g_noticeHintBox);
        ConfirmSdCardUpdate();
    }
}

static void KnownWarningCancelHandler(lv_event_t *e)
{
    lv_event_code_t code = lv_event_get_code(e);

    if (code == LV_EVENT_CLICKED) {
        if (g_noticeHintBox == NULL) {
            ReturnHandler(e);
        } else {
            GUI_DEL_OBJ(g_noticeHintBox);
        }
    }
}



#endif

static void GuiQrcodeHandler(lv_event_t *e)
{
    lv_event_code_t code = lv_event_get_code(e);
    lv_obj_t *parent, *button, *qrCodeCont, *qrCode, *label;

    if (code == LV_EVENT_CLICKED) {
        if (g_firmwareUpdateWidgets.qrCodeCont == NULL) {
            g_firmwareUpdateWidgets.qrCodeCont = GuiCreateHintBox(g_firmwareUpdateWidgets.tileUsbInstruction, 480, 654, true);
            parent = g_firmwareUpdateWidgets.qrCodeCont;

            qrCodeCont = lv_obj_create(parent);
            lv_obj_set_size(qrCodeCont, 408, 408);
            lv_obj_set_style_border_width(qrCodeCont, 0, LV_PART_MAIN | LV_STATE_DEFAULT);
            lv_obj_set_style_clip_corner(qrCodeCont, 0, 0);
            lv_obj_set_style_pad_all(qrCodeCont, 0, LV_PART_MAIN | LV_STATE_DEFAULT);
            lv_obj_set_style_radius(qrCodeCont, 16, LV_PART_MAIN);
            lv_obj_clear_flag(qrCodeCont, LV_OBJ_FLAG_SCROLLABLE);
            lv_obj_clear_flag(qrCodeCont, LV_OBJ_FLAG_CLICKABLE);
            lv_obj_set_style_bg_color(qrCodeCont, WHITE_COLOR, LV_PART_MAIN);
            lv_obj_align(qrCodeCont, LV_ALIGN_BOTTOM_MID, 0, -210);

            qrCode = lv_qrcode_create(qrCodeCont, 360, BLACK_COLOR, WHITE_COLOR);
            lv_obj_align(qrCode, LV_ALIGN_CENTER, 0, 0);
            if (g_firmwareUpdateWidgets.currentTile == FIRMWARE_UPDATE_USB_INSTRUCTION) {
                lv_qrcode_update(qrCode, _("firmware_update_usb_qr_link"), (uint32_t)strnlen_s(_("firmware_update_usb_qr_link"), BUFFER_SIZE_128));
            } else {
                lv_qrcode_update(qrCode, g_firmwareSdUpdateUrl, (uint32_t)strnlen_s(g_firmwareSdUpdateUrl, BUFFER_SIZE_128));
            }

            label = GuiCreateLittleTitleLabel(parent, _("firmware_update_usb_qr_title"));
            lv_obj_align(label, LV_ALIGN_BOTTOM_LEFT, 36, -156);
            if (g_firmwareUpdateWidgets.currentTile == FIRMWARE_UPDATE_USB_INSTRUCTION) {
                label = GuiCreateIllustrateLabel(parent, _("firmware_update_usb_qr_link"));
            } else {
                label = GuiCreateIllustrateLabel(parent, g_firmwareSdUpdateUrl);
            }
            lv_obj_set_style_text_color(label, lv_color_hex(0x1BE0C6), LV_PART_MAIN);
            lv_obj_align(label, LV_ALIGN_BOTTOM_LEFT, 36, -114);

            button = GuiCreateAdaptButton(parent, _("OK"));
            // lv_obj_set_size(button, 94, 66);
            lv_obj_set_style_bg_color(button, WHITE_COLOR_OPA20, LV_PART_MAIN);
            lv_obj_align(button, LV_ALIGN_BOTTOM_RIGHT, -36, -24);
            lv_obj_add_event_cb(button, CloseQrcodeHandler, LV_EVENT_CLICKED, NULL);
        }
    }
}


static void CloseQrcodeHandler(lv_event_t *e)
{
    lv_event_code_t code = lv_event_get_code(e);
    if (code == LV_EVENT_CLICKED) {
        GUI_DEL_OBJ(g_firmwareUpdateWidgets.qrCodeCont)
    }
}

void GuiFirmwareUpdateVerifyPasswordErrorCount(void *param)
{
    PasswordVerifyResult_t *passwordVerifyResult = (PasswordVerifyResult_t *)param;
    if (g_keyboardWidget != NULL) {
        GuiShowErrorNumber(g_keyboardWidget, passwordVerifyResult);
    }
}

static void GuiFirmwareUpdateViewSha256(char *version, uint8_t percent)
{
    if (percent == 0xFF) {
        GuiDeleteAnimHintBox();
        g_noticeHintBox = NULL;
        return;
    }
    lv_obj_t *label = lv_obj_get_child(g_noticeHintBox, lv_obj_get_child_cnt(g_noticeHintBox) - 1);
    lv_label_set_text_fmt(label, "%d%%", percent);
    if (percent == 100) {
        GuiDeleteAnimHintBox();
        uint32_t hintHeight = 220 + 48;
        g_noticeHintBox = GuiCreateHintBox(lv_scr_act(), 480, 482, 300);

        lv_obj_t *btn = GuiCreateAdaptButton(g_noticeHintBox, _("OK"));
        lv_obj_align(btn, LV_ALIGN_BOTTOM_RIGHT, -36, -24);
        lv_obj_add_event_cb(btn, CloseHintBoxHandler, LV_EVENT_CLICKED, &g_noticeHintBox);

        label = GuiCreateIllustrateLabel(g_noticeHintBox, _("firmware_update_sd_checksum_done"));
        lv_label_set_recolor(label, true);
        lv_obj_align(label, LV_ALIGN_BOTTOM_LEFT, 36, -130);

        lv_obj_t *desc = GuiCreateIllustrateLabel(g_noticeHintBox, _("firmware_update_sd_checksum_notice"));
        lv_obj_align_to(desc, label, LV_ALIGN_OUT_TOP_LEFT, 0, -12);
        hintHeight = hintHeight + lv_obj_get_self_height(desc) + 12;

        lv_obj_t *title = GuiCreateTextLabel(g_noticeHintBox, _("Verify Firmware"));
        lv_obj_align_to(title, desc, LV_ALIGN_OUT_TOP_LEFT, 0, -12);
        hintHeight = hintHeight + lv_obj_get_self_height(title) + 12;

        char hash[128] = {0};
        char tempBuf[128] = {0};
        SecretCacheGetChecksum(hash);
        ConvertToLowerCase(hash);
        snprintf(tempBuf, sizeof(tempBuf), "#F5870A %.8s#%.24s\n%.24s#F5870A %.8s#", hash, &hash[8], &hash[32], &hash[56]);
        lv_obj_t *label = lv_obj_get_child(g_noticeHintBox, lv_obj_get_child_cnt(g_noticeHintBox) - 3);
        lv_label_set_text_fmt(label, "Checksum(v%s):\n%s", version, tempBuf);
        GuiHintBoxResize(g_noticeHintBox, hintHeight);
    }
}

static void GuiFirmwareUpdateCancelUpdate(lv_event_t *e)
{
    lv_event_code_t code = lv_event_get_code(e);
    if (code == LV_EVENT_CLICKED) {
        GuiModelStopCalculateCheckSum();
        lv_obj_del(lv_obj_get_parent(lv_event_get_target(e)));
        void **param = lv_event_get_user_data(e);
        if (param != NULL) {
            *param = NULL;
        }
    }
}<|MERGE_RESOLUTION|>--- conflicted
+++ resolved
@@ -1,838 +1,831 @@
-#include "gui_firmware_update_widgets.h"
-#include "gui.h"
-#include "gui_views.h"
-#include "gui_button.h"
-#include "gui_hintbox.h"
-#include "gui_model.h"
-#include "gui_obj.h"
-#include "gui_status_bar.h"
-#include "gui_lock_widgets.h"
-#include "gui_setup_widgets.h"
-#include "background_task.h"
-#include "firmware_update.h"
-#include "gui_keyboard_hintbox.h"
-#include "gui_page.h"
-#include "account_manager.h"
-#include "gui_about_info_widgets.h"
-#include "secret_cache.h"
-#include "version.h"
-#include "user_memory.h"
-#include "keystore.h"
-#include "user_fatfs.h"
-#ifdef COMPILE_SIMULATOR
-#include "simulator_mock_define.h"
-#include "simulator_model.h"
-#endif
-
-typedef enum {
-    FIRMWARE_UPDATE_SELECT = 0,
-    FIRMWARE_UPDATE_USB_INSTRUCTION,
-    FIRMWARE_UPDATE_SD_INSTRUCTION,
-#ifndef BTC_ONLY
-    FIRMWARE_UPDATE_MULTI_TO_BTC_WARNING,
-#endif
-    FIRMWARE_UPDATE_USB_UPDATING,
-
-    FIRMWARE_UPDATE_BUTT,
-} CREATE_WALLET_ENUM;
-
-typedef struct {
-    uint8_t currentTile;
-    lv_obj_t *cont;
-    lv_obj_t *tileView;
-    lv_obj_t *tileSelect;
-    lv_obj_t *tileUsbInstruction;
-    lv_obj_t *tileSdInstruction;
-#ifndef BTC_ONLY
-    lv_obj_t *tileMultiToBtcWarning;
-#endif
-    lv_obj_t *tileUpdating;
-    lv_obj_t *qrCodeCont;
-} FirmwareUpdateWidgets_t;
-
-static void GuiCreateSelectTile(lv_obj_t *parent);
-static void GuiViaSdCardHandler(lv_event_t *e);
-static void GuiViaUsbHandler(lv_event_t *e);
-static void GuiCreateUsbInstructionTile(lv_obj_t *parent);
-static void GuiQrcodeHandler(lv_event_t *e);
-static void GuiFirmwareUpdateViewSha256(char *version, uint8_t percent);
-static void CloseQrcodeHandler(lv_event_t *e);
-static int GetEntryEnum(void);
-static void GuiCreateSdCardnstructionTile(lv_obj_t *parent);
-#ifndef BTC_ONLY
-static void GuiCreateMultiToBtcWarningTile(lv_obj_t *parent);
-static void StartKnownWarningCountDownTimer(void);
-static void KnownWarningCountDownTimerHandler(lv_timer_t *timer);
-static void KnownWarningHandler(lv_event_t *e);
-static void KnownWarningCancelHandler(lv_event_t *e);
-#endif
-static void ConfirmSdCardUpdate(void);
-static void FirmwareSdcardUpdateHandler(lv_event_t *e);
-static void FirmwareSdcardCheckSha256Handler(lv_event_t *e);
-static void FirmwareSdcardCheckSha256HintBoxHandler(lv_event_t *e);
-static void GuiFirmwareUpdateCancelUpdate(lv_event_t *e);
-
-static FirmwareUpdateWidgets_t g_firmwareUpdateWidgets;
-static const char *g_firmwareUpdateUrl = NULL;
-static const char *g_firmwareSdUpdateUrl = NULL;
-static lv_obj_t *g_waitAnimCont = NULL;
-static void *g_param = NULL;
-static lv_obj_t *g_noticeHintBox = NULL;
-static lv_obj_t *g_calCheckSumLabel = NULL;
-static KeyboardWidget_t *g_keyboardWidget = NULL;
-static PageWidget_t *g_pageWidget;
-
-#ifndef BTC_ONLY
-static lv_timer_t *g_knownWarningCountDownTimer = NULL;
-static uint32_t g_knownWarningCountDown = 0;
-static lv_obj_t *g_knownWarningBtn;
-#endif
-
-static void UrlInit()
-{
-    if (g_firmwareUpdateUrl == NULL) {
-        g_firmwareUpdateUrl = _("firmware_update_usb_qr_link");
-    }
-    if (g_firmwareSdUpdateUrl == NULL) {
-        g_firmwareSdUpdateUrl = _("firmware_update_sd_desc2_link");
-    }
-}
-
-void GuiCreateSdCardUpdateHintbox(char *version, bool checkSumDone)
-{
-    GUI_DEL_OBJ(g_noticeHintBox)
-    static uint32_t param = SIG_INIT_SD_CARD_OTA_COPY;
-    char desc[150] = {0};
-
-<<<<<<< HEAD
-    sprintf(desc, _("firmware_update_sd_dialog_desc"));
-    g_noticeHintBox = GuiCreateUpdateHintbox(lv_scr_act(), &imgFirmwareUp, _("firmware_update_sd_dialog_title"),
-=======
-    strcpy_s(desc, sizeof(desc), _("firmware_update_sd_dialog_desc"));
-    uint16_t height = checkSumDone ? 518 : 458;
-    g_noticeHintBox = GuiCreateUpdateHintbox(lv_scr_act(), height, &imgFirmwareUp, _("firmware_update_sd_dialog_title"),
->>>>>>> 5e324406
-                      desc, _("not_now"), DARK_GRAY_COLOR, _("Update"), ORANGE_COLOR, checkSumDone);
-
-    g_calCheckSumLabel = lv_obj_get_child(g_noticeHintBox, 3);
-    lv_obj_t *leftBtn = GuiGetHintBoxLeftBtn(g_noticeHintBox);
-    lv_obj_add_event_cb(leftBtn, GuiFirmwareUpdateCancelUpdate, LV_EVENT_CLICKED, &g_noticeHintBox);
-
-    lv_obj_t *rightBtn = GuiGetHintBoxRightBtn(g_noticeHintBox);
-    lv_obj_add_event_cb(rightBtn, FirmwareSdcardUpdateHandler, LV_EVENT_CLICKED, &param);
-    if (checkSumDone) {
-        char hash[128] = {0};
-        char tempBuf[128] = {0};
-        SecretCacheGetChecksum(hash);
-        ConvertToLowerCase(hash);
-        snprintf(tempBuf, sizeof(tempBuf), "#F5870A %.8s#%.24s\n%.24s#F5870A %.8s#", hash, &hash[8], &hash[32], &hash[56]);
-        lv_label_set_text_fmt(g_calCheckSumLabel, "%s(v%s):\n%s", _("about_info_verify_checksum_title"), version, tempBuf);
-    } else {
-        lv_obj_t *btn = GuiCreateBtn(g_noticeHintBox, _(""));
-        lv_obj_set_style_bg_opa(btn, LV_OPA_0, LV_PART_MAIN);
-        lv_obj_set_size(btn, 250, 50);
-        lv_obj_align(btn, LV_ALIGN_BOTTOM_LEFT, 36, -120);
-        lv_obj_add_event_cb(btn, FirmwareSdcardCheckSha256HintBoxHandler, LV_EVENT_CLICKED, NULL);
-        lv_label_set_text_fmt(g_calCheckSumLabel, _("firmware_update_sd_checksum_fmt_version"), version);
-    }
-}
-
-static int GetEntryEnum(void)
-{
-    if (g_param != NULL) {
-        return *(int *)g_param;
-    }
-    return FIRMWARE_UPDATE_ENTRY_BUTT;
-}
-
-void GuiFirmwareUpdateInit(void *param)
-{
-    UrlInit();
-    g_param = param;
-    lv_obj_t *tileView;
-    CLEAR_OBJECT(g_firmwareUpdateWidgets);
-    g_pageWidget = CreatePageWidget();
-    g_firmwareUpdateWidgets.cont = g_pageWidget->contentZone;
-    tileView = lv_tileview_create(g_firmwareUpdateWidgets.cont);
-    g_firmwareUpdateWidgets.tileView = tileView;
-    if (GuiDarkMode()) {
-        lv_obj_set_style_bg_color(tileView, BLACK_COLOR, LV_PART_MAIN);
-    } else {
-        lv_obj_set_style_bg_color(tileView, WHITE_COLOR, LV_PART_MAIN);
-    }
-    lv_obj_set_style_bg_opa(tileView, LV_OPA_0, LV_PART_SCROLLBAR | LV_STATE_SCROLLED);
-    lv_obj_set_style_bg_opa(tileView, LV_OPA_0, LV_PART_SCROLLBAR | LV_STATE_DEFAULT);
-    lv_obj_clear_flag(tileView, LV_OBJ_FLAG_SCROLLABLE);
-
-    g_firmwareUpdateWidgets.tileSelect = lv_tileview_add_tile(tileView, FIRMWARE_UPDATE_SELECT, 0, LV_DIR_HOR);
-    GuiCreateSelectTile(g_firmwareUpdateWidgets.tileSelect);
-
-    g_firmwareUpdateWidgets.tileUsbInstruction = lv_tileview_add_tile(tileView, FIRMWARE_UPDATE_USB_INSTRUCTION, 0, LV_DIR_HOR);
-    GuiCreateUsbInstructionTile(g_firmwareUpdateWidgets.tileUsbInstruction);
-
-    g_firmwareUpdateWidgets.tileSdInstruction = lv_tileview_add_tile(tileView, FIRMWARE_UPDATE_SD_INSTRUCTION, 0, LV_DIR_HOR);
-    GuiCreateSdCardnstructionTile(g_firmwareUpdateWidgets.tileSdInstruction);
-#ifndef BTC_ONLY
-    g_firmwareUpdateWidgets.tileMultiToBtcWarning = lv_tileview_add_tile(tileView, FIRMWARE_UPDATE_MULTI_TO_BTC_WARNING, 0, LV_DIR_HOR);
-    GuiCreateMultiToBtcWarningTile(g_firmwareUpdateWidgets.tileMultiToBtcWarning);
-#endif
-
-    g_firmwareUpdateWidgets.currentTile = FIRMWARE_UPDATE_SELECT;
-}
-
-void GuiFirmwareSdCardCopy(void)
-{
-    // if (GuiCheckIfViewOpened(&g_lockView)) {
-    //     GuiLockScreenTurnOff();
-    // }
-    GUI_DEL_OBJ(g_waitAnimCont)
-    GUI_DEL_OBJ(g_noticeHintBox)
-
-    g_waitAnimCont = GuiCreateAnimHintBox(lv_scr_act(), 480, 386, 82);
-    lv_obj_t *title = GuiCreateTextLabel(g_waitAnimCont, _("firmware_update_sd_copying_title"));
-    lv_obj_align(title, LV_ALIGN_BOTTOM_MID, 0, -194);
-    lv_obj_t *desc = GuiCreateNoticeLabel(g_waitAnimCont, _("firmware_update_sd_copying_desc"));
-    lv_obj_align(desc, LV_ALIGN_BOTTOM_MID, 0, -86);
-    lv_obj_set_style_text_align(desc, LV_TEXT_ALIGN_CENTER, 0);
-}
-
-void GuiFirmwareSdCardCopyResult(bool en)
-{
-    GUI_DEL_OBJ(g_waitAnimCont)
-    if (en) {
-        printf("copy success\n");
-    } else {
-        printf("copy failed\n");
-        g_noticeHintBox = GuiCreateErrorCodeHintbox(ERR_UPDATE_FIRMWARE_NOT_DETECTED, &g_noticeHintBox);
-    }
-}
-
-void GuiFirmwareUpdateDeInit(void)
-{
-#ifndef BTC_ONLY
-    if (g_knownWarningCountDownTimer != NULL) {
-        lv_timer_del(g_knownWarningCountDownTimer);
-        g_knownWarningCountDownTimer = NULL;
-    }
-#endif
-    GuiDeleteKeyboardWidget(g_keyboardWidget);
-    g_param = NULL;
-    printf("GuiFirmwareUpdateDeInit\n");
-    GUI_DEL_OBJ(g_noticeHintBox)
-    GUI_DEL_OBJ(g_waitAnimCont)
-    lv_obj_del(g_firmwareUpdateWidgets.cont);
-    CLEAR_OBJECT(g_firmwareUpdateWidgets);
-    if (g_pageWidget != NULL) {
-        DestroyPageWidget(g_pageWidget);
-        g_pageWidget = NULL;
-    }
-}
-
-
-void GuiFirmwareUpdateRefresh(void)
-{
-#ifndef BTC_ONLY
-    if (g_firmwareUpdateWidgets.currentTile != FIRMWARE_UPDATE_MULTI_TO_BTC_WARNING) {
-        SetNavBarLeftBtn(g_pageWidget->navBarWidget, NVS_BAR_RETURN, ReturnHandler, NULL);
-    } else {
-        if (g_pageWidget->navBarWidget->leftBtn != NULL && lv_obj_is_valid(g_pageWidget->navBarWidget->leftBtn)) {
-            lv_obj_del(g_pageWidget->navBarWidget->leftBtn);
-            g_pageWidget->navBarWidget->leftBtn = NULL;
-        }
-    }
-#else
-    SetNavBarLeftBtn(g_pageWidget->navBarWidget, NVS_BAR_RETURN, ReturnHandler, NULL);
-#endif
-    SetMidBtnLabel(g_pageWidget->navBarWidget, NVS_BAR_MID_LABEL, "");
-    if (GetEntryEnum() == FIRMWARE_UPDATE_ENTRY_SETUP && g_firmwareUpdateWidgets.currentTile == FIRMWARE_UPDATE_SELECT) {
-        SetNavBarRightBtn(g_pageWidget->navBarWidget, NVS_BAR_NEW_SKIP, OpenViewHandler, &g_purposeView);
-    } else {
-        SetNavBarRightBtn(g_pageWidget->navBarWidget, NVS_RIGHT_BUTTON_BUTT, NULL, NULL);
-    }
-
-    if (GetEntryEnum() == FIRMWARE_UPDATE_ENTRY_SETUP) {
-        GuiSetSetupPhase(SETUP_PAHSE_FIRMWARE_UPDATE);
-        if (g_reboot) {
-            if (!GuiJudgeCurrentPahse(SETUP_PAHSE_FIRMWARE_UPDATE)) {
-                GuiFrameOpenView(&g_purposeView);
-            } else {
-                g_reboot = false;
-            }
-        }
-    }
-    GuiCreateSelectTile(g_firmwareUpdateWidgets.tileSelect);
-    PassWordPinHintRefresh(g_keyboardWidget);
-}
-
-void GuiFirmwareUpdateWidgetRefresh(void)
-{
-    PassWordPinHintRefresh(g_keyboardWidget);
-}
-
-
-void GuiFirmwareUpdatePrevTile(void)
-{
-    switch (g_firmwareUpdateWidgets.currentTile) {
-    case FIRMWARE_UPDATE_SELECT:
-        GuiCLoseCurrentWorkingView();
-        return;
-    case FIRMWARE_UPDATE_SD_INSTRUCTION:
-        g_firmwareUpdateWidgets.currentTile--;
-    case FIRMWARE_UPDATE_USB_INSTRUCTION:
-        g_firmwareUpdateWidgets.currentTile--;
-        break;
-#ifndef BTC_ONLY
-    case FIRMWARE_UPDATE_MULTI_TO_BTC_WARNING:
-        g_firmwareUpdateWidgets.currentTile--;
-        break;
-#endif
-    default:
-        return;
-    }
-    printf("g_firmwareUpdateWidgets.currentTile=%d\n", g_firmwareUpdateWidgets.currentTile);
-    lv_obj_set_tile_id(g_firmwareUpdateWidgets.tileView, g_firmwareUpdateWidgets.currentTile, 0, LV_ANIM_OFF);
-    if (g_firmwareUpdateWidgets.tileView == FIRMWARE_UPDATE_SELECT) {
-        GuiCreateSelectTile(g_firmwareUpdateWidgets.tileSelect);
-    }
-    GuiFirmwareUpdateRefresh();
-}
-
-void GuiFirmwareUpdateSha256Percent(uint8_t percent)
-{
-    printf("percent = %d\n", percent);
-    if (g_noticeHintBox == NULL) {
-        return;
-    }
-    char version[SOFTWARE_VERSION_MAX_LEN] = {0};
-    if (percent == 100) {
-        CheckOtaBinVersion(version);
-    }
-
-    if (lv_obj_is_valid(g_calCheckSumLabel)) {
-        lv_label_set_text_fmt(g_calCheckSumLabel, _("firmware_update_sd_checksum_fmt"), percent);
-        if (percent == 100) {
-            GuiCreateSdCardUpdateHintbox(version, true);
-        }
-    } else {
-        GuiFirmwareUpdateViewSha256(version, percent);
-    }
-}
-
-static void GuiCreateSelectTile(lv_obj_t *parent)
-{
-    lv_obj_clean(parent);
-    uint8_t memberCnt = 3;
-    lv_obj_t *label, *img, *button, *imgArrow, *line;
-    label = GuiCreateTitleLabel(parent, _("firmware_update_title"));
-    lv_obj_align(label, LV_ALIGN_TOP_LEFT, 36, 12);
-    label = GuiCreateNoticeLabel(parent, _("firmware_update_desc"));
-    lv_obj_set_width(label, 408);
-    lv_obj_align(label, LV_ALIGN_TOP_LEFT, 36, 72);
-
-    img = GuiCreateImg(parent, &imgMicroSd);
-    label = GuiCreateLittleTitleLabel(parent, _("firmware_update_via_sd"));
-    imgArrow = GuiCreateImg(parent, &imgArrowRight);
-    GuiButton_t table1[4] = {
-        {.obj = img, .align = LV_ALIGN_DEFAULT, .position = {24, 40},},
-        {.obj = label, .align = LV_ALIGN_DEFAULT, .position = {76, 40},},
-        {.obj = imgArrow, .align = LV_ALIGN_DEFAULT, .position = {372, 40},},
-    };
-
-    char fileVersion[SOFTWARE_VERSION_MAX_LEN] = {0};
-    if (CheckOtaBinVersion(fileVersion)) {
-        lv_obj_t *versionLabel = GuiCreateIllustrateLabel(parent, fileVersion);
-        lv_obj_set_style_text_color(versionLabel, ORANGE_COLOR, LV_PART_MAIN);
-        lv_label_set_text_fmt(versionLabel, "v%s %s", fileVersion, _("firmware_update_sd_dialog_head"));
-        table1[3].align = LV_ALIGN_DEFAULT;
-        table1[3].position.x = 76;
-        table1[3].position.y = 81;
-        table1[3].obj = versionLabel;
-        memberCnt = 4;
-    }
-
-    button = GuiCreateButton(parent, 408, 120, table1, memberCnt, GuiViaSdCardHandler, NULL);
-    lv_obj_align(button, LV_ALIGN_TOP_MID, 0, 210);
-
-    img = GuiCreateImg(parent, &imgUsbConnection);
-    label = GuiCreateLittleTitleLabel(parent, _("firmware_update_via_usb"));
-    imgArrow = GuiCreateImg(parent, &imgArrowRight);
-    GuiButton_t table2[] = {
-        {.obj = img, .align = LV_ALIGN_DEFAULT, .position = {24, 40},},
-        {.obj = label, .align = LV_ALIGN_DEFAULT, .position = {76, 40},},
-        {.obj = imgArrow, .align = LV_ALIGN_DEFAULT, .position = {372, 40},},
-    };
-    button = GuiCreateButton(parent, 408, 120, table2, NUMBER_OF_ARRAYS(table2), GuiViaUsbHandler, NULL);
-    lv_obj_align(button, LV_ALIGN_TOP_MID, 0, 330);
-    line = GuiCreateDividerLine(parent);
-    lv_obj_align(line, LV_ALIGN_DEFAULT, 0, 210);
-    line = GuiCreateDividerLine(parent);
-    lv_obj_align(line, LV_ALIGN_DEFAULT, 0, 330);
-    line = GuiCreateDividerLine(parent);
-    lv_obj_align(line, LV_ALIGN_DEFAULT, 0, 450);
-}
-
-
-static void GuiViaSdCardHandler(lv_event_t *e)
-{
-    lv_event_code_t code = lv_event_get_code(e);
-
-    if (code == LV_EVENT_CLICKED) {
-        g_firmwareUpdateWidgets.currentTile = FIRMWARE_UPDATE_SD_INSTRUCTION;
-        lv_obj_set_tile_id(g_firmwareUpdateWidgets.tileView, g_firmwareUpdateWidgets.currentTile, 0, LV_ANIM_OFF);
-        GuiFirmwareUpdateRefresh();
-    }
-}
-
-static void GuiViaUsbHandler(lv_event_t *e)
-{
-    lv_event_code_t code = lv_event_get_code(e);
-
-    if (code == LV_EVENT_CLICKED) {
-        g_firmwareUpdateWidgets.currentTile = FIRMWARE_UPDATE_USB_INSTRUCTION;
-        lv_obj_set_tile_id(g_firmwareUpdateWidgets.tileView, g_firmwareUpdateWidgets.currentTile, 0, LV_ANIM_OFF);
-        GuiFirmwareUpdateRefresh();
-    }
-}
-
-
-static void GuiCreateUsbInstructionTile(lv_obj_t *parent)
-{
-    lv_obj_t *label, *img;
-
-    label = GuiCreateTitleLabel(parent, _("firmware_update_usb_title"));
-    lv_obj_align(label, LV_ALIGN_TOP_LEFT, 36, 12);
-
-    label = GuiCreateIllustrateLabel(parent, "#F5870A 1#");
-    lv_label_set_recolor(label, true);
-    lv_obj_align(label, LV_ALIGN_TOP_LEFT, 36, 100);
-    label = GuiCreateIllustrateLabel(parent, _("firmware_update_usb_desc1"));
-    lv_obj_set_width(label, 384);
-    lv_obj_align(label, LV_ALIGN_TOP_LEFT, 60, 100);
-
-    label = GuiCreateIllustrateLabel(parent, "#F5870A 2#");
-    lv_label_set_recolor(label, true);
-    GuiAlignToPrevObj(label, LV_ALIGN_OUT_BOTTOM_LEFT, -30, 12);
-    label = GuiCreateIllustrateLabel(parent, _("firmware_update_usb_desc2"));
-    lv_obj_set_width(label, 384);
-    GuiAlignToPrevObj(label, LV_ALIGN_DEFAULT, 30, 0);
-    label = GuiCreateIllustrateLabel(parent, _("firmware_update_usb_desc2_link"));
-    lv_obj_set_style_text_color(label, lv_color_hex(0x1BE0C6), LV_PART_MAIN);
-    lv_obj_align(label, LV_ALIGN_TOP_LEFT, 60, 236);
-    lv_obj_add_flag(label, LV_OBJ_FLAG_CLICKABLE);
-    lv_obj_add_event_cb(label, GuiQrcodeHandler, LV_EVENT_CLICKED, NULL);
-    GuiAlignToPrevObj(label, LV_ALIGN_OUT_BOTTOM_LEFT, 0, 12);
-    img = GuiCreateImg(parent, &imgQrcodeTurquoise);
-    lv_obj_align(img, LV_ALIGN_TOP_LEFT, 322, 239);
-    lv_obj_add_flag(img, LV_OBJ_FLAG_CLICKABLE);
-    lv_obj_add_event_cb(img, GuiQrcodeHandler, LV_EVENT_CLICKED, NULL);
-    GuiAlignToPrevObj(img, LV_ALIGN_RIGHT_MID, 30, 0);
-
-    label = GuiCreateIllustrateLabel(parent, "#F5870A 3#");
-    lv_label_set_recolor(label, true);
-    lv_obj_align_to(label, lv_obj_get_child(parent, lv_obj_get_child_cnt(parent) - 3), LV_ALIGN_OUT_BOTTOM_LEFT, -30, 12);
-    label = GuiCreateIllustrateLabel(parent, _("firmware_update_usb_desc3"));
-    lv_obj_set_width(label, 384);
-    GuiAlignToPrevObj(label, LV_ALIGN_DEFAULT, 30, 0);
-
-    label = GuiCreateIllustrateLabel(parent, "#F5870A 4#");
-    lv_label_set_recolor(label, true);
-    GuiAlignToPrevObj(label, LV_ALIGN_OUT_BOTTOM_LEFT, -30, 12);
-
-    label = GuiCreateIllustrateLabel(parent, _("firmware_update_usb_desc4"));
-    lv_obj_set_width(label, 390);
-    lv_label_set_recolor(label, true);
-    GuiAlignToPrevObj(label, LV_ALIGN_DEFAULT, 30, 0);
-
-    label = GuiCreateBoldIllustrateLabel(parent, _("firmware_update_usb_title2"));
-    lv_label_set_recolor(label, true);
-    GuiAlignToPrevObj(label, LV_ALIGN_OUT_BOTTOM_LEFT, -30, 12);
-    label = GuiCreateIllustrateLabel(parent, _("firmware_update_usb_desc5"));
-    GuiAlignToPrevObj(label, LV_ALIGN_OUT_BOTTOM_LEFT, 0, 12);
-}
-
-static void ConfirmSdCardUpdate(void)
-{
-    static uint16_t walletSetIndex = SIG_INIT_SD_CARD_OTA_COPY;
-    uint8_t accountCnt = 0;
-    GetExistAccountNum(&accountCnt);
-    if (accountCnt == 0) {
-        GuiFirmwareSdCardCopy();
-        GuiModelCopySdCardOta();
-    } else {
-        GuiDeleteKeyboardWidget(g_keyboardWidget);
-        g_keyboardWidget = GuiCreateKeyboardWidget(g_firmwareUpdateWidgets.cont);
-        SetKeyboardWidgetSelf(g_keyboardWidget, &g_keyboardWidget);
-        SetKeyboardWidgetSig(g_keyboardWidget, &walletSetIndex);
-    }
-}
-
-static void FirmwareSdcardUpdateHandler(lv_event_t *e)
-{
-    char fileVersion[SOFTWARE_VERSION_MAX_LEN] = {0};
-    GUI_DEL_OBJ(g_noticeHintBox)
-    lv_event_code_t code = lv_event_get_code(e);
-    if (code == LV_EVENT_CLICKED) {
-        GuiModelStopCalculateCheckSum();
-        if (CHECK_BATTERY_LOW_POWER()) {
-            g_noticeHintBox = GuiCreateErrorCodeHintbox(ERR_KEYSTORE_SAVE_LOW_POWER, &g_noticeHintBox);
-        } else if (!SdCardInsert()) {
-            //firmware_update_sd_failed_access_title
-            g_noticeHintBox = GuiCreateErrorCodeHintbox(ERR_UPDATE_SDCARD_NOT_DETECTED, &g_noticeHintBox);
-        } else if (CheckOtaBinVersion(fileVersion)) {
-#ifndef BTC_ONLY
-            printf("fileVersion=%s\n", fileVersion);
-            if (strstr(fileVersion, "BTC") == NULL) {
-                ConfirmSdCardUpdate();
-            } else {
-                printf("firmware from MultiCoin to BTC\n");
-                if (g_firmwareUpdateWidgets.tileView == NULL) {
-                    g_noticeHintBox = GuiCreateContainerWithParent(lv_scr_act(), lv_obj_get_width(lv_scr_act()), lv_obj_get_height(lv_scr_act()) - GUI_MAIN_AREA_OFFSET_NEW);
-                    lv_obj_align(g_noticeHintBox, LV_ALIGN_DEFAULT, 0, GUI_MAIN_AREA_OFFSET_NEW);
-                    lv_obj_add_flag(g_noticeHintBox, LV_OBJ_FLAG_CLICKABLE);
-                    GuiCreateMultiToBtcWarningTile(g_noticeHintBox);
-                } else {
-                    g_firmwareUpdateWidgets.currentTile = FIRMWARE_UPDATE_MULTI_TO_BTC_WARNING;
-                    lv_obj_set_tile_id(g_firmwareUpdateWidgets.tileView, g_firmwareUpdateWidgets.currentTile, 0, LV_ANIM_OFF);
-                    GuiFirmwareUpdateRefresh();
-                }
-                StartKnownWarningCountDownTimer();
-            }
-#else
-            ConfirmSdCardUpdate();
-#endif
-        } else {
-            if (strnlen_s(fileVersion, 16) == 0) {
-                g_noticeHintBox = GuiCreateErrorCodeHintbox(ERR_UPDATE_FIRMWARE_NOT_DETECTED, &g_noticeHintBox);
-            } else {
-                g_noticeHintBox = GuiCreateErrorCodeHintbox(ERR_UPDATE_NO_UPGRADABLE_FIRMWARE, &g_noticeHintBox);
-            }
-
-        }
-    }
-}
-
-static void FirmwareSdcardCheckSha256Handler(lv_event_t *e)
-{
-    lv_event_code_t code = lv_event_get_code(e);
-    if (code == LV_EVENT_CLICKED) {
-        if (!SdCardInsert()) {
-            return;
-        }
-        g_noticeHintBox = GuiCreateAnimHintBox(lv_scr_act(), 480, 400, 76);
-        lv_obj_t *title = GuiCreateTextLabel(g_noticeHintBox, _("calculat_modal_title"));
-        lv_obj_align(title, LV_ALIGN_BOTTOM_MID, 0, -194);
-        lv_obj_t *btn = GuiCreateBtn(g_noticeHintBox, _("Cancel"));
-        lv_obj_set_size(btn, 408, 66);
-        lv_obj_align(btn, LV_ALIGN_BOTTOM_MID, 0, -24);
-        lv_obj_set_style_bg_color(btn, WHITE_COLOR_OPA20, LV_PART_MAIN);
-        lv_obj_add_event_cb(btn, GuiStopFirmwareCheckSumHandler, LV_EVENT_CLICKED, &g_noticeHintBox);
-
-        lv_obj_t *desc = GuiCreateNoticeLabel(g_noticeHintBox, "0%");
-        lv_obj_align(desc, LV_ALIGN_BOTTOM_MID, 0, -140);
-        lv_obj_set_style_text_align(desc, LV_TEXT_ALIGN_CENTER, 0);
-        GuiModelCalculateBinSha256();
-#ifdef COMPILE_SIMULATOR
-        GuiFirmwareUpdateSha256Percent(100);
-#endif
-    }
-}
-
-static void FirmwareSdcardCheckSha256HintBoxHandler(lv_event_t *e)
-{
-    lv_event_code_t code = lv_event_get_code(e);
-    if (code == LV_EVENT_CLICKED) {
-        if (SdCardInsert()) {
-            lv_obj_del(lv_event_get_target(e));
-            GuiModelCalculateBinSha256();
-        }
-    }
-}
-
-static void GuiCreateSdCardnstructionTile(lv_obj_t *parent)
-{
-#define UPDATE_BTN_X_OFFSET (-20)
-    GuiAddObjFlag(parent, LV_OBJ_FLAG_SCROLLABLE);
-    static uint32_t param = SIG_INIT_SD_CARD_OTA_COPY;
-    lv_obj_t *label, *img, *btn = NULL;
-    int16_t btnOffset = UPDATE_BTN_X_OFFSET;
-
-    label = GuiCreateTitleLabel(parent, _("firmware_update_sd_title"));
-    lv_obj_align(label, LV_ALIGN_TOP_LEFT, 36, 12);
-
-    label = GuiCreateIllustrateLabel(parent, "#F5870A 1#");
-    lv_label_set_recolor(label, true);
-    lv_obj_align(label, LV_ALIGN_TOP_LEFT, 36, 100);
-    label = GuiCreateIllustrateLabel(parent, _("firmware_update_sd_desc1"));
-    lv_obj_set_width(label, 384);
-    lv_obj_align(label, LV_ALIGN_TOP_LEFT, 60, 100);
-
-    label = GuiCreateIllustrateLabel(parent, "#F5870A 2#");
-    lv_label_set_recolor(label, true);
-    lv_obj_align(label, LV_ALIGN_TOP_LEFT, 36, 172);
-    GuiAlignToPrevObj(label, LV_ALIGN_OUT_BOTTOM_LEFT, -30, 12);
-    label = GuiCreateIllustrateLabel(parent, _("firmware_update_sd_desc2"));
-    lv_obj_set_width(label, 384);
-    GuiAlignToPrevObj(label, LV_ALIGN_DEFAULT, 30, 0);
-    label = GuiCreateIllustrateLabel(parent, _("firmware_update_sd_desc2_link"));
-    lv_obj_set_style_text_color(label, lv_color_hex(0x1BE0C6), LV_PART_MAIN);
-    GuiAlignToPrevObj(label, LV_ALIGN_OUT_BOTTOM_LEFT, 0, 12);
-    lv_obj_add_flag(label, LV_OBJ_FLAG_CLICKABLE);
-    lv_obj_add_event_cb(label, GuiQrcodeHandler, LV_EVENT_CLICKED, NULL);
-    img = GuiCreateImg(parent, &imgQrcodeTurquoise);
-    GuiAlignToPrevObj(img, LV_ALIGN_RIGHT_MID, 30, 0);
-    lv_obj_add_flag(img, LV_OBJ_FLAG_CLICKABLE);
-    lv_obj_add_event_cb(img, GuiQrcodeHandler, LV_EVENT_CLICKED, NULL);
-
-    label = GuiCreateIllustrateLabel(parent, "#F5870A 3#");
-    lv_label_set_recolor(label, true);
-    lv_obj_align_to(label, lv_obj_get_child(parent, lv_obj_get_child_cnt(parent) - 3), LV_ALIGN_OUT_BOTTOM_LEFT, -30, 12);
-
-    label = GuiCreateIllustrateLabel(parent, _("firmware_update_sd_desc3"));
-    lv_obj_set_width(label, 390);
-    lv_label_set_recolor(label, true);
-    GuiAlignToPrevObj(label, LV_ALIGN_DEFAULT, 30, 0);
-
-    label = GuiCreateIllustrateLabel(parent, "#F5870A 4#");
-    lv_label_set_recolor(label, true);
-    GuiAlignToPrevObj(label, LV_ALIGN_OUT_BOTTOM_LEFT, -30, 12);
-
-    label = GuiCreateIllustrateLabel(parent, _("firmware_update_sd_desc4"));
-    lv_label_set_recolor(label, true);
-    GuiAlignToPrevObj(label, LV_ALIGN_DEFAULT, 30, 0);
-
-    if (FatfsFileExist(OTA_FILE_PATH)) {
-        btn = GuiCreateBtn(parent, _("about_info_verify_firmware_title"));
-        lv_obj_set_style_bg_opa(btn, LV_OPA_0, LV_PART_MAIN);
-        label = lv_obj_get_child(btn, 0);
-        lv_obj_set_style_text_font(label, g_defIllustrateFont, LV_PART_MAIN);
-        lv_obj_set_style_text_color(label, ORANGE_COLOR, LV_PART_MAIN);
-        lv_obj_set_size(btn, 400, 30);
-        GuiAlignToPrevObj(btn, LV_ALIGN_OUT_BOTTOM_MID, btnOffset, 20);
-        lv_obj_add_event_cb(btn, FirmwareSdcardCheckSha256Handler, LV_EVENT_CLICKED, &param);
-        btnOffset = 0;
-    }
-
-    btn = GuiCreateBtn(parent, _("Update"));
-    lv_obj_set_size(btn, 408, 66);
-    GuiAlignToPrevObj(btn, LV_ALIGN_OUT_BOTTOM_MID, btnOffset, 20);
-    lv_obj_add_event_cb(btn, FirmwareSdcardUpdateHandler, LV_EVENT_CLICKED, &param);
-
-    lv_obj_t *spacer = GuiCreateSpacer(parent, 24);
-    GuiAlignToPrevObj(spacer, LV_ALIGN_OUT_BOTTOM_MID, 0, 0);
-}
-
-#ifndef BTC_ONLY
-static void GuiCreateMultiToBtcWarningTile(lv_obj_t *parent)
-{
-    lv_obj_t *label, *img, *btn;
-
-    img = GuiCreateImg(parent, &imgMultiCoin);
-    lv_obj_align(img, LV_ALIGN_TOP_LEFT, 134, 132 - GUI_NAV_BAR_HEIGHT);
-    img = GuiCreateImg(parent, &imgArrowNextRed);
-    lv_obj_set_style_img_recolor(img, lv_color_hex(0xFF4B1F), LV_PART_MAIN);
-    lv_obj_align(img, LV_ALIGN_TOP_LEFT, 222, 150 - GUI_NAV_BAR_HEIGHT);
-
-    img = GuiCreateImg(parent, &imgBtcOnly);
-    lv_obj_align(img, LV_ALIGN_TOP_LEFT, 274, 132 - GUI_NAV_BAR_HEIGHT);
-
-    label = GuiCreateLittleTitleLabel(parent, _("firmware_update_btc_only_warning_title"));
-    lv_obj_align(label, LV_ALIGN_TOP_MID, 0, 236 - GUI_NAV_BAR_HEIGHT);
-    label = GuiCreateIllustrateLabel(parent, _("firmware_update_btc_only_warning_desc"));
-    lv_obj_set_style_text_align(label, LV_TEXT_ALIGN_CENTER, LV_PART_MAIN);
-    lv_label_set_long_mode(label, LV_LABEL_LONG_WRAP);
-    lv_obj_set_width(label, 408);
-    lv_label_set_recolor(label, true);
-    lv_obj_align(label, LV_ALIGN_TOP_MID, 0, 288 - GUI_NAV_BAR_HEIGHT);
-
-    btn = GuiCreateBtn(parent, _("firmware_update_btc_only_button_cancel"));
-    lv_obj_set_style_bg_color(btn, WHITE_COLOR_OPA20, LV_PART_MAIN);
-    lv_obj_set_size(btn, 192, 66);
-    lv_obj_align(btn, LV_ALIGN_BOTTOM_LEFT, 36, -24);
-    lv_obj_add_event_cb(btn, KnownWarningCancelHandler, LV_EVENT_CLICKED, NULL);
-
-    btn = GuiCreateBtn(parent, _("firmware_update_btc_only_button_i_know"));
-    lv_obj_set_size(btn, 192, 66);
-    lv_obj_align(btn, LV_ALIGN_BOTTOM_RIGHT, -36, -24);
-    lv_obj_add_event_cb(btn, KnownWarningHandler, LV_EVENT_CLICKED, NULL);
-    g_knownWarningBtn = btn;
-}
-
-static void StartKnownWarningCountDownTimer(void)
-{
-    char text[32];
-    g_knownWarningCountDown = 5;
-    if (g_knownWarningCountDownTimer != NULL) {
-        lv_timer_del(g_knownWarningCountDownTimer);
-    }
-    lv_obj_clear_flag(g_knownWarningBtn, LV_OBJ_FLAG_CLICKABLE);
-    snprintf_s(text, sizeof(text), "%s(5)", _("firmware_update_btc_only_button_i_know"));
-    lv_label_set_text(lv_obj_get_child(g_knownWarningBtn, 0), text);
-    lv_obj_set_style_bg_opa(g_knownWarningBtn, LV_OPA_60, LV_PART_MAIN);
-    g_knownWarningCountDownTimer = lv_timer_create(KnownWarningCountDownTimerHandler, 1000, NULL);
-}
-
-static void KnownWarningCountDownTimerHandler(lv_timer_t *timer)
-{
-    lv_obj_t *btn = g_knownWarningBtn;
-    char text[32];
-    const char *preText = _("firmware_update_btc_only_button_i_know");
-    g_knownWarningCountDown--;
-    if (g_knownWarningCountDown > 0) {
-        snprintf_s(text, sizeof(text), "%s(%d)", preText, g_knownWarningCountDown);
-    } else {
-        strcpy_s(text, sizeof(text), preText);
-    }
-    lv_label_set_text(lv_obj_get_child(btn, 0), text);
-    if (g_knownWarningCountDown <= 0) {
-        lv_obj_set_style_bg_opa(btn, LV_OPA_100, LV_PART_MAIN);
-        lv_obj_add_flag(btn, LV_OBJ_FLAG_CLICKABLE);
-        lv_timer_del(timer);
-        g_knownWarningCountDownTimer = NULL;
-    }
-}
-
-static void KnownWarningHandler(lv_event_t *e)
-{
-    lv_event_code_t code = lv_event_get_code(e);
-
-    if (code == LV_EVENT_CLICKED) {
-        GUI_DEL_OBJ(g_noticeHintBox);
-        ConfirmSdCardUpdate();
-    }
-}
-
-static void KnownWarningCancelHandler(lv_event_t *e)
-{
-    lv_event_code_t code = lv_event_get_code(e);
-
-    if (code == LV_EVENT_CLICKED) {
-        if (g_noticeHintBox == NULL) {
-            ReturnHandler(e);
-        } else {
-            GUI_DEL_OBJ(g_noticeHintBox);
-        }
-    }
-}
-
-
-
-#endif
-
-static void GuiQrcodeHandler(lv_event_t *e)
-{
-    lv_event_code_t code = lv_event_get_code(e);
-    lv_obj_t *parent, *button, *qrCodeCont, *qrCode, *label;
-
-    if (code == LV_EVENT_CLICKED) {
-        if (g_firmwareUpdateWidgets.qrCodeCont == NULL) {
-            g_firmwareUpdateWidgets.qrCodeCont = GuiCreateHintBox(g_firmwareUpdateWidgets.tileUsbInstruction, 480, 654, true);
-            parent = g_firmwareUpdateWidgets.qrCodeCont;
-
-            qrCodeCont = lv_obj_create(parent);
-            lv_obj_set_size(qrCodeCont, 408, 408);
-            lv_obj_set_style_border_width(qrCodeCont, 0, LV_PART_MAIN | LV_STATE_DEFAULT);
-            lv_obj_set_style_clip_corner(qrCodeCont, 0, 0);
-            lv_obj_set_style_pad_all(qrCodeCont, 0, LV_PART_MAIN | LV_STATE_DEFAULT);
-            lv_obj_set_style_radius(qrCodeCont, 16, LV_PART_MAIN);
-            lv_obj_clear_flag(qrCodeCont, LV_OBJ_FLAG_SCROLLABLE);
-            lv_obj_clear_flag(qrCodeCont, LV_OBJ_FLAG_CLICKABLE);
-            lv_obj_set_style_bg_color(qrCodeCont, WHITE_COLOR, LV_PART_MAIN);
-            lv_obj_align(qrCodeCont, LV_ALIGN_BOTTOM_MID, 0, -210);
-
-            qrCode = lv_qrcode_create(qrCodeCont, 360, BLACK_COLOR, WHITE_COLOR);
-            lv_obj_align(qrCode, LV_ALIGN_CENTER, 0, 0);
-            if (g_firmwareUpdateWidgets.currentTile == FIRMWARE_UPDATE_USB_INSTRUCTION) {
-                lv_qrcode_update(qrCode, _("firmware_update_usb_qr_link"), (uint32_t)strnlen_s(_("firmware_update_usb_qr_link"), BUFFER_SIZE_128));
-            } else {
-                lv_qrcode_update(qrCode, g_firmwareSdUpdateUrl, (uint32_t)strnlen_s(g_firmwareSdUpdateUrl, BUFFER_SIZE_128));
-            }
-
-            label = GuiCreateLittleTitleLabel(parent, _("firmware_update_usb_qr_title"));
-            lv_obj_align(label, LV_ALIGN_BOTTOM_LEFT, 36, -156);
-            if (g_firmwareUpdateWidgets.currentTile == FIRMWARE_UPDATE_USB_INSTRUCTION) {
-                label = GuiCreateIllustrateLabel(parent, _("firmware_update_usb_qr_link"));
-            } else {
-                label = GuiCreateIllustrateLabel(parent, g_firmwareSdUpdateUrl);
-            }
-            lv_obj_set_style_text_color(label, lv_color_hex(0x1BE0C6), LV_PART_MAIN);
-            lv_obj_align(label, LV_ALIGN_BOTTOM_LEFT, 36, -114);
-
-            button = GuiCreateAdaptButton(parent, _("OK"));
-            // lv_obj_set_size(button, 94, 66);
-            lv_obj_set_style_bg_color(button, WHITE_COLOR_OPA20, LV_PART_MAIN);
-            lv_obj_align(button, LV_ALIGN_BOTTOM_RIGHT, -36, -24);
-            lv_obj_add_event_cb(button, CloseQrcodeHandler, LV_EVENT_CLICKED, NULL);
-        }
-    }
-}
-
-
-static void CloseQrcodeHandler(lv_event_t *e)
-{
-    lv_event_code_t code = lv_event_get_code(e);
-    if (code == LV_EVENT_CLICKED) {
-        GUI_DEL_OBJ(g_firmwareUpdateWidgets.qrCodeCont)
-    }
-}
-
-void GuiFirmwareUpdateVerifyPasswordErrorCount(void *param)
-{
-    PasswordVerifyResult_t *passwordVerifyResult = (PasswordVerifyResult_t *)param;
-    if (g_keyboardWidget != NULL) {
-        GuiShowErrorNumber(g_keyboardWidget, passwordVerifyResult);
-    }
-}
-
-static void GuiFirmwareUpdateViewSha256(char *version, uint8_t percent)
-{
-    if (percent == 0xFF) {
-        GuiDeleteAnimHintBox();
-        g_noticeHintBox = NULL;
-        return;
-    }
-    lv_obj_t *label = lv_obj_get_child(g_noticeHintBox, lv_obj_get_child_cnt(g_noticeHintBox) - 1);
-    lv_label_set_text_fmt(label, "%d%%", percent);
-    if (percent == 100) {
-        GuiDeleteAnimHintBox();
-        uint32_t hintHeight = 220 + 48;
-        g_noticeHintBox = GuiCreateHintBox(lv_scr_act(), 480, 482, 300);
-
-        lv_obj_t *btn = GuiCreateAdaptButton(g_noticeHintBox, _("OK"));
-        lv_obj_align(btn, LV_ALIGN_BOTTOM_RIGHT, -36, -24);
-        lv_obj_add_event_cb(btn, CloseHintBoxHandler, LV_EVENT_CLICKED, &g_noticeHintBox);
-
-        label = GuiCreateIllustrateLabel(g_noticeHintBox, _("firmware_update_sd_checksum_done"));
-        lv_label_set_recolor(label, true);
-        lv_obj_align(label, LV_ALIGN_BOTTOM_LEFT, 36, -130);
-
-        lv_obj_t *desc = GuiCreateIllustrateLabel(g_noticeHintBox, _("firmware_update_sd_checksum_notice"));
-        lv_obj_align_to(desc, label, LV_ALIGN_OUT_TOP_LEFT, 0, -12);
-        hintHeight = hintHeight + lv_obj_get_self_height(desc) + 12;
-
-        lv_obj_t *title = GuiCreateTextLabel(g_noticeHintBox, _("Verify Firmware"));
-        lv_obj_align_to(title, desc, LV_ALIGN_OUT_TOP_LEFT, 0, -12);
-        hintHeight = hintHeight + lv_obj_get_self_height(title) + 12;
-
-        char hash[128] = {0};
-        char tempBuf[128] = {0};
-        SecretCacheGetChecksum(hash);
-        ConvertToLowerCase(hash);
-        snprintf(tempBuf, sizeof(tempBuf), "#F5870A %.8s#%.24s\n%.24s#F5870A %.8s#", hash, &hash[8], &hash[32], &hash[56]);
-        lv_obj_t *label = lv_obj_get_child(g_noticeHintBox, lv_obj_get_child_cnt(g_noticeHintBox) - 3);
-        lv_label_set_text_fmt(label, "Checksum(v%s):\n%s", version, tempBuf);
-        GuiHintBoxResize(g_noticeHintBox, hintHeight);
-    }
-}
-
-static void GuiFirmwareUpdateCancelUpdate(lv_event_t *e)
-{
-    lv_event_code_t code = lv_event_get_code(e);
-    if (code == LV_EVENT_CLICKED) {
-        GuiModelStopCalculateCheckSum();
-        lv_obj_del(lv_obj_get_parent(lv_event_get_target(e)));
-        void **param = lv_event_get_user_data(e);
-        if (param != NULL) {
-            *param = NULL;
-        }
-    }
+#include "gui_firmware_update_widgets.h"
+#include "gui.h"
+#include "gui_views.h"
+#include "gui_button.h"
+#include "gui_hintbox.h"
+#include "gui_model.h"
+#include "gui_obj.h"
+#include "gui_status_bar.h"
+#include "gui_lock_widgets.h"
+#include "gui_setup_widgets.h"
+#include "background_task.h"
+#include "firmware_update.h"
+#include "gui_keyboard_hintbox.h"
+#include "gui_page.h"
+#include "account_manager.h"
+#include "gui_about_info_widgets.h"
+#include "secret_cache.h"
+#include "version.h"
+#include "user_memory.h"
+#include "keystore.h"
+#include "user_fatfs.h"
+#ifdef COMPILE_SIMULATOR
+#include "simulator_mock_define.h"
+#include "simulator_model.h"
+#endif
+
+typedef enum {
+    FIRMWARE_UPDATE_SELECT = 0,
+    FIRMWARE_UPDATE_USB_INSTRUCTION,
+    FIRMWARE_UPDATE_SD_INSTRUCTION,
+#ifndef BTC_ONLY
+    FIRMWARE_UPDATE_MULTI_TO_BTC_WARNING,
+#endif
+    FIRMWARE_UPDATE_USB_UPDATING,
+
+    FIRMWARE_UPDATE_BUTT,
+} CREATE_WALLET_ENUM;
+
+typedef struct {
+    uint8_t currentTile;
+    lv_obj_t *cont;
+    lv_obj_t *tileView;
+    lv_obj_t *tileSelect;
+    lv_obj_t *tileUsbInstruction;
+    lv_obj_t *tileSdInstruction;
+#ifndef BTC_ONLY
+    lv_obj_t *tileMultiToBtcWarning;
+#endif
+    lv_obj_t *tileUpdating;
+    lv_obj_t *qrCodeCont;
+} FirmwareUpdateWidgets_t;
+
+static void GuiCreateSelectTile(lv_obj_t *parent);
+static void GuiViaSdCardHandler(lv_event_t *e);
+static void GuiViaUsbHandler(lv_event_t *e);
+static void GuiCreateUsbInstructionTile(lv_obj_t *parent);
+static void GuiQrcodeHandler(lv_event_t *e);
+static void GuiFirmwareUpdateViewSha256(char *version, uint8_t percent);
+static void CloseQrcodeHandler(lv_event_t *e);
+static int GetEntryEnum(void);
+static void GuiCreateSdCardnstructionTile(lv_obj_t *parent);
+#ifndef BTC_ONLY
+static void GuiCreateMultiToBtcWarningTile(lv_obj_t *parent);
+static void StartKnownWarningCountDownTimer(void);
+static void KnownWarningCountDownTimerHandler(lv_timer_t *timer);
+static void KnownWarningHandler(lv_event_t *e);
+static void KnownWarningCancelHandler(lv_event_t *e);
+#endif
+static void ConfirmSdCardUpdate(void);
+static void FirmwareSdcardUpdateHandler(lv_event_t *e);
+static void FirmwareSdcardCheckSha256Handler(lv_event_t *e);
+static void FirmwareSdcardCheckSha256HintBoxHandler(lv_event_t *e);
+static void GuiFirmwareUpdateCancelUpdate(lv_event_t *e);
+
+static FirmwareUpdateWidgets_t g_firmwareUpdateWidgets;
+static const char *g_firmwareUpdateUrl = NULL;
+static const char *g_firmwareSdUpdateUrl = NULL;
+static lv_obj_t *g_waitAnimCont = NULL;
+static void *g_param = NULL;
+static lv_obj_t *g_noticeHintBox = NULL;
+static lv_obj_t *g_calCheckSumLabel = NULL;
+static KeyboardWidget_t *g_keyboardWidget = NULL;
+static PageWidget_t *g_pageWidget;
+
+#ifndef BTC_ONLY
+static lv_timer_t *g_knownWarningCountDownTimer = NULL;
+static uint32_t g_knownWarningCountDown = 0;
+static lv_obj_t *g_knownWarningBtn;
+#endif
+
+static void UrlInit()
+{
+    if (g_firmwareUpdateUrl == NULL) {
+        g_firmwareUpdateUrl = _("firmware_update_usb_qr_link");
+    }
+    if (g_firmwareSdUpdateUrl == NULL) {
+        g_firmwareSdUpdateUrl = _("firmware_update_sd_desc2_link");
+    }
+}
+
+void GuiCreateSdCardUpdateHintbox(char *version, bool checkSumDone)
+{
+    GUI_DEL_OBJ(g_noticeHintBox)
+    static uint32_t param = SIG_INIT_SD_CARD_OTA_COPY;
+    char desc[150] = {0};
+
+    strcpy_s(desc, sizeof(desc), _("firmware_update_sd_dialog_desc"));
+    g_noticeHintBox = GuiCreateUpdateHintbox(lv_scr_act(), &imgFirmwareUp, _("firmware_update_sd_dialog_title"),
+                      desc, _("not_now"), DARK_GRAY_COLOR, _("Update"), ORANGE_COLOR, checkSumDone);
+
+    g_calCheckSumLabel = lv_obj_get_child(g_noticeHintBox, 3);
+    lv_obj_t *leftBtn = GuiGetHintBoxLeftBtn(g_noticeHintBox);
+    lv_obj_add_event_cb(leftBtn, GuiFirmwareUpdateCancelUpdate, LV_EVENT_CLICKED, &g_noticeHintBox);
+
+    lv_obj_t *rightBtn = GuiGetHintBoxRightBtn(g_noticeHintBox);
+    lv_obj_add_event_cb(rightBtn, FirmwareSdcardUpdateHandler, LV_EVENT_CLICKED, &param);
+    if (checkSumDone) {
+        char hash[128] = {0};
+        char tempBuf[128] = {0};
+        SecretCacheGetChecksum(hash);
+        ConvertToLowerCase(hash);
+        snprintf(tempBuf, sizeof(tempBuf), "#F5870A %.8s#%.24s\n%.24s#F5870A %.8s#", hash, &hash[8], &hash[32], &hash[56]);
+        lv_label_set_text_fmt(g_calCheckSumLabel, "%s(v%s):\n%s", _("about_info_verify_checksum_title"), version, tempBuf);
+    } else {
+        lv_obj_t *btn = GuiCreateBtn(g_noticeHintBox, _(""));
+        lv_obj_set_style_bg_opa(btn, LV_OPA_0, LV_PART_MAIN);
+        lv_obj_set_size(btn, 250, 50);
+        lv_obj_align(btn, LV_ALIGN_BOTTOM_LEFT, 36, -120);
+        lv_obj_add_event_cb(btn, FirmwareSdcardCheckSha256HintBoxHandler, LV_EVENT_CLICKED, NULL);
+        lv_label_set_text_fmt(g_calCheckSumLabel, _("firmware_update_sd_checksum_fmt_version"), version);
+    }
+}
+
+static int GetEntryEnum(void)
+{
+    if (g_param != NULL) {
+        return *(int *)g_param;
+    }
+    return FIRMWARE_UPDATE_ENTRY_BUTT;
+}
+
+void GuiFirmwareUpdateInit(void *param)
+{
+    UrlInit();
+    g_param = param;
+    lv_obj_t *tileView;
+    CLEAR_OBJECT(g_firmwareUpdateWidgets);
+    g_pageWidget = CreatePageWidget();
+    g_firmwareUpdateWidgets.cont = g_pageWidget->contentZone;
+    tileView = lv_tileview_create(g_firmwareUpdateWidgets.cont);
+    g_firmwareUpdateWidgets.tileView = tileView;
+    if (GuiDarkMode()) {
+        lv_obj_set_style_bg_color(tileView, BLACK_COLOR, LV_PART_MAIN);
+    } else {
+        lv_obj_set_style_bg_color(tileView, WHITE_COLOR, LV_PART_MAIN);
+    }
+    lv_obj_set_style_bg_opa(tileView, LV_OPA_0, LV_PART_SCROLLBAR | LV_STATE_SCROLLED);
+    lv_obj_set_style_bg_opa(tileView, LV_OPA_0, LV_PART_SCROLLBAR | LV_STATE_DEFAULT);
+    lv_obj_clear_flag(tileView, LV_OBJ_FLAG_SCROLLABLE);
+
+    g_firmwareUpdateWidgets.tileSelect = lv_tileview_add_tile(tileView, FIRMWARE_UPDATE_SELECT, 0, LV_DIR_HOR);
+    GuiCreateSelectTile(g_firmwareUpdateWidgets.tileSelect);
+
+    g_firmwareUpdateWidgets.tileUsbInstruction = lv_tileview_add_tile(tileView, FIRMWARE_UPDATE_USB_INSTRUCTION, 0, LV_DIR_HOR);
+    GuiCreateUsbInstructionTile(g_firmwareUpdateWidgets.tileUsbInstruction);
+
+    g_firmwareUpdateWidgets.tileSdInstruction = lv_tileview_add_tile(tileView, FIRMWARE_UPDATE_SD_INSTRUCTION, 0, LV_DIR_HOR);
+    GuiCreateSdCardnstructionTile(g_firmwareUpdateWidgets.tileSdInstruction);
+#ifndef BTC_ONLY
+    g_firmwareUpdateWidgets.tileMultiToBtcWarning = lv_tileview_add_tile(tileView, FIRMWARE_UPDATE_MULTI_TO_BTC_WARNING, 0, LV_DIR_HOR);
+    GuiCreateMultiToBtcWarningTile(g_firmwareUpdateWidgets.tileMultiToBtcWarning);
+#endif
+
+    g_firmwareUpdateWidgets.currentTile = FIRMWARE_UPDATE_SELECT;
+}
+
+void GuiFirmwareSdCardCopy(void)
+{
+    // if (GuiCheckIfViewOpened(&g_lockView)) {
+    //     GuiLockScreenTurnOff();
+    // }
+    GUI_DEL_OBJ(g_waitAnimCont)
+    GUI_DEL_OBJ(g_noticeHintBox)
+
+    g_waitAnimCont = GuiCreateAnimHintBox(lv_scr_act(), 480, 386, 82);
+    lv_obj_t *title = GuiCreateTextLabel(g_waitAnimCont, _("firmware_update_sd_copying_title"));
+    lv_obj_align(title, LV_ALIGN_BOTTOM_MID, 0, -194);
+    lv_obj_t *desc = GuiCreateNoticeLabel(g_waitAnimCont, _("firmware_update_sd_copying_desc"));
+    lv_obj_align(desc, LV_ALIGN_BOTTOM_MID, 0, -86);
+    lv_obj_set_style_text_align(desc, LV_TEXT_ALIGN_CENTER, 0);
+}
+
+void GuiFirmwareSdCardCopyResult(bool en)
+{
+    GUI_DEL_OBJ(g_waitAnimCont)
+    if (en) {
+        printf("copy success\n");
+    } else {
+        printf("copy failed\n");
+        g_noticeHintBox = GuiCreateErrorCodeHintbox(ERR_UPDATE_FIRMWARE_NOT_DETECTED, &g_noticeHintBox);
+    }
+}
+
+void GuiFirmwareUpdateDeInit(void)
+{
+#ifndef BTC_ONLY
+    if (g_knownWarningCountDownTimer != NULL) {
+        lv_timer_del(g_knownWarningCountDownTimer);
+        g_knownWarningCountDownTimer = NULL;
+    }
+#endif
+    GuiDeleteKeyboardWidget(g_keyboardWidget);
+    g_param = NULL;
+    printf("GuiFirmwareUpdateDeInit\n");
+    GUI_DEL_OBJ(g_noticeHintBox)
+    GUI_DEL_OBJ(g_waitAnimCont)
+    lv_obj_del(g_firmwareUpdateWidgets.cont);
+    CLEAR_OBJECT(g_firmwareUpdateWidgets);
+    if (g_pageWidget != NULL) {
+        DestroyPageWidget(g_pageWidget);
+        g_pageWidget = NULL;
+    }
+}
+
+
+void GuiFirmwareUpdateRefresh(void)
+{
+#ifndef BTC_ONLY
+    if (g_firmwareUpdateWidgets.currentTile != FIRMWARE_UPDATE_MULTI_TO_BTC_WARNING) {
+        SetNavBarLeftBtn(g_pageWidget->navBarWidget, NVS_BAR_RETURN, ReturnHandler, NULL);
+    } else {
+        if (g_pageWidget->navBarWidget->leftBtn != NULL && lv_obj_is_valid(g_pageWidget->navBarWidget->leftBtn)) {
+            lv_obj_del(g_pageWidget->navBarWidget->leftBtn);
+            g_pageWidget->navBarWidget->leftBtn = NULL;
+        }
+    }
+#else
+    SetNavBarLeftBtn(g_pageWidget->navBarWidget, NVS_BAR_RETURN, ReturnHandler, NULL);
+#endif
+    SetMidBtnLabel(g_pageWidget->navBarWidget, NVS_BAR_MID_LABEL, "");
+    if (GetEntryEnum() == FIRMWARE_UPDATE_ENTRY_SETUP && g_firmwareUpdateWidgets.currentTile == FIRMWARE_UPDATE_SELECT) {
+        SetNavBarRightBtn(g_pageWidget->navBarWidget, NVS_BAR_NEW_SKIP, OpenViewHandler, &g_purposeView);
+    } else {
+        SetNavBarRightBtn(g_pageWidget->navBarWidget, NVS_RIGHT_BUTTON_BUTT, NULL, NULL);
+    }
+
+    if (GetEntryEnum() == FIRMWARE_UPDATE_ENTRY_SETUP) {
+        GuiSetSetupPhase(SETUP_PAHSE_FIRMWARE_UPDATE);
+        if (g_reboot) {
+            if (!GuiJudgeCurrentPahse(SETUP_PAHSE_FIRMWARE_UPDATE)) {
+                GuiFrameOpenView(&g_purposeView);
+            } else {
+                g_reboot = false;
+            }
+        }
+    }
+    GuiCreateSelectTile(g_firmwareUpdateWidgets.tileSelect);
+    PassWordPinHintRefresh(g_keyboardWidget);
+}
+
+void GuiFirmwareUpdateWidgetRefresh(void)
+{
+    PassWordPinHintRefresh(g_keyboardWidget);
+}
+
+
+void GuiFirmwareUpdatePrevTile(void)
+{
+    switch (g_firmwareUpdateWidgets.currentTile) {
+    case FIRMWARE_UPDATE_SELECT:
+        GuiCLoseCurrentWorkingView();
+        return;
+    case FIRMWARE_UPDATE_SD_INSTRUCTION:
+        g_firmwareUpdateWidgets.currentTile--;
+    case FIRMWARE_UPDATE_USB_INSTRUCTION:
+        g_firmwareUpdateWidgets.currentTile--;
+        break;
+#ifndef BTC_ONLY
+    case FIRMWARE_UPDATE_MULTI_TO_BTC_WARNING:
+        g_firmwareUpdateWidgets.currentTile--;
+        break;
+#endif
+    default:
+        return;
+    }
+    printf("g_firmwareUpdateWidgets.currentTile=%d\n", g_firmwareUpdateWidgets.currentTile);
+    lv_obj_set_tile_id(g_firmwareUpdateWidgets.tileView, g_firmwareUpdateWidgets.currentTile, 0, LV_ANIM_OFF);
+    if (g_firmwareUpdateWidgets.tileView == FIRMWARE_UPDATE_SELECT) {
+        GuiCreateSelectTile(g_firmwareUpdateWidgets.tileSelect);
+    }
+    GuiFirmwareUpdateRefresh();
+}
+
+void GuiFirmwareUpdateSha256Percent(uint8_t percent)
+{
+    printf("percent = %d\n", percent);
+    if (g_noticeHintBox == NULL) {
+        return;
+    }
+    char version[SOFTWARE_VERSION_MAX_LEN] = {0};
+    if (percent == 100) {
+        CheckOtaBinVersion(version);
+    }
+
+    if (lv_obj_is_valid(g_calCheckSumLabel)) {
+        lv_label_set_text_fmt(g_calCheckSumLabel, _("firmware_update_sd_checksum_fmt"), percent);
+        if (percent == 100) {
+            GuiCreateSdCardUpdateHintbox(version, true);
+        }
+    } else {
+        GuiFirmwareUpdateViewSha256(version, percent);
+    }
+}
+
+static void GuiCreateSelectTile(lv_obj_t *parent)
+{
+    lv_obj_clean(parent);
+    uint8_t memberCnt = 3;
+    lv_obj_t *label, *img, *button, *imgArrow, *line;
+    label = GuiCreateTitleLabel(parent, _("firmware_update_title"));
+    lv_obj_align(label, LV_ALIGN_TOP_LEFT, 36, 12);
+    label = GuiCreateNoticeLabel(parent, _("firmware_update_desc"));
+    lv_obj_set_width(label, 408);
+    lv_obj_align(label, LV_ALIGN_TOP_LEFT, 36, 72);
+
+    img = GuiCreateImg(parent, &imgMicroSd);
+    label = GuiCreateLittleTitleLabel(parent, _("firmware_update_via_sd"));
+    imgArrow = GuiCreateImg(parent, &imgArrowRight);
+    GuiButton_t table1[4] = {
+        {.obj = img, .align = LV_ALIGN_DEFAULT, .position = {24, 40},},
+        {.obj = label, .align = LV_ALIGN_DEFAULT, .position = {76, 40},},
+        {.obj = imgArrow, .align = LV_ALIGN_DEFAULT, .position = {372, 40},},
+    };
+
+    char fileVersion[SOFTWARE_VERSION_MAX_LEN] = {0};
+    if (CheckOtaBinVersion(fileVersion)) {
+        lv_obj_t *versionLabel = GuiCreateIllustrateLabel(parent, fileVersion);
+        lv_obj_set_style_text_color(versionLabel, ORANGE_COLOR, LV_PART_MAIN);
+        lv_label_set_text_fmt(versionLabel, "v%s %s", fileVersion, _("firmware_update_sd_dialog_head"));
+        table1[3].align = LV_ALIGN_DEFAULT;
+        table1[3].position.x = 76;
+        table1[3].position.y = 81;
+        table1[3].obj = versionLabel;
+        memberCnt = 4;
+    }
+
+    button = GuiCreateButton(parent, 408, 120, table1, memberCnt, GuiViaSdCardHandler, NULL);
+    lv_obj_align(button, LV_ALIGN_TOP_MID, 0, 210);
+
+    img = GuiCreateImg(parent, &imgUsbConnection);
+    label = GuiCreateLittleTitleLabel(parent, _("firmware_update_via_usb"));
+    imgArrow = GuiCreateImg(parent, &imgArrowRight);
+    GuiButton_t table2[] = {
+        {.obj = img, .align = LV_ALIGN_DEFAULT, .position = {24, 40},},
+        {.obj = label, .align = LV_ALIGN_DEFAULT, .position = {76, 40},},
+        {.obj = imgArrow, .align = LV_ALIGN_DEFAULT, .position = {372, 40},},
+    };
+    button = GuiCreateButton(parent, 408, 120, table2, NUMBER_OF_ARRAYS(table2), GuiViaUsbHandler, NULL);
+    lv_obj_align(button, LV_ALIGN_TOP_MID, 0, 330);
+    line = GuiCreateDividerLine(parent);
+    lv_obj_align(line, LV_ALIGN_DEFAULT, 0, 210);
+    line = GuiCreateDividerLine(parent);
+    lv_obj_align(line, LV_ALIGN_DEFAULT, 0, 330);
+    line = GuiCreateDividerLine(parent);
+    lv_obj_align(line, LV_ALIGN_DEFAULT, 0, 450);
+}
+
+
+static void GuiViaSdCardHandler(lv_event_t *e)
+{
+    lv_event_code_t code = lv_event_get_code(e);
+
+    if (code == LV_EVENT_CLICKED) {
+        g_firmwareUpdateWidgets.currentTile = FIRMWARE_UPDATE_SD_INSTRUCTION;
+        lv_obj_set_tile_id(g_firmwareUpdateWidgets.tileView, g_firmwareUpdateWidgets.currentTile, 0, LV_ANIM_OFF);
+        GuiFirmwareUpdateRefresh();
+    }
+}
+
+static void GuiViaUsbHandler(lv_event_t *e)
+{
+    lv_event_code_t code = lv_event_get_code(e);
+
+    if (code == LV_EVENT_CLICKED) {
+        g_firmwareUpdateWidgets.currentTile = FIRMWARE_UPDATE_USB_INSTRUCTION;
+        lv_obj_set_tile_id(g_firmwareUpdateWidgets.tileView, g_firmwareUpdateWidgets.currentTile, 0, LV_ANIM_OFF);
+        GuiFirmwareUpdateRefresh();
+    }
+}
+
+
+static void GuiCreateUsbInstructionTile(lv_obj_t *parent)
+{
+    lv_obj_t *label, *img;
+
+    label = GuiCreateTitleLabel(parent, _("firmware_update_usb_title"));
+    lv_obj_align(label, LV_ALIGN_TOP_LEFT, 36, 12);
+
+    label = GuiCreateIllustrateLabel(parent, "#F5870A 1#");
+    lv_label_set_recolor(label, true);
+    lv_obj_align(label, LV_ALIGN_TOP_LEFT, 36, 100);
+    label = GuiCreateIllustrateLabel(parent, _("firmware_update_usb_desc1"));
+    lv_obj_set_width(label, 384);
+    lv_obj_align(label, LV_ALIGN_TOP_LEFT, 60, 100);
+
+    label = GuiCreateIllustrateLabel(parent, "#F5870A 2#");
+    lv_label_set_recolor(label, true);
+    GuiAlignToPrevObj(label, LV_ALIGN_OUT_BOTTOM_LEFT, -30, 12);
+    label = GuiCreateIllustrateLabel(parent, _("firmware_update_usb_desc2"));
+    lv_obj_set_width(label, 384);
+    GuiAlignToPrevObj(label, LV_ALIGN_DEFAULT, 30, 0);
+    label = GuiCreateIllustrateLabel(parent, _("firmware_update_usb_desc2_link"));
+    lv_obj_set_style_text_color(label, lv_color_hex(0x1BE0C6), LV_PART_MAIN);
+    lv_obj_align(label, LV_ALIGN_TOP_LEFT, 60, 236);
+    lv_obj_add_flag(label, LV_OBJ_FLAG_CLICKABLE);
+    lv_obj_add_event_cb(label, GuiQrcodeHandler, LV_EVENT_CLICKED, NULL);
+    GuiAlignToPrevObj(label, LV_ALIGN_OUT_BOTTOM_LEFT, 0, 12);
+    img = GuiCreateImg(parent, &imgQrcodeTurquoise);
+    lv_obj_align(img, LV_ALIGN_TOP_LEFT, 322, 239);
+    lv_obj_add_flag(img, LV_OBJ_FLAG_CLICKABLE);
+    lv_obj_add_event_cb(img, GuiQrcodeHandler, LV_EVENT_CLICKED, NULL);
+    GuiAlignToPrevObj(img, LV_ALIGN_RIGHT_MID, 30, 0);
+
+    label = GuiCreateIllustrateLabel(parent, "#F5870A 3#");
+    lv_label_set_recolor(label, true);
+    lv_obj_align_to(label, lv_obj_get_child(parent, lv_obj_get_child_cnt(parent) - 3), LV_ALIGN_OUT_BOTTOM_LEFT, -30, 12);
+    label = GuiCreateIllustrateLabel(parent, _("firmware_update_usb_desc3"));
+    lv_obj_set_width(label, 384);
+    GuiAlignToPrevObj(label, LV_ALIGN_DEFAULT, 30, 0);
+
+    label = GuiCreateIllustrateLabel(parent, "#F5870A 4#");
+    lv_label_set_recolor(label, true);
+    GuiAlignToPrevObj(label, LV_ALIGN_OUT_BOTTOM_LEFT, -30, 12);
+
+    label = GuiCreateIllustrateLabel(parent, _("firmware_update_usb_desc4"));
+    lv_obj_set_width(label, 390);
+    lv_label_set_recolor(label, true);
+    GuiAlignToPrevObj(label, LV_ALIGN_DEFAULT, 30, 0);
+
+    label = GuiCreateBoldIllustrateLabel(parent, _("firmware_update_usb_title2"));
+    lv_label_set_recolor(label, true);
+    GuiAlignToPrevObj(label, LV_ALIGN_OUT_BOTTOM_LEFT, -30, 12);
+    label = GuiCreateIllustrateLabel(parent, _("firmware_update_usb_desc5"));
+    GuiAlignToPrevObj(label, LV_ALIGN_OUT_BOTTOM_LEFT, 0, 12);
+}
+
+static void ConfirmSdCardUpdate(void)
+{
+    static uint16_t walletSetIndex = SIG_INIT_SD_CARD_OTA_COPY;
+    uint8_t accountCnt = 0;
+    GetExistAccountNum(&accountCnt);
+    if (accountCnt == 0) {
+        GuiFirmwareSdCardCopy();
+        GuiModelCopySdCardOta();
+    } else {
+        GuiDeleteKeyboardWidget(g_keyboardWidget);
+        g_keyboardWidget = GuiCreateKeyboardWidget(g_firmwareUpdateWidgets.cont);
+        SetKeyboardWidgetSelf(g_keyboardWidget, &g_keyboardWidget);
+        SetKeyboardWidgetSig(g_keyboardWidget, &walletSetIndex);
+    }
+}
+
+static void FirmwareSdcardUpdateHandler(lv_event_t *e)
+{
+    char fileVersion[SOFTWARE_VERSION_MAX_LEN] = {0};
+    GUI_DEL_OBJ(g_noticeHintBox)
+    lv_event_code_t code = lv_event_get_code(e);
+    if (code == LV_EVENT_CLICKED) {
+        GuiModelStopCalculateCheckSum();
+        if (CHECK_BATTERY_LOW_POWER()) {
+            g_noticeHintBox = GuiCreateErrorCodeHintbox(ERR_KEYSTORE_SAVE_LOW_POWER, &g_noticeHintBox);
+        } else if (!SdCardInsert()) {
+            //firmware_update_sd_failed_access_title
+            g_noticeHintBox = GuiCreateErrorCodeHintbox(ERR_UPDATE_SDCARD_NOT_DETECTED, &g_noticeHintBox);
+        } else if (CheckOtaBinVersion(fileVersion)) {
+#ifndef BTC_ONLY
+            printf("fileVersion=%s\n", fileVersion);
+            if (strstr(fileVersion, "BTC") == NULL) {
+                ConfirmSdCardUpdate();
+            } else {
+                printf("firmware from MultiCoin to BTC\n");
+                if (g_firmwareUpdateWidgets.tileView == NULL) {
+                    g_noticeHintBox = GuiCreateContainerWithParent(lv_scr_act(), lv_obj_get_width(lv_scr_act()), lv_obj_get_height(lv_scr_act()) - GUI_MAIN_AREA_OFFSET_NEW);
+                    lv_obj_align(g_noticeHintBox, LV_ALIGN_DEFAULT, 0, GUI_MAIN_AREA_OFFSET_NEW);
+                    lv_obj_add_flag(g_noticeHintBox, LV_OBJ_FLAG_CLICKABLE);
+                    GuiCreateMultiToBtcWarningTile(g_noticeHintBox);
+                } else {
+                    g_firmwareUpdateWidgets.currentTile = FIRMWARE_UPDATE_MULTI_TO_BTC_WARNING;
+                    lv_obj_set_tile_id(g_firmwareUpdateWidgets.tileView, g_firmwareUpdateWidgets.currentTile, 0, LV_ANIM_OFF);
+                    GuiFirmwareUpdateRefresh();
+                }
+                StartKnownWarningCountDownTimer();
+            }
+#else
+            ConfirmSdCardUpdate();
+#endif
+        } else {
+            if (strnlen_s(fileVersion, 16) == 0) {
+                g_noticeHintBox = GuiCreateErrorCodeHintbox(ERR_UPDATE_FIRMWARE_NOT_DETECTED, &g_noticeHintBox);
+            } else {
+                g_noticeHintBox = GuiCreateErrorCodeHintbox(ERR_UPDATE_NO_UPGRADABLE_FIRMWARE, &g_noticeHintBox);
+            }
+
+        }
+    }
+}
+
+static void FirmwareSdcardCheckSha256Handler(lv_event_t *e)
+{
+    lv_event_code_t code = lv_event_get_code(e);
+    if (code == LV_EVENT_CLICKED) {
+        if (!SdCardInsert()) {
+            return;
+        }
+        g_noticeHintBox = GuiCreateAnimHintBox(lv_scr_act(), 480, 400, 76);
+        lv_obj_t *title = GuiCreateTextLabel(g_noticeHintBox, _("calculat_modal_title"));
+        lv_obj_align(title, LV_ALIGN_BOTTOM_MID, 0, -194);
+        lv_obj_t *btn = GuiCreateBtn(g_noticeHintBox, _("Cancel"));
+        lv_obj_set_size(btn, 408, 66);
+        lv_obj_align(btn, LV_ALIGN_BOTTOM_MID, 0, -24);
+        lv_obj_set_style_bg_color(btn, WHITE_COLOR_OPA20, LV_PART_MAIN);
+        lv_obj_add_event_cb(btn, GuiStopFirmwareCheckSumHandler, LV_EVENT_CLICKED, &g_noticeHintBox);
+
+        lv_obj_t *desc = GuiCreateNoticeLabel(g_noticeHintBox, "0%");
+        lv_obj_align(desc, LV_ALIGN_BOTTOM_MID, 0, -140);
+        lv_obj_set_style_text_align(desc, LV_TEXT_ALIGN_CENTER, 0);
+        GuiModelCalculateBinSha256();
+#ifdef COMPILE_SIMULATOR
+        GuiFirmwareUpdateSha256Percent(100);
+#endif
+    }
+}
+
+static void FirmwareSdcardCheckSha256HintBoxHandler(lv_event_t *e)
+{
+    lv_event_code_t code = lv_event_get_code(e);
+    if (code == LV_EVENT_CLICKED) {
+        if (SdCardInsert()) {
+            lv_obj_del(lv_event_get_target(e));
+            GuiModelCalculateBinSha256();
+        }
+    }
+}
+
+static void GuiCreateSdCardnstructionTile(lv_obj_t *parent)
+{
+#define UPDATE_BTN_X_OFFSET (-20)
+    GuiAddObjFlag(parent, LV_OBJ_FLAG_SCROLLABLE);
+    static uint32_t param = SIG_INIT_SD_CARD_OTA_COPY;
+    lv_obj_t *label, *img, *btn = NULL;
+    int16_t btnOffset = UPDATE_BTN_X_OFFSET;
+
+    label = GuiCreateTitleLabel(parent, _("firmware_update_sd_title"));
+    lv_obj_align(label, LV_ALIGN_TOP_LEFT, 36, 12);
+
+    label = GuiCreateIllustrateLabel(parent, "#F5870A 1#");
+    lv_label_set_recolor(label, true);
+    lv_obj_align(label, LV_ALIGN_TOP_LEFT, 36, 100);
+    label = GuiCreateIllustrateLabel(parent, _("firmware_update_sd_desc1"));
+    lv_obj_set_width(label, 384);
+    lv_obj_align(label, LV_ALIGN_TOP_LEFT, 60, 100);
+
+    label = GuiCreateIllustrateLabel(parent, "#F5870A 2#");
+    lv_label_set_recolor(label, true);
+    lv_obj_align(label, LV_ALIGN_TOP_LEFT, 36, 172);
+    GuiAlignToPrevObj(label, LV_ALIGN_OUT_BOTTOM_LEFT, -30, 12);
+    label = GuiCreateIllustrateLabel(parent, _("firmware_update_sd_desc2"));
+    lv_obj_set_width(label, 384);
+    GuiAlignToPrevObj(label, LV_ALIGN_DEFAULT, 30, 0);
+    label = GuiCreateIllustrateLabel(parent, _("firmware_update_sd_desc2_link"));
+    lv_obj_set_style_text_color(label, lv_color_hex(0x1BE0C6), LV_PART_MAIN);
+    GuiAlignToPrevObj(label, LV_ALIGN_OUT_BOTTOM_LEFT, 0, 12);
+    lv_obj_add_flag(label, LV_OBJ_FLAG_CLICKABLE);
+    lv_obj_add_event_cb(label, GuiQrcodeHandler, LV_EVENT_CLICKED, NULL);
+    img = GuiCreateImg(parent, &imgQrcodeTurquoise);
+    GuiAlignToPrevObj(img, LV_ALIGN_RIGHT_MID, 30, 0);
+    lv_obj_add_flag(img, LV_OBJ_FLAG_CLICKABLE);
+    lv_obj_add_event_cb(img, GuiQrcodeHandler, LV_EVENT_CLICKED, NULL);
+
+    label = GuiCreateIllustrateLabel(parent, "#F5870A 3#");
+    lv_label_set_recolor(label, true);
+    lv_obj_align_to(label, lv_obj_get_child(parent, lv_obj_get_child_cnt(parent) - 3), LV_ALIGN_OUT_BOTTOM_LEFT, -30, 12);
+
+    label = GuiCreateIllustrateLabel(parent, _("firmware_update_sd_desc3"));
+    lv_obj_set_width(label, 390);
+    lv_label_set_recolor(label, true);
+    GuiAlignToPrevObj(label, LV_ALIGN_DEFAULT, 30, 0);
+
+    label = GuiCreateIllustrateLabel(parent, "#F5870A 4#");
+    lv_label_set_recolor(label, true);
+    GuiAlignToPrevObj(label, LV_ALIGN_OUT_BOTTOM_LEFT, -30, 12);
+
+    label = GuiCreateIllustrateLabel(parent, _("firmware_update_sd_desc4"));
+    lv_label_set_recolor(label, true);
+    GuiAlignToPrevObj(label, LV_ALIGN_DEFAULT, 30, 0);
+
+    if (FatfsFileExist(OTA_FILE_PATH)) {
+        btn = GuiCreateBtn(parent, _("about_info_verify_firmware_title"));
+        lv_obj_set_style_bg_opa(btn, LV_OPA_0, LV_PART_MAIN);
+        label = lv_obj_get_child(btn, 0);
+        lv_obj_set_style_text_font(label, g_defIllustrateFont, LV_PART_MAIN);
+        lv_obj_set_style_text_color(label, ORANGE_COLOR, LV_PART_MAIN);
+        lv_obj_set_size(btn, 400, 30);
+        GuiAlignToPrevObj(btn, LV_ALIGN_OUT_BOTTOM_MID, btnOffset, 20);
+        lv_obj_add_event_cb(btn, FirmwareSdcardCheckSha256Handler, LV_EVENT_CLICKED, &param);
+        btnOffset = 0;
+    }
+
+    btn = GuiCreateBtn(parent, _("Update"));
+    lv_obj_set_size(btn, 408, 66);
+    GuiAlignToPrevObj(btn, LV_ALIGN_OUT_BOTTOM_MID, btnOffset, 20);
+    lv_obj_add_event_cb(btn, FirmwareSdcardUpdateHandler, LV_EVENT_CLICKED, &param);
+
+    lv_obj_t *spacer = GuiCreateSpacer(parent, 24);
+    GuiAlignToPrevObj(spacer, LV_ALIGN_OUT_BOTTOM_MID, 0, 0);
+}
+
+#ifndef BTC_ONLY
+static void GuiCreateMultiToBtcWarningTile(lv_obj_t *parent)
+{
+    lv_obj_t *label, *img, *btn;
+
+    img = GuiCreateImg(parent, &imgMultiCoin);
+    lv_obj_align(img, LV_ALIGN_TOP_LEFT, 134, 132 - GUI_NAV_BAR_HEIGHT);
+    img = GuiCreateImg(parent, &imgArrowNextRed);
+    lv_obj_set_style_img_recolor(img, lv_color_hex(0xFF4B1F), LV_PART_MAIN);
+    lv_obj_align(img, LV_ALIGN_TOP_LEFT, 222, 150 - GUI_NAV_BAR_HEIGHT);
+
+    img = GuiCreateImg(parent, &imgBtcOnly);
+    lv_obj_align(img, LV_ALIGN_TOP_LEFT, 274, 132 - GUI_NAV_BAR_HEIGHT);
+
+    label = GuiCreateLittleTitleLabel(parent, _("firmware_update_btc_only_warning_title"));
+    lv_obj_align(label, LV_ALIGN_TOP_MID, 0, 236 - GUI_NAV_BAR_HEIGHT);
+    label = GuiCreateIllustrateLabel(parent, _("firmware_update_btc_only_warning_desc"));
+    lv_obj_set_style_text_align(label, LV_TEXT_ALIGN_CENTER, LV_PART_MAIN);
+    lv_label_set_long_mode(label, LV_LABEL_LONG_WRAP);
+    lv_obj_set_width(label, 408);
+    lv_label_set_recolor(label, true);
+    lv_obj_align(label, LV_ALIGN_TOP_MID, 0, 288 - GUI_NAV_BAR_HEIGHT);
+
+    btn = GuiCreateBtn(parent, _("firmware_update_btc_only_button_cancel"));
+    lv_obj_set_style_bg_color(btn, WHITE_COLOR_OPA20, LV_PART_MAIN);
+    lv_obj_set_size(btn, 192, 66);
+    lv_obj_align(btn, LV_ALIGN_BOTTOM_LEFT, 36, -24);
+    lv_obj_add_event_cb(btn, KnownWarningCancelHandler, LV_EVENT_CLICKED, NULL);
+
+    btn = GuiCreateBtn(parent, _("firmware_update_btc_only_button_i_know"));
+    lv_obj_set_size(btn, 192, 66);
+    lv_obj_align(btn, LV_ALIGN_BOTTOM_RIGHT, -36, -24);
+    lv_obj_add_event_cb(btn, KnownWarningHandler, LV_EVENT_CLICKED, NULL);
+    g_knownWarningBtn = btn;
+}
+
+static void StartKnownWarningCountDownTimer(void)
+{
+    char text[32];
+    g_knownWarningCountDown = 5;
+    if (g_knownWarningCountDownTimer != NULL) {
+        lv_timer_del(g_knownWarningCountDownTimer);
+    }
+    lv_obj_clear_flag(g_knownWarningBtn, LV_OBJ_FLAG_CLICKABLE);
+    snprintf_s(text, sizeof(text), "%s(5)", _("firmware_update_btc_only_button_i_know"));
+    lv_label_set_text(lv_obj_get_child(g_knownWarningBtn, 0), text);
+    lv_obj_set_style_bg_opa(g_knownWarningBtn, LV_OPA_60, LV_PART_MAIN);
+    g_knownWarningCountDownTimer = lv_timer_create(KnownWarningCountDownTimerHandler, 1000, NULL);
+}
+
+static void KnownWarningCountDownTimerHandler(lv_timer_t *timer)
+{
+    lv_obj_t *btn = g_knownWarningBtn;
+    char text[32];
+    const char *preText = _("firmware_update_btc_only_button_i_know");
+    g_knownWarningCountDown--;
+    if (g_knownWarningCountDown > 0) {
+        snprintf_s(text, sizeof(text), "%s(%d)", preText, g_knownWarningCountDown);
+    } else {
+        strcpy_s(text, sizeof(text), preText);
+    }
+    lv_label_set_text(lv_obj_get_child(btn, 0), text);
+    if (g_knownWarningCountDown <= 0) {
+        lv_obj_set_style_bg_opa(btn, LV_OPA_100, LV_PART_MAIN);
+        lv_obj_add_flag(btn, LV_OBJ_FLAG_CLICKABLE);
+        lv_timer_del(timer);
+        g_knownWarningCountDownTimer = NULL;
+    }
+}
+
+static void KnownWarningHandler(lv_event_t *e)
+{
+    lv_event_code_t code = lv_event_get_code(e);
+
+    if (code == LV_EVENT_CLICKED) {
+        GUI_DEL_OBJ(g_noticeHintBox);
+        ConfirmSdCardUpdate();
+    }
+}
+
+static void KnownWarningCancelHandler(lv_event_t *e)
+{
+    lv_event_code_t code = lv_event_get_code(e);
+
+    if (code == LV_EVENT_CLICKED) {
+        if (g_noticeHintBox == NULL) {
+            ReturnHandler(e);
+        } else {
+            GUI_DEL_OBJ(g_noticeHintBox);
+        }
+    }
+}
+
+
+
+#endif
+
+static void GuiQrcodeHandler(lv_event_t *e)
+{
+    lv_event_code_t code = lv_event_get_code(e);
+    lv_obj_t *parent, *button, *qrCodeCont, *qrCode, *label;
+
+    if (code == LV_EVENT_CLICKED) {
+        if (g_firmwareUpdateWidgets.qrCodeCont == NULL) {
+            g_firmwareUpdateWidgets.qrCodeCont = GuiCreateHintBox(g_firmwareUpdateWidgets.tileUsbInstruction, 480, 654, true);
+            parent = g_firmwareUpdateWidgets.qrCodeCont;
+
+            qrCodeCont = lv_obj_create(parent);
+            lv_obj_set_size(qrCodeCont, 408, 408);
+            lv_obj_set_style_border_width(qrCodeCont, 0, LV_PART_MAIN | LV_STATE_DEFAULT);
+            lv_obj_set_style_clip_corner(qrCodeCont, 0, 0);
+            lv_obj_set_style_pad_all(qrCodeCont, 0, LV_PART_MAIN | LV_STATE_DEFAULT);
+            lv_obj_set_style_radius(qrCodeCont, 16, LV_PART_MAIN);
+            lv_obj_clear_flag(qrCodeCont, LV_OBJ_FLAG_SCROLLABLE);
+            lv_obj_clear_flag(qrCodeCont, LV_OBJ_FLAG_CLICKABLE);
+            lv_obj_set_style_bg_color(qrCodeCont, WHITE_COLOR, LV_PART_MAIN);
+            lv_obj_align(qrCodeCont, LV_ALIGN_BOTTOM_MID, 0, -210);
+
+            qrCode = lv_qrcode_create(qrCodeCont, 360, BLACK_COLOR, WHITE_COLOR);
+            lv_obj_align(qrCode, LV_ALIGN_CENTER, 0, 0);
+            if (g_firmwareUpdateWidgets.currentTile == FIRMWARE_UPDATE_USB_INSTRUCTION) {
+                lv_qrcode_update(qrCode, _("firmware_update_usb_qr_link"), (uint32_t)strnlen_s(_("firmware_update_usb_qr_link"), BUFFER_SIZE_128));
+            } else {
+                lv_qrcode_update(qrCode, g_firmwareSdUpdateUrl, (uint32_t)strnlen_s(g_firmwareSdUpdateUrl, BUFFER_SIZE_128));
+            }
+
+            label = GuiCreateLittleTitleLabel(parent, _("firmware_update_usb_qr_title"));
+            lv_obj_align(label, LV_ALIGN_BOTTOM_LEFT, 36, -156);
+            if (g_firmwareUpdateWidgets.currentTile == FIRMWARE_UPDATE_USB_INSTRUCTION) {
+                label = GuiCreateIllustrateLabel(parent, _("firmware_update_usb_qr_link"));
+            } else {
+                label = GuiCreateIllustrateLabel(parent, g_firmwareSdUpdateUrl);
+            }
+            lv_obj_set_style_text_color(label, lv_color_hex(0x1BE0C6), LV_PART_MAIN);
+            lv_obj_align(label, LV_ALIGN_BOTTOM_LEFT, 36, -114);
+
+            button = GuiCreateAdaptButton(parent, _("OK"));
+            lv_obj_set_style_bg_color(button, WHITE_COLOR_OPA20, LV_PART_MAIN);
+            lv_obj_align(button, LV_ALIGN_BOTTOM_RIGHT, -36, -24);
+            lv_obj_add_event_cb(button, CloseQrcodeHandler, LV_EVENT_CLICKED, NULL);
+        }
+    }
+}
+
+
+static void CloseQrcodeHandler(lv_event_t *e)
+{
+    lv_event_code_t code = lv_event_get_code(e);
+    if (code == LV_EVENT_CLICKED) {
+        GUI_DEL_OBJ(g_firmwareUpdateWidgets.qrCodeCont)
+    }
+}
+
+void GuiFirmwareUpdateVerifyPasswordErrorCount(void *param)
+{
+    PasswordVerifyResult_t *passwordVerifyResult = (PasswordVerifyResult_t *)param;
+    if (g_keyboardWidget != NULL) {
+        GuiShowErrorNumber(g_keyboardWidget, passwordVerifyResult);
+    }
+}
+
+static void GuiFirmwareUpdateViewSha256(char *version, uint8_t percent)
+{
+    if (percent == 0xFF) {
+        GuiDeleteAnimHintBox();
+        g_noticeHintBox = NULL;
+        return;
+    }
+    lv_obj_t *label = lv_obj_get_child(g_noticeHintBox, lv_obj_get_child_cnt(g_noticeHintBox) - 1);
+    lv_label_set_text_fmt(label, "%d%%", percent);
+    if (percent == 100) {
+        GuiDeleteAnimHintBox();
+        uint32_t hintHeight = 220 + 48;
+        g_noticeHintBox = GuiCreateHintBox(lv_scr_act(), 480, 482, 300);
+
+        lv_obj_t *btn = GuiCreateAdaptButton(g_noticeHintBox, _("OK"));
+        lv_obj_align(btn, LV_ALIGN_BOTTOM_RIGHT, -36, -24);
+        lv_obj_add_event_cb(btn, CloseHintBoxHandler, LV_EVENT_CLICKED, &g_noticeHintBox);
+
+        label = GuiCreateIllustrateLabel(g_noticeHintBox, _("firmware_update_sd_checksum_done"));
+        lv_label_set_recolor(label, true);
+        lv_obj_align(label, LV_ALIGN_BOTTOM_LEFT, 36, -130);
+
+        lv_obj_t *desc = GuiCreateIllustrateLabel(g_noticeHintBox, _("firmware_update_sd_checksum_notice"));
+        lv_obj_align_to(desc, label, LV_ALIGN_OUT_TOP_LEFT, 0, -12);
+        hintHeight = hintHeight + lv_obj_get_self_height(desc) + 12;
+
+        lv_obj_t *title = GuiCreateTextLabel(g_noticeHintBox, _("Verify Firmware"));
+        lv_obj_align_to(title, desc, LV_ALIGN_OUT_TOP_LEFT, 0, -12);
+        hintHeight = hintHeight + lv_obj_get_self_height(title) + 12;
+
+        char hash[128] = {0};
+        char tempBuf[128] = {0};
+        SecretCacheGetChecksum(hash);
+        ConvertToLowerCase(hash);
+        snprintf(tempBuf, sizeof(tempBuf), "#F5870A %.8s#%.24s\n%.24s#F5870A %.8s#", hash, &hash[8], &hash[32], &hash[56]);
+        lv_obj_t *label = lv_obj_get_child(g_noticeHintBox, lv_obj_get_child_cnt(g_noticeHintBox) - 3);
+        lv_label_set_text_fmt(label, "Checksum(v%s):\n%s", version, tempBuf);
+        GuiHintBoxResize(g_noticeHintBox, hintHeight);
+    }
+}
+
+static void GuiFirmwareUpdateCancelUpdate(lv_event_t *e)
+{
+    lv_event_code_t code = lv_event_get_code(e);
+    if (code == LV_EVENT_CLICKED) {
+        GuiModelStopCalculateCheckSum();
+        lv_obj_del(lv_obj_get_parent(lv_event_get_target(e)));
+        void **param = lv_event_get_user_data(e);
+        if (param != NULL) {
+            *param = NULL;
+        }
+    }
 }