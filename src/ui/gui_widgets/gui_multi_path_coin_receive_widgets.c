--- conflicted
+++ resolved
@@ -137,15 +137,12 @@
 static void ModelGetSolAddress(uint32_t index, AddressDataItem_t *item);
 static void ModelGetAddress(uint32_t index, AddressDataItem_t *item);
 static void GetSolPathItemSubTitle(char* subTitle, int index);
-<<<<<<< HEAD
 static void GuiCreateNearWidget(lv_obj_t *parent);
 static void ModelGetNearAddress(uint32_t index, AddressDataItem_t *item);
-=======
 static void UpdateConfirmAddrIndexBtn(void);
 static void UpdateConfirmAddrTypeBtn(void);
 static void UpdateAddrTypeCheckbox(uint8_t i, bool isChecked);
 static bool IsOnlyOneAddress(uint8_t addrType);
->>>>>>> b917d243
 
 static MultiPathCoinReceiveWidgets_t g_multiPathCoinReceiveWidgets;
 static EthereumReceiveTile g_multiPathCoinReceiveTileNow;
@@ -706,12 +703,7 @@
     lv_obj_align_to(label, prevLabel, LV_ALIGN_OUT_RIGHT_MID, 12, 0);
     g_addressLabel[0] = label;
 
-<<<<<<< HEAD
-    if (!((g_chainCard == HOME_WALLET_CARD_SOL && g_solPathIndex[g_currentAccountIndex] == 1) || (g_chainCard == HOME_WALLET_CARD_NEAR && g_nearPathIndex[g_currentAccountIndex] == 0)))
-    {
-=======
     if (!IsOnlyOneAddress(g_selectType)) {
->>>>>>> b917d243
         index = GuiCreateNoticeLabel(egCont, _("1"));
         lv_obj_align_to(index, prevLabel, LV_ALIGN_OUT_BOTTOM_LEFT, 0, 4);
         lv_label_set_long_mode(index, LV_LABEL_LONG_WRAP);
@@ -752,16 +744,12 @@
     lv_obj_set_style_bg_opa(cont, LV_OPA_10 + LV_OPA_2, LV_PART_MAIN);
     lv_obj_set_style_radius(cont, 24, LV_PART_MAIN);
 
-<<<<<<< HEAD
     int8_t len = 3;
     if (g_chainCard == HOME_WALLET_CARD_NEAR) {
         len = 2;
         lv_obj_set_height(cont, 205);
     }
     for (uint32_t i = 0; i < len; i++) {
-=======
-    for (uint32_t i = 0; i < 3; i++) {
->>>>>>> b917d243
         label = GuiCreateLabelWithFont(cont, GetChangePathItemTitle(i), &openSans_24);
         lv_obj_align(label, LV_ALIGN_TOP_LEFT, 24, 30 + 103 * i);
         GetPathItemSubTitle(string, i);
@@ -814,21 +802,13 @@
 static void RefreshQrCode(void)
 {
     AddressDataItem_t addressDataItem;
-<<<<<<< HEAD
-    ModelGetAddress(g_selectIndex, &addressDataItem);
+    ModelGetAddress(GetCurrentSelectIndex(), &addressDataItem);
     if (g_chainCard != HOME_WALLET_CARD_NEAR) {
         lv_qrcode_update(g_multiPathCoinReceiveWidgets.qrCode, addressDataItem.address, strlen(addressDataItem.address));
         lv_obj_t *fullscreen_qrcode = GuiFullscreenModeGetCreatedObjectWhenVisible();
         if (fullscreen_qrcode) {
             lv_qrcode_update(fullscreen_qrcode, addressDataItem.address, strlen(addressDataItem.address));
         }
-=======
-    ModelGetAddress(GetCurrentSelectIndex(), &addressDataItem);
-    lv_qrcode_update(g_multiPathCoinReceiveWidgets.qrCode, addressDataItem.address, strlen(addressDataItem.address));
-    lv_obj_t *fullscreen_qrcode = GuiFullscreenModeGetCreatedObjectWhenVisible();
-    if (fullscreen_qrcode) {
-        lv_qrcode_update(fullscreen_qrcode, addressDataItem.address, strlen(addressDataItem.address));
->>>>>>> b917d243
     }
     lv_label_set_text(g_multiPathCoinReceiveWidgets.addressLabel, addressDataItem.address);
     lv_label_set_text_fmt(g_multiPathCoinReceiveWidgets.addressCountLabel, "Account-%u", (addressDataItem.index + 1));
@@ -884,7 +864,7 @@
 
 static bool IsOnlyOneAddress(uint8_t addrType)
 {
-    if (g_chainCard == HOME_WALLET_CARD_SOL && addrType == 1) {
+    if ((g_chainCard == HOME_WALLET_CARD_SOL && addrType == 1) || (g_chainCard == HOME_WALLET_CARD_NEAR && g_nearPathIndex[g_currentAccountIndex] == 0)) {
         return true;
     }
     return false;
@@ -1112,31 +1092,12 @@
 {
     lv_event_code_t code = lv_event_get_code(e);
     lv_obj_t *checkBox;
-    int8_t len = (g_chainCard == HOME_WALLET_CARD_NEAR ? 2 : 3);
 
     if (code == LV_EVENT_CLICKED) {
+        int8_t len = (g_chainCard == HOME_WALLET_CARD_NEAR ? 2 : 3);
         checkBox = lv_event_get_target(e);
-<<<<<<< HEAD
         for (uint32_t i = 0; i < len; i++) {
-            if (checkBox == g_multiPathCoinReceiveWidgets.changePathWidgets[i].checkBox) {
-                lv_obj_add_state(g_multiPathCoinReceiveWidgets.changePathWidgets[i].checkBox, LV_STATE_CHECKED);
-                lv_obj_clear_flag(g_multiPathCoinReceiveWidgets.changePathWidgets[i].checkedImg, LV_OBJ_FLAG_HIDDEN);
-                lv_obj_add_flag(g_multiPathCoinReceiveWidgets.changePathWidgets[i].uncheckedImg, LV_OBJ_FLAG_HIDDEN);
-                if (GetPathIndex() != i) {
-                    SetPathIndex(i);
-                    g_selectIndex = 0;
-                    g_showIndex = 0;
-                    ShowEgAddressCont(g_egCont);
-                }
-            } else {
-                lv_obj_clear_state(g_multiPathCoinReceiveWidgets.changePathWidgets[i].checkBox, LV_STATE_CHECKED);
-                lv_obj_add_flag(g_multiPathCoinReceiveWidgets.changePathWidgets[i].checkedImg, LV_OBJ_FLAG_HIDDEN);
-                lv_obj_clear_flag(g_multiPathCoinReceiveWidgets.changePathWidgets[i].uncheckedImg, LV_OBJ_FLAG_HIDDEN);
-            }
-=======
-        for (uint32_t i = 0; i < 3; i++) {
             UpdateAddrTypeCheckbox(i, checkBox == g_multiPathCoinReceiveWidgets.changePathWidgets[i].checkBox);
->>>>>>> b917d243
         }
         UpdateConfirmAddrTypeBtn();
     }
