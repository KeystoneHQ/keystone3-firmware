#include "gui_multi_path_coin_receive_widgets.h"
#include "gui_status_bar.h"
#include "gui_chain.h"
#include "gui_views.h"
#include "gui_hintbox.h"
#include "account_public_info.h"
#include "librust_c.h"
#include "assert.h"
#include "gui_keyboard.h"
#include "draw/lv_draw_mask.h"
#include "stdio.h"
#include "user_utils.h"
#include "inttypes.h"
#include "gui_tutorial_widgets.h"
#include "gui_fullscreen_mode.h"
#include "keystore.h"
#include "gui_page.h"
#include "account_manager.h"
#include "gui_home_widgets.h"
#include "gui_global_resources.h"

#define GENERAL_ADDRESS_INDEX_MAX               999999999
#define ETH_LEDGER_LIVE_ADDRESS_INDEX_MAX               9
#define SOL_BIP44_ADDRESS_INDEX_MAX                     9
#define SOL_BIP44_ROOT_ADDRESS_INDEX_MAX                0
#define SOL_BIP44_CHANGE_ADDRESS_INDEX_MAX              9


typedef enum {
    RECEIVE_TILE_QRCODE = 0,
    RECEIVE_TILE_SWITCH_ACCOUNT,
    RECEIVE_TILE_CHANGE_PATH,

    RECEIVE_TILE_BUTT,
} EthereumReceiveTile;

typedef struct {
    lv_obj_t *addressCountLabel;
    lv_obj_t *addressLabel;
    lv_obj_t *checkBox;
    lv_obj_t *checkedImg;
    lv_obj_t *uncheckedImg;
} SwitchAddressWidgetsItem_t;

typedef struct {
    lv_obj_t *checkBox;
    lv_obj_t *checkedImg;
    lv_obj_t *uncheckedImg;
} PathWidgetsItem_t;

typedef struct {
    lv_obj_t *cont;
    lv_obj_t *tileView;
    lv_obj_t *tileQrCode;
    lv_obj_t *tileSwitchAccount;
    lv_obj_t *tileChangePath;
    lv_obj_t *attentionCont;
    lv_obj_t *qrCodeCont;
    lv_obj_t *qrCode;
    lv_obj_t *addressLabel;
    lv_obj_t *addressCountLabel;
    lv_obj_t *moreCont;
    lv_obj_t *addressButton;
    lv_obj_t *leftBtnImg;
    lv_obj_t *rightBtnImg;
    lv_obj_t *confirmAddrTypeBtn;
    lv_obj_t *confirmAddrIndexBtn;
    lv_obj_t *inputAddressLabel;
    lv_obj_t *overflowLabel;
    PathWidgetsItem_t changePathWidgets[3];
    SwitchAddressWidgetsItem_t switchAddressWidgets[5];
} MultiPathCoinReceiveWidgets_t;

typedef struct {
    GuiChainCoinType type;
    char tittle[32];
} TittleItem_t;

typedef struct {
    uint32_t index;
    char address[128];
    char path[32];
} AddressDataItem_t;

typedef struct {
    char title[32];
    char subTitle[32];
    char path[32];
} PathItem_t;

static void GuiCreateMoreWidgets(lv_obj_t *parent);
static void GuiEthereumReceiveGotoTile(EthereumReceiveTile tile);
static void GuiCreateQrCodeWidget(lv_obj_t *parent);
static void GuiCreateSwitchAddressWidget(lv_obj_t *parent);
static void GuiCreateSwitchAddressButtons(lv_obj_t *parent);
static void GuiCreateChangePathWidget(lv_obj_t *parent);

static void RefreshQrCode(void);
static void RefreshSwitchAccount(void);
static void RefreshDefaultAddress(void);
static int GetMaxAddressIndex(void);

static void CloseAttentionHandler(lv_event_t *e);
static void MoreHandler(lv_event_t *e);
static void ChangePathHandler(lv_event_t *e);
static void TutorialHandler(lv_event_t *e);
static void LeftBtnHandler(lv_event_t *e);
static void RightBtnHandler(lv_event_t* e);
static void ChangePathCheckHandler(lv_event_t *e);
static void SwitchAddressHandler(lv_event_t *e);
static void OpenSwitchAddressHandler(lv_event_t *e);

static void GetPathItemSubTitle(char* subTitle, int index);
static void ModelGetEthAddress(uint32_t index, AddressDataItem_t *item);
static void GetEthHdPath(char *hdPath, int index);
static void GetSolHdPath(char *hdPath, int index);
static void GetEthRootPath(char *rootPath, int index);
static char *GetEthXpub(int index);
static char *GetSolXpub(int index);
void AddressLongModeCut(char *out, const char *address);

static uint32_t GetPathIndex(void);
static void SetPathIndex(uint32_t index);

static int GetSOLMaxAddressIndex(void);
static int GetEthMaxAddressIndex(void);

static char* GetChangePathItemTitle(uint32_t i);
static void GetChangePathLabelHint(char* hint);

static void SetCurrentSelectIndex(uint32_t selectIndex);
static uint32_t GetCurrentSelectIndex();
static void GetHint(char *hint);
static void ModelGetSolAddress(uint32_t index, AddressDataItem_t *item);
static void ModelGetAddress(uint32_t index, AddressDataItem_t *item);
static void GetSolPathItemSubTitle(char* subTitle, int index);
static void UpdateConfirmAddrIndexBtn(void);
static void UpdateConfirmAddrTypeBtn(void);
static void UpdateAddrTypeCheckbox(uint8_t i, bool isChecked);
static bool IsOnlyOneAddress(uint8_t addrType);

static MultiPathCoinReceiveWidgets_t g_multiPathCoinReceiveWidgets;
static EthereumReceiveTile g_multiPathCoinReceiveTileNow;

static const PathItem_t g_ethPaths[] = {
    {"BIP44 Standard",     "",     "m/44'/60'/0'"  },
    {"Ledger Live",         "",     "m/44'/60'"     },
    {"Ledger Legacy",       "",     "m/44'/60'/0'"  },
};
static const PathItem_t g_solPaths[] = {
    {"Account-based Path",                "",     "m/44'/501'"  },
    {"Single Account Path",     "",     "m/44'/501'"  },
    {"Sub-account Path",        "",     "m/44'/501'"  },
};
static lv_obj_t *g_addressLabel[2];
static lv_obj_t *g_goToAddressIcon;

static uint32_t g_showIndex;
static uint32_t g_selectIndex;
static uint32_t g_selectType = 0;
static uint8_t g_currentAccountIndex = 0;
static uint32_t g_ethSelectIndex[3] = {0};
static uint32_t g_solSelectIndex[3] = {0};
static uint32_t g_ethPathIndex[3] = {0};
static uint32_t g_solPathIndex[3] = {0};
static PageWidget_t *g_pageWidget;
static HOME_WALLET_CARD_ENUM g_chainCard;
static lv_obj_t *g_derivationPathDescLabel = NULL;
static char * *g_derivationPathDescs = NULL;
static lv_obj_t *g_egCont = NULL;

static void InitDerivationPathDesc(uint8_t chain)
{
    switch (chain) {
    case HOME_WALLET_CARD_ETH:
        g_derivationPathDescs = GetDerivationPathDescs(ETH_DERIVATION_PATH_DESC);
        break;
    case HOME_WALLET_CARD_SOL:
        g_derivationPathDescs = GetDerivationPathDescs(SOL_DERIVATION_PATH_DESC);
        break;
    default:
        break;
    }
}

void GuiMultiPathCoinReceiveInit(uint8_t chain)
{
    InitDerivationPathDesc(chain);
    g_chainCard = chain;
    g_currentAccountIndex = GetCurrentAccountIndex();
    g_selectIndex = GetCurrentSelectIndex();
    g_selectType = GetPathIndex();

    g_pageWidget = CreatePageWidget();
    g_multiPathCoinReceiveWidgets.cont = g_pageWidget->contentZone;
    g_multiPathCoinReceiveWidgets.tileView = lv_tileview_create(g_multiPathCoinReceiveWidgets.cont);
    lv_obj_set_style_bg_opa(g_multiPathCoinReceiveWidgets.tileView, LV_OPA_0, LV_PART_SCROLLBAR & LV_STATE_SCROLLED);
    lv_obj_set_style_bg_opa(g_multiPathCoinReceiveWidgets.tileView, LV_OPA_0, LV_PART_SCROLLBAR | LV_STATE_DEFAULT);
    g_multiPathCoinReceiveWidgets.tileQrCode = lv_tileview_add_tile(g_multiPathCoinReceiveWidgets.tileView, RECEIVE_TILE_QRCODE, 0, LV_DIR_HOR);
    GuiCreateQrCodeWidget(g_multiPathCoinReceiveWidgets.tileQrCode);
    g_multiPathCoinReceiveWidgets.tileSwitchAccount = lv_tileview_add_tile(g_multiPathCoinReceiveWidgets.tileView, RECEIVE_TILE_SWITCH_ACCOUNT, 0, LV_DIR_HOR);
    GuiCreateSwitchAddressWidget(g_multiPathCoinReceiveWidgets.tileSwitchAccount);
    GuiCreateSwitchAddressButtons(g_multiPathCoinReceiveWidgets.tileSwitchAccount);
    g_multiPathCoinReceiveWidgets.tileChangePath = lv_tileview_add_tile(g_multiPathCoinReceiveWidgets.tileView, RECEIVE_TILE_CHANGE_PATH, 0, LV_DIR_HOR);
    GuiCreateChangePathWidget(g_multiPathCoinReceiveWidgets.tileChangePath);
    lv_obj_clear_flag(g_multiPathCoinReceiveWidgets.tileView, LV_OBJ_FLAG_SCROLLABLE);

    GuiMultiPathCoinReceiveRefresh();
}

void GuiMultiPathCoinReceiveDeInit(void)
{
    GUI_DEL_OBJ(g_multiPathCoinReceiveWidgets.moreCont)
    GUI_DEL_OBJ(g_multiPathCoinReceiveWidgets.attentionCont)
    GUI_DEL_OBJ(g_multiPathCoinReceiveWidgets.cont)

    CLEAR_OBJECT(g_multiPathCoinReceiveWidgets);
    g_multiPathCoinReceiveTileNow = 0;
    GuiFullscreenModeCleanUp();
    if (g_pageWidget != NULL) {
        DestroyPageWidget(g_pageWidget);
        g_pageWidget = NULL;
    }
}

void GuiMultiPathCoinReceiveRefresh(void)
{
    switch (g_multiPathCoinReceiveTileNow) {
    case RECEIVE_TILE_QRCODE:
        SetNavBarLeftBtn(g_pageWidget->navBarWidget, NVS_BAR_CLOSE, CloseTimerCurrentViewHandler, NULL);
        switch (g_chainCard) {
        case HOME_WALLET_CARD_ETH:
            SetCoinWallet(g_pageWidget->navBarWidget, CHAIN_ETH, _("receive_eth_receive_main_title"));
            break;
        case HOME_WALLET_CARD_SOL:
            SetCoinWallet(g_pageWidget->navBarWidget, CHAIN_SOL, "Receive SOL");
            break;
        default:
            break;
        }
        SetNavBarRightBtn(g_pageWidget->navBarWidget, NVS_BAR_MORE_INFO, MoreHandler, NULL);
        RefreshQrCode();
        if (IsOnlyOneAddress(GetPathIndex())) {
            lv_obj_add_flag(g_goToAddressIcon, LV_OBJ_FLAG_HIDDEN);
        } else {
            lv_obj_clear_flag(g_goToAddressIcon, LV_OBJ_FLAG_HIDDEN);
        }
        break;
    case RECEIVE_TILE_SWITCH_ACCOUNT:
        SetNavBarLeftBtn(g_pageWidget->navBarWidget, NVS_BAR_RETURN, ReturnHandler, NULL);
        SetMidBtnLabel(g_pageWidget->navBarWidget, NVS_BAR_MID_LABEL, "Switch Account");
        SetNavBarRightBtn(g_pageWidget->navBarWidget, NVS_RIGHT_BUTTON_BUTT, NULL, NULL);
        g_selectIndex = GetCurrentSelectIndex();
        g_showIndex = g_selectIndex / 5 * 5;
        if (g_showIndex < 5) {
            lv_obj_set_style_img_opa(g_multiPathCoinReceiveWidgets.leftBtnImg, LV_OPA_30, LV_PART_MAIN);
            lv_obj_set_style_img_opa(g_multiPathCoinReceiveWidgets.rightBtnImg, LV_OPA_COVER, LV_PART_MAIN);
        } else if (g_showIndex >= GetMaxAddressIndex() - 5) {
            lv_obj_set_style_img_opa(g_multiPathCoinReceiveWidgets.leftBtnImg, LV_OPA_COVER, LV_PART_MAIN);
            lv_obj_set_style_img_opa(g_multiPathCoinReceiveWidgets.rightBtnImg, LV_OPA_30, LV_PART_MAIN);
        } else {
            lv_obj_set_style_img_opa(g_multiPathCoinReceiveWidgets.leftBtnImg, LV_OPA_COVER, LV_PART_MAIN);
            lv_obj_set_style_img_opa(g_multiPathCoinReceiveWidgets.rightBtnImg, LV_OPA_COVER, LV_PART_MAIN);
        }
        UpdateConfirmAddrIndexBtn();
        break;
    case RECEIVE_TILE_CHANGE_PATH:
        SetNavBarLeftBtn(g_pageWidget->navBarWidget, NVS_BAR_RETURN, ReturnHandler, NULL);
        SetMidBtnLabel(g_pageWidget->navBarWidget, NVS_BAR_MID_LABEL, _("derivation_path_change"));
        SetNavBarRightBtn(g_pageWidget->navBarWidget, NVS_RIGHT_BUTTON_BUTT, NULL, NULL);
        g_selectType = GetPathIndex();
        for (uint32_t i = 0; i < 3; i++) {
            UpdateAddrTypeCheckbox(i, g_selectType == i);
        }
        UpdateConfirmAddrTypeBtn();
        break;
    default:
        break;
    }
}

void GuiMultiPathCoinReceivePrevTile(void)
{
    GuiEthereumReceiveGotoTile(RECEIVE_TILE_QRCODE);
}

static void GuiCreateMoreWidgets(lv_obj_t *parent)
{
    lv_obj_t *cont, *btn, *img, *label;

    g_multiPathCoinReceiveWidgets.moreCont = GuiCreateHintBox(parent, 480, 228, true);
    lv_obj_add_event_cb(lv_obj_get_child(g_multiPathCoinReceiveWidgets.moreCont, 0), CloseHintBoxHandler, LV_EVENT_CLICKED, &g_multiPathCoinReceiveWidgets.moreCont);
    cont = g_multiPathCoinReceiveWidgets.moreCont;

    btn = lv_btn_create(cont);
    lv_obj_set_size(btn, 456, 84);
    lv_obj_align(btn, LV_ALIGN_TOP_MID, 0, 24 + 572);
    lv_obj_set_style_bg_opa(btn, LV_OPA_TRANSP, LV_PART_MAIN);
    lv_obj_set_style_border_width(btn, 0, LV_PART_MAIN | LV_STATE_DEFAULT);
    lv_obj_set_style_outline_width(btn, 0, LV_PART_MAIN);
    lv_obj_set_style_shadow_width(btn, 0, LV_PART_MAIN);
    lv_obj_add_event_cb(btn, ChangePathHandler, LV_EVENT_CLICKED, NULL);
    img = GuiCreateImg(btn, &imgPath);
    lv_obj_align(img, LV_ALIGN_CENTER, -186, 0);
<<<<<<< HEAD
    label = GuiCreateLabelWithFont(btn, "Change Derivation Path", &buttonFont);
=======
    label = GuiCreateLabelWithFont(btn, _("derivation_path_change"), &buttonFont);
>>>>>>> f1133dc3
    lv_obj_align(label, LV_ALIGN_LEFT_MID, 60, 4);

    btn = lv_btn_create(cont);
    lv_obj_set_size(btn, 456, 84);
    lv_obj_align(btn, LV_ALIGN_TOP_MID, 0, 120 + 572);
    lv_obj_set_style_bg_opa(btn, LV_OPA_TRANSP, LV_PART_MAIN);
    lv_obj_set_style_border_width(btn, 0, LV_PART_MAIN | LV_STATE_DEFAULT);
    lv_obj_set_style_outline_width(btn, 0, LV_PART_MAIN);
    lv_obj_set_style_shadow_width(btn, 0, LV_PART_MAIN);
    lv_obj_add_event_cb(btn, TutorialHandler, LV_EVENT_CLICKED, NULL);
    img = GuiCreateImg(btn, &imgTutorial);
    lv_obj_align(img, LV_ALIGN_CENTER, -186, 0);
    label = GuiCreateLabelWithFont(btn, "Tutorial", &buttonFont);
    lv_obj_align(label, LV_ALIGN_LEFT_MID, 60, 4);
}

static void GuiEthereumReceiveGotoTile(EthereumReceiveTile tile)
{
    g_multiPathCoinReceiveTileNow = tile;
    GuiMultiPathCoinReceiveRefresh();
    lv_obj_set_tile_id(g_multiPathCoinReceiveWidgets.tileView, g_multiPathCoinReceiveTileNow, 0, LV_ANIM_OFF);
}

lv_obj_t* CreateEthereumReceiveQRCode(lv_obj_t* parent, uint16_t w, uint16_t h)
{
    lv_obj_t* qrcode = lv_qrcode_create(parent, w, BLACK_COLOR, WHITE_COLOR);
    lv_obj_add_flag(qrcode, LV_OBJ_FLAG_CLICKABLE);
    lv_obj_add_event_cb(qrcode, GuiFullscreenModeHandler, LV_EVENT_CLICKED, NULL);
    return qrcode;
}

static void GuiCreateQrCodeWidget(lv_obj_t *parent)
{
    lv_obj_t *tempObj;
    uint16_t yOffset = 0;

    g_multiPathCoinReceiveWidgets.qrCodeCont = GuiCreateContainerWithParent(parent, 408, 524);
    lv_obj_align(g_multiPathCoinReceiveWidgets.qrCodeCont, LV_ALIGN_TOP_MID, 0, 0);
    lv_obj_set_style_bg_color(g_multiPathCoinReceiveWidgets.qrCodeCont, DARK_BG_COLOR, LV_PART_MAIN);
    lv_obj_set_style_radius(g_multiPathCoinReceiveWidgets.qrCodeCont, 24, LV_PART_MAIN);

    yOffset += 36;
    g_multiPathCoinReceiveWidgets.qrCode = CreateEthereumReceiveQRCode(g_multiPathCoinReceiveWidgets.qrCodeCont, 336, 336);
    GuiFullscreenModeInit(480, 800, WHITE_COLOR);
    GuiFullscreenModeCreateObject(CreateEthereumReceiveQRCode, 420, 420);
    lv_obj_align(g_multiPathCoinReceiveWidgets.qrCode, LV_ALIGN_TOP_MID, 0, yOffset);
    yOffset += 336;

    yOffset += 16;
    g_multiPathCoinReceiveWidgets.addressLabel = GuiCreateNoticeLabel(g_multiPathCoinReceiveWidgets.qrCodeCont, "");
    lv_obj_set_width(g_multiPathCoinReceiveWidgets.addressLabel, 336);
    lv_obj_align(g_multiPathCoinReceiveWidgets.addressLabel, LV_ALIGN_TOP_MID, 0, yOffset);
    yOffset += 60;

    yOffset += 16;
    g_multiPathCoinReceiveWidgets.addressCountLabel = GuiCreateIllustrateLabel(g_multiPathCoinReceiveWidgets.qrCodeCont, "");
    lv_obj_align(g_multiPathCoinReceiveWidgets.addressCountLabel, LV_ALIGN_TOP_LEFT, 36, yOffset);

    g_multiPathCoinReceiveWidgets.addressButton = lv_btn_create(g_multiPathCoinReceiveWidgets.qrCodeCont);
    lv_obj_set_size(g_multiPathCoinReceiveWidgets.addressButton, 336, 36);
    lv_obj_align(g_multiPathCoinReceiveWidgets.addressButton, LV_ALIGN_TOP_MID, 0, 464);
    lv_obj_set_style_bg_opa(g_multiPathCoinReceiveWidgets.addressButton, LV_OPA_TRANSP, LV_PART_MAIN);
    lv_obj_set_style_border_width(g_multiPathCoinReceiveWidgets.addressButton, 0, LV_PART_MAIN | LV_STATE_DEFAULT);
    lv_obj_set_style_outline_width(g_multiPathCoinReceiveWidgets.addressButton, 0, LV_PART_MAIN);
    lv_obj_set_style_shadow_width(g_multiPathCoinReceiveWidgets.addressButton, 0, LV_PART_MAIN);
    lv_obj_add_event_cb(g_multiPathCoinReceiveWidgets.addressButton, OpenSwitchAddressHandler, LV_EVENT_CLICKED, NULL);
    tempObj = GuiCreateImg(g_multiPathCoinReceiveWidgets.addressButton, &imgArrowRight);
    lv_obj_set_style_img_opa(tempObj, LV_OPA_80, LV_PART_MAIN);
    lv_obj_align(tempObj, LV_ALIGN_CENTER, 150, 0);
    g_goToAddressIcon = tempObj;
    const char* coin = GetCoinCardByIndex(g_chainCard)->coin;

    if (!GetFirstReceive(coin)) {
        g_multiPathCoinReceiveWidgets.attentionCont = GuiCreateHintBox(parent, 480, 386, false);
        tempObj = GuiCreateImg(g_multiPathCoinReceiveWidgets.attentionCont, &imgInformation);
        lv_obj_align(tempObj, LV_ALIGN_TOP_LEFT, 36, 462);
        tempObj = GuiCreateLittleTitleLabel(g_multiPathCoinReceiveWidgets.attentionCont, "Attention");
        lv_obj_align(tempObj, LV_ALIGN_TOP_LEFT, 36, 558);
        char hint[256];
        GetHint(hint);
        tempObj = GuiCreateLabelWithFont(g_multiPathCoinReceiveWidgets.attentionCont, hint, g_defIllustrateFont);
        lv_obj_align(tempObj, LV_ALIGN_TOP_LEFT, 36, 610);
        tempObj = GuiCreateBtn(g_multiPathCoinReceiveWidgets.attentionCont, "Got It");
        lv_obj_set_size(tempObj, 122, 66);
        lv_obj_set_style_radius(tempObj, 24, LV_PART_MAIN);
        lv_obj_set_style_bg_color(tempObj, WHITE_COLOR_OPA20, LV_PART_MAIN);
        lv_obj_align(tempObj, LV_ALIGN_BOTTOM_RIGHT, -36, -24);
        lv_obj_add_event_cb(tempObj, CloseAttentionHandler, LV_EVENT_CLICKED, NULL);
        SetFirstReceive(coin, true);
    }
}

static void GetHint(char *hint)
{
    switch (g_chainCard) {
    case HOME_WALLET_CARD_ETH:
        strcpy(hint, _("receive_eth_alert_desc"));
        break;
    case HOME_WALLET_CARD_SOL:
        sprintf(hint, _("receive_coin_hint_fmt"), "SOL");
        break;
    default:
        break;
    }
}

static void GuiCreateSwitchAddressWidget(lv_obj_t *parent)
{
    //Create the account list page.
    uint32_t index;
    lv_obj_t *cont = GuiCreateContainerWithParent(parent, 408, 514);
    lv_obj_t *line;
    static lv_point_t points[2] =  {{0, 0}, {360, 0}};
    lv_obj_align(cont, LV_ALIGN_TOP_MID, 0, 0);
    lv_obj_set_style_bg_color(cont, DARK_BG_COLOR, LV_PART_MAIN);
    lv_obj_set_style_radius(cont, 24, LV_PART_MAIN);
    index = 0;
    for (uint32_t i = 0; i < 5; i++) {
        g_multiPathCoinReceiveWidgets.switchAddressWidgets[i].addressCountLabel = GuiCreateLabelWithFont(cont, "", &buttonFont);
        lv_obj_align(g_multiPathCoinReceiveWidgets.switchAddressWidgets[i].addressCountLabel, LV_ALIGN_TOP_LEFT, 24, 30 + 103 * i);
        g_multiPathCoinReceiveWidgets.switchAddressWidgets[i].addressLabel = GuiCreateNoticeLabel(cont, "");
        lv_obj_align(g_multiPathCoinReceiveWidgets.switchAddressWidgets[i].addressLabel, LV_ALIGN_TOP_LEFT, 24, 56 + 103 * i);
        if (i > 0) {
            line = GuiCreateLine(cont, points, 2);
            lv_obj_align(line, LV_ALIGN_TOP_LEFT, 24, 102 * i);
        }

        g_multiPathCoinReceiveWidgets.switchAddressWidgets[i].checkBox = lv_btn_create(cont);
        lv_obj_set_size(g_multiPathCoinReceiveWidgets.switchAddressWidgets[i].checkBox, 408, 82);
        lv_obj_align(g_multiPathCoinReceiveWidgets.switchAddressWidgets[i].checkBox, LV_ALIGN_TOP_LEFT, 0, 10 + 102 * i);
        lv_obj_set_style_bg_opa(g_multiPathCoinReceiveWidgets.switchAddressWidgets[i].checkBox, LV_OPA_TRANSP, LV_PART_MAIN);
        lv_obj_set_style_bg_opa(g_multiPathCoinReceiveWidgets.switchAddressWidgets[i].checkBox, LV_OPA_TRANSP, LV_STATE_CHECKED);
        lv_obj_set_style_border_width(g_multiPathCoinReceiveWidgets.switchAddressWidgets[i].checkBox, 0, LV_PART_MAIN | LV_STATE_DEFAULT);
        lv_obj_set_style_outline_width(g_multiPathCoinReceiveWidgets.switchAddressWidgets[i].checkBox, 0, LV_PART_MAIN);
        lv_obj_set_style_shadow_width(g_multiPathCoinReceiveWidgets.switchAddressWidgets[i].checkBox, 0, LV_PART_MAIN);
        lv_obj_add_flag(g_multiPathCoinReceiveWidgets.switchAddressWidgets[i].checkBox, LV_OBJ_FLAG_CHECKABLE);
        lv_obj_add_event_cb(g_multiPathCoinReceiveWidgets.switchAddressWidgets[i].checkBox, SwitchAddressHandler, LV_EVENT_CLICKED, NULL);

        g_multiPathCoinReceiveWidgets.switchAddressWidgets[i].checkedImg = GuiCreateImg(g_multiPathCoinReceiveWidgets.switchAddressWidgets[i].checkBox, &imgMessageSelect);
        lv_obj_align(g_multiPathCoinReceiveWidgets.switchAddressWidgets[i].checkedImg, LV_ALIGN_CENTER, 162, 0);
        lv_obj_add_flag(g_multiPathCoinReceiveWidgets.switchAddressWidgets[i].checkedImg, LV_OBJ_FLAG_HIDDEN);
        g_multiPathCoinReceiveWidgets.switchAddressWidgets[i].uncheckedImg = GuiCreateImg(g_multiPathCoinReceiveWidgets.switchAddressWidgets[i].checkBox, &imgUncheckCircle);
        lv_obj_align(g_multiPathCoinReceiveWidgets.switchAddressWidgets[i].uncheckedImg, LV_ALIGN_CENTER, 162, 0);
        lv_obj_clear_flag(g_multiPathCoinReceiveWidgets.switchAddressWidgets[i].uncheckedImg, LV_OBJ_FLAG_HIDDEN);

        index++;
    }
    RefreshSwitchAccount();
}

static bool IsAddrIndexSelectChanged()
{
    return g_selectIndex != GetCurrentSelectIndex();
}

static void UpdateConfirmAddrIndexBtn(void)
{
    if (IsAddrIndexSelectChanged()) {
        lv_obj_set_style_bg_opa(g_multiPathCoinReceiveWidgets.confirmAddrIndexBtn, LV_OPA_COVER, LV_PART_MAIN);
        lv_obj_set_style_text_opa(lv_obj_get_child(g_multiPathCoinReceiveWidgets.confirmAddrIndexBtn, 0), LV_OPA_COVER, LV_PART_MAIN);
    } else {
        lv_obj_set_style_bg_opa(g_multiPathCoinReceiveWidgets.confirmAddrIndexBtn, LV_OPA_30, LV_PART_MAIN);
        lv_obj_set_style_text_opa(lv_obj_get_child(g_multiPathCoinReceiveWidgets.confirmAddrIndexBtn, 0), LV_OPA_30, LV_PART_MAIN);
    }
}

static bool IsAddrTypeSelectChanged()
{
    return g_selectType != GetPathIndex();
}

static void UpdateConfirmAddrTypeBtn(void)
{
    if (IsAddrTypeSelectChanged()) {
        lv_obj_set_style_bg_opa(g_multiPathCoinReceiveWidgets.confirmAddrTypeBtn, LV_OPA_COVER, LV_PART_MAIN);
        lv_obj_set_style_text_opa(lv_obj_get_child(g_multiPathCoinReceiveWidgets.confirmAddrTypeBtn, 0), LV_OPA_COVER, LV_PART_MAIN);
    } else {
        lv_obj_set_style_bg_opa(g_multiPathCoinReceiveWidgets.confirmAddrTypeBtn, LV_OPA_30, LV_PART_MAIN);
        lv_obj_set_style_text_opa(lv_obj_get_child(g_multiPathCoinReceiveWidgets.confirmAddrTypeBtn, 0), LV_OPA_30, LV_PART_MAIN);
    }
}

static void ConfirmAddrIndexHandler(lv_event_t *e)
{
    lv_event_code_t code = lv_event_get_code(e);

    if (code == LV_EVENT_CLICKED && IsAddrIndexSelectChanged()) {
        SetCurrentSelectIndex(g_selectIndex);
        ReturnHandler(e);
    }
}

static void ConfirmAddrTypeHandler(lv_event_t *e)
{
    lv_event_code_t code = lv_event_get_code(e);

    if (code == LV_EVENT_CLICKED && IsAddrTypeSelectChanged()) {
        SetPathIndex(g_selectType);
        g_selectIndex = 0;
        SetCurrentSelectIndex(g_selectIndex);
        ReturnHandler(e);
    }
}


static void GuiCreateSwitchAddressButtons(lv_obj_t *parent)
{
    lv_obj_t *btn;
    lv_obj_t *img;

    btn = GuiCreateBtn(parent, "");
    lv_obj_set_size(btn, 96, 66);
    lv_obj_set_style_radius(btn, 24, LV_PART_MAIN);
    lv_obj_set_style_bg_color(btn, DARK_BG_COLOR, LV_PART_MAIN);
    lv_obj_align(btn, LV_ALIGN_BOTTOM_LEFT, 36, -24);
    img = GuiCreateImg(btn, &imgArrowLeft);
    lv_obj_set_align(img, LV_ALIGN_CENTER);
    if (g_showIndex < 5) {
        lv_obj_set_style_img_opa(img, LV_OPA_30, LV_PART_MAIN);
    }
    lv_obj_add_event_cb(btn, LeftBtnHandler, LV_EVENT_CLICKED, NULL);
    g_multiPathCoinReceiveWidgets.leftBtnImg = img;

    btn = GuiCreateBtn(parent, "");
    lv_obj_set_size(btn, 96, 66);
    lv_obj_set_style_radius(btn, 24, LV_PART_MAIN);
    lv_obj_set_style_bg_color(btn, DARK_BG_COLOR, LV_PART_MAIN);
    lv_obj_align(btn, LV_ALIGN_BOTTOM_LEFT, 156, -24);
    img = GuiCreateImg(btn, &imgArrowRight);
    lv_obj_set_align(img, LV_ALIGN_CENTER);
    lv_obj_set_style_opa(img, LV_OPA_COVER, LV_PART_MAIN);
    lv_obj_add_event_cb(btn, RightBtnHandler, LV_EVENT_CLICKED, NULL);
    g_multiPathCoinReceiveWidgets.rightBtnImg = img;

    btn = GuiCreateBtn(parent, USR_SYMBOL_CHECK);
    lv_obj_align(btn, LV_ALIGN_BOTTOM_RIGHT, -36, -24);
    lv_obj_add_event_cb(btn, ConfirmAddrIndexHandler, LV_EVENT_CLICKED, NULL);
    g_multiPathCoinReceiveWidgets.confirmAddrIndexBtn = btn;
    UpdateConfirmAddrIndexBtn();
}

static void GetChangePathLabelHint(char* hint)
{
    switch (g_chainCard) {
    case HOME_WALLET_CARD_ETH:
        sprintf(hint, _("derivation_path_select_eth"));
        return;
    case HOME_WALLET_CARD_SOL:
        sprintf(hint, _("derivation_path_select_sol"));
        return;
    default:
        break;
    }
}

static char* GetChangePathItemTitle(uint32_t i)
{
    switch (g_chainCard) {
    case HOME_WALLET_CARD_ETH:
        return (char *)g_ethPaths[i].title;
    case HOME_WALLET_CARD_SOL:
        return (char *)g_solPaths[i].title;
    default:
        break;
    }
    return "";
}


static void ShowEgAddressCont(lv_obj_t *egCont)
{

    if (egCont == NULL) {
        printf("egCont is NULL, cannot show eg address\n");
        return;
    }

    lv_obj_clean(egCont);

    lv_obj_t *prevLabel, *label;

    int egContHeight = 12;
    label = GuiCreateNoticeLabel(egCont, g_derivationPathDescs[g_selectType]);
    lv_obj_set_width(label, 360);
    lv_label_set_long_mode(label, LV_LABEL_LONG_WRAP);
    lv_obj_align(label, LV_ALIGN_TOP_LEFT, 24, 12);
    lv_obj_update_layout(label);
    egContHeight += lv_obj_get_height(label);
    g_derivationPathDescLabel = label;
    prevLabel = label;

    int gap = 4;
    if (strlen(g_derivationPathDescs[g_selectType]) == 0) {
        egContHeight -= lv_obj_get_height(label);
        lv_obj_set_height(label, 0);
        gap = 0;
    }

    const char *desc = _("derivation_path_address_eg");
    label = GuiCreateNoticeLabel(egCont, desc);
    lv_obj_align_to(label, prevLabel, LV_ALIGN_OUT_BOTTOM_LEFT, 0, gap);
    lv_label_set_long_mode(label, LV_LABEL_LONG_WRAP);
    lv_obj_update_layout(label);
    egContHeight =  egContHeight + 4 + lv_obj_get_height(label);
    prevLabel = label;

    lv_obj_t *index = GuiCreateNoticeLabel(egCont, _("0"));
    lv_obj_align_to(index, prevLabel, LV_ALIGN_OUT_BOTTOM_LEFT, 0, 4);
    lv_label_set_long_mode(index, LV_LABEL_LONG_WRAP);
    lv_obj_update_layout(index);
    egContHeight =  egContHeight + 4 + lv_obj_get_height(index);
    prevLabel = index;

    label = GuiCreateIllustrateLabel(egCont, "");
    lv_obj_align_to(label, prevLabel, LV_ALIGN_OUT_RIGHT_MID, 12, 0);
    g_addressLabel[0] = label;

    if (!IsOnlyOneAddress(g_selectType)) {
        index = GuiCreateNoticeLabel(egCont, _("1"));
        lv_obj_align_to(index, prevLabel, LV_ALIGN_OUT_BOTTOM_LEFT, 0, 4);
        lv_label_set_long_mode(index, LV_LABEL_LONG_WRAP);
        lv_obj_update_layout(index);
        egContHeight =  egContHeight + 4 + lv_obj_get_height(index);
        prevLabel = index;

        label = GuiCreateIllustrateLabel(egCont, "");
        lv_obj_align_to(label, prevLabel, LV_ALIGN_OUT_RIGHT_MID, 12, 0);
        g_addressLabel[1] = label;
    }
    egContHeight += 12;
    lv_obj_set_height(egCont, egContHeight);

    RefreshDefaultAddress();
}


static void GuiCreateChangePathWidget(lv_obj_t *parent)
{
    lv_obj_t *cont, *line, *label;
    static lv_point_t points[2] =  {{0, 0}, {360, 0}};
    char string[64];
    char lableText[128] = {0};
    GetChangePathLabelHint(lableText);
    lv_obj_t *scrollCont = GuiCreateContainerWithParent(parent, 408, 542);
    lv_obj_align(scrollCont, LV_ALIGN_DEFAULT, 36, 0);
    lv_obj_add_flag(scrollCont, LV_OBJ_FLAG_CLICKABLE);
    lv_obj_add_flag(scrollCont, LV_OBJ_FLAG_SCROLLABLE);

    lv_obj_t *labelHint = GuiCreateIllustrateLabel(scrollCont, lableText);
    lv_obj_set_style_text_opa(labelHint, LV_OPA_80, LV_PART_MAIN);
    lv_obj_align(labelHint, LV_ALIGN_TOP_LEFT, 0, 0);

    cont = GuiCreateContainerWithParent(scrollCont, 408, 308);
    lv_obj_align(cont, LV_ALIGN_TOP_MID, 0, 84);
    lv_obj_set_style_bg_color(cont, WHITE_COLOR, LV_PART_MAIN);
    lv_obj_set_style_bg_opa(cont, LV_OPA_10 + LV_OPA_2, LV_PART_MAIN);
    lv_obj_set_style_radius(cont, 24, LV_PART_MAIN);

    for (uint32_t i = 0; i < 3; i++) {

        label = GuiCreateLabelWithFont(cont, GetChangePathItemTitle(i), &buttonFont);
        lv_obj_align(label, LV_ALIGN_TOP_LEFT, 24, 30 + 103 * i);
        GetPathItemSubTitle(string, i);
        label = GuiCreateLabelWithFontAndTextColor(cont, string, g_defIllustrateFont, 0x919191);
        lv_label_set_recolor(label, true);
        lv_obj_align(label, LV_ALIGN_TOP_LEFT, 24, 56 + 103 * i);
        if (i < 2) {
            line = GuiCreateLine(cont, points, 2);
            lv_obj_align(line, LV_ALIGN_TOP_LEFT, 24, 102 * (i + 1));
        }
        g_multiPathCoinReceiveWidgets.changePathWidgets[i].checkBox = lv_btn_create(cont);
        lv_obj_set_size(g_multiPathCoinReceiveWidgets.changePathWidgets[i].checkBox, 408, 82);
        lv_obj_align(g_multiPathCoinReceiveWidgets.changePathWidgets[i].checkBox, LV_ALIGN_TOP_LEFT, 0, 10 + 102 * i);
        lv_obj_set_style_bg_opa(g_multiPathCoinReceiveWidgets.changePathWidgets[i].checkBox, LV_OPA_TRANSP, LV_PART_MAIN);
        lv_obj_set_style_bg_opa(g_multiPathCoinReceiveWidgets.changePathWidgets[i].checkBox, LV_OPA_TRANSP, LV_STATE_CHECKED);
        lv_obj_set_style_border_width(g_multiPathCoinReceiveWidgets.changePathWidgets[i].checkBox, 0, LV_PART_MAIN | LV_STATE_DEFAULT);
        lv_obj_set_style_outline_width(g_multiPathCoinReceiveWidgets.changePathWidgets[i].checkBox, 0, LV_PART_MAIN);
        lv_obj_set_style_shadow_width(g_multiPathCoinReceiveWidgets.changePathWidgets[i].checkBox, 0, LV_PART_MAIN);
        lv_obj_add_flag(g_multiPathCoinReceiveWidgets.changePathWidgets[i].checkBox, LV_OBJ_FLAG_CHECKABLE);
        lv_obj_add_event_cb(g_multiPathCoinReceiveWidgets.changePathWidgets[i].checkBox, ChangePathCheckHandler, LV_EVENT_CLICKED, NULL);

        g_multiPathCoinReceiveWidgets.changePathWidgets[i].checkedImg = GuiCreateImg(g_multiPathCoinReceiveWidgets.changePathWidgets[i].checkBox, &imgMessageSelect);
        lv_obj_align(g_multiPathCoinReceiveWidgets.changePathWidgets[i].checkedImg, LV_ALIGN_CENTER, 162, 0);
        lv_obj_add_flag(g_multiPathCoinReceiveWidgets.changePathWidgets[i].checkedImg, LV_OBJ_FLAG_HIDDEN);
        g_multiPathCoinReceiveWidgets.changePathWidgets[i].uncheckedImg = GuiCreateImg(g_multiPathCoinReceiveWidgets.changePathWidgets[i].checkBox, &imgUncheckCircle);
        lv_obj_align(g_multiPathCoinReceiveWidgets.changePathWidgets[i].uncheckedImg, LV_ALIGN_CENTER, 162, 0);
        lv_obj_clear_flag(g_multiPathCoinReceiveWidgets.changePathWidgets[i].uncheckedImg, LV_OBJ_FLAG_HIDDEN);
    }
    lv_obj_clear_flag(g_multiPathCoinReceiveWidgets.changePathWidgets[g_selectType].checkedImg, LV_OBJ_FLAG_HIDDEN);
    lv_obj_add_flag(g_multiPathCoinReceiveWidgets.changePathWidgets[g_selectType].uncheckedImg, LV_OBJ_FLAG_HIDDEN);

    lv_obj_t *egCont = GuiCreateContainerWithParent(scrollCont, 408, 186);
    lv_obj_align_to(egCont, cont, LV_ALIGN_OUT_BOTTOM_LEFT, 0, 24);
    lv_obj_set_style_bg_color(egCont, WHITE_COLOR, LV_PART_MAIN);
    lv_obj_set_style_bg_opa(egCont, LV_OPA_10 + LV_OPA_2, LV_PART_MAIN);
    lv_obj_set_style_radius(egCont, 24, LV_PART_MAIN);
    g_egCont = egCont;
    ShowEgAddressCont(g_egCont);

    lv_obj_t *tmCont = GuiCreateContainerWithParent(parent, 480, 114);
    lv_obj_align(tmCont, LV_ALIGN_BOTTOM_LEFT, 0, 0);
    lv_obj_set_style_bg_color(tmCont, BLACK_COLOR, LV_PART_MAIN);
    lv_obj_t *btn = GuiCreateBtn(tmCont, USR_SYMBOL_CHECK);
    lv_obj_align(btn, LV_ALIGN_RIGHT_MID, -36, 0);
    lv_obj_add_event_cb(btn, ConfirmAddrTypeHandler, LV_EVENT_CLICKED, NULL);
    g_multiPathCoinReceiveWidgets.confirmAddrTypeBtn = btn;
    UpdateConfirmAddrTypeBtn();
}

static void RefreshQrCode(void)
{
    AddressDataItem_t addressDataItem;
    ModelGetAddress(GetCurrentSelectIndex(), &addressDataItem);
    lv_qrcode_update(g_multiPathCoinReceiveWidgets.qrCode, addressDataItem.address, strlen(addressDataItem.address));
    lv_obj_t *fullscreen_qrcode = GuiFullscreenModeGetCreatedObjectWhenVisible();
    if (fullscreen_qrcode) {
        lv_qrcode_update(fullscreen_qrcode, addressDataItem.address, strlen(addressDataItem.address));
    }
    lv_label_set_text(g_multiPathCoinReceiveWidgets.addressLabel, addressDataItem.address);
    lv_label_set_text_fmt(g_multiPathCoinReceiveWidgets.addressCountLabel, "Account-%u", (addressDataItem.index + 1));
}

static void RefreshSwitchAccount(void)
{
    AddressDataItem_t addressDataItem;
    char string[128];
    uint32_t index = g_showIndex;
    bool end = false;
    for (uint32_t i = 0; i < 5; i++) {
        ModelGetAddress(index, &addressDataItem);
        lv_label_set_text_fmt(g_multiPathCoinReceiveWidgets.switchAddressWidgets[i].addressCountLabel, "Account-%u", (addressDataItem.index + 1));
        AddressLongModeCut(string, addressDataItem.address);
        lv_label_set_text(g_multiPathCoinReceiveWidgets.switchAddressWidgets[i].addressLabel, string);
        if (end) {
            lv_obj_add_flag(g_multiPathCoinReceiveWidgets.switchAddressWidgets[i].addressCountLabel, LV_OBJ_FLAG_HIDDEN);
            lv_obj_add_flag(g_multiPathCoinReceiveWidgets.switchAddressWidgets[i].addressLabel, LV_OBJ_FLAG_HIDDEN);
            lv_obj_add_flag(g_multiPathCoinReceiveWidgets.switchAddressWidgets[i].checkBox, LV_OBJ_FLAG_HIDDEN);
            lv_obj_add_flag(g_multiPathCoinReceiveWidgets.switchAddressWidgets[i].checkedImg, LV_OBJ_FLAG_HIDDEN);
            lv_obj_add_flag(g_multiPathCoinReceiveWidgets.switchAddressWidgets[i].uncheckedImg, LV_OBJ_FLAG_HIDDEN);
            continue;
        }
        lv_obj_clear_flag(g_multiPathCoinReceiveWidgets.switchAddressWidgets[i].addressCountLabel, LV_OBJ_FLAG_HIDDEN);
        lv_obj_clear_flag(g_multiPathCoinReceiveWidgets.switchAddressWidgets[i].addressLabel, LV_OBJ_FLAG_HIDDEN);
        lv_obj_clear_flag(g_multiPathCoinReceiveWidgets.switchAddressWidgets[i].checkBox, LV_OBJ_FLAG_HIDDEN);
        lv_obj_clear_flag(g_multiPathCoinReceiveWidgets.switchAddressWidgets[i].checkedImg, LV_OBJ_FLAG_HIDDEN);
        lv_obj_clear_flag(g_multiPathCoinReceiveWidgets.switchAddressWidgets[i].uncheckedImg, LV_OBJ_FLAG_HIDDEN);
        if (index == g_selectIndex) {
            lv_obj_add_state(g_multiPathCoinReceiveWidgets.switchAddressWidgets[i].checkBox, LV_STATE_CHECKED);
            lv_obj_clear_flag(g_multiPathCoinReceiveWidgets.switchAddressWidgets[i].checkedImg, LV_OBJ_FLAG_HIDDEN);
            lv_obj_add_flag(g_multiPathCoinReceiveWidgets.switchAddressWidgets[i].uncheckedImg, LV_OBJ_FLAG_HIDDEN);
        } else {
            lv_obj_clear_state(g_multiPathCoinReceiveWidgets.switchAddressWidgets[i].checkBox, LV_STATE_CHECKED);
            lv_obj_add_flag(g_multiPathCoinReceiveWidgets.switchAddressWidgets[i].checkedImg, LV_OBJ_FLAG_HIDDEN);
            lv_obj_clear_flag(g_multiPathCoinReceiveWidgets.switchAddressWidgets[i].uncheckedImg, LV_OBJ_FLAG_HIDDEN);
        }
        if (index == GetMaxAddressIndex()) {
            end = true;
        }
        index++;
    }
}

static bool IsOnlyOneAddress(uint8_t addrType)
{
    if (g_chainCard == HOME_WALLET_CARD_SOL && addrType == 1) {
        return true;
    }
    return false;
}

static void RefreshDefaultAddress(void)
{
    char string[128];

    AddressDataItem_t addressDataItem;

    ModelGetAddress(0, &addressDataItem);
    AddressLongModeCut(string, addressDataItem.address);
    lv_label_set_text(g_addressLabel[0], string);

    if (!IsOnlyOneAddress(g_selectType)) {
        ModelGetAddress(1, &addressDataItem);
        AddressLongModeCut(string, addressDataItem.address);
        lv_label_set_text(g_addressLabel[1], string);
    }
}

static int GetEthMaxAddressIndex(void)
{
    switch (g_ethPathIndex[GetCurrentAccountIndex()]) {
    case 0:
    case 2:
        return GENERAL_ADDRESS_INDEX_MAX;
    case 1:
        return ETH_LEDGER_LIVE_ADDRESS_INDEX_MAX;
    default:
        break;
    }
    return GENERAL_ADDRESS_INDEX_MAX;
}

static int GetSOLMaxAddressIndex(void)
{
    switch (g_solPathIndex[GetCurrentAccountIndex()]) {
    case 0:
    case 2:
        return SOL_BIP44_ADDRESS_INDEX_MAX;
    case 1:
        return SOL_BIP44_ROOT_ADDRESS_INDEX_MAX;
    default:
        break;
    }
    return GENERAL_ADDRESS_INDEX_MAX;
}


static int GetMaxAddressIndex(void)
{
    switch (g_chainCard) {
    case HOME_WALLET_CARD_ETH:
        return GetEthMaxAddressIndex();
    case HOME_WALLET_CARD_SOL:
        return GetSOLMaxAddressIndex();
    default:
        break;
    }

    return -1;
}

static void CloseAttentionHandler(lv_event_t *e)
{
    lv_event_code_t code = lv_event_get_code(e);
    if (code == LV_EVENT_CLICKED) {
        lv_obj_add_flag(g_multiPathCoinReceiveWidgets.attentionCont, LV_OBJ_FLAG_HIDDEN);
    }
}

static void MoreHandler(lv_event_t *e)
{
    lv_event_code_t code = lv_event_get_code(e);
    if (code == LV_EVENT_CLICKED) {
        if (g_multiPathCoinReceiveWidgets.moreCont == NULL) {
            GuiCreateMoreWidgets(g_multiPathCoinReceiveWidgets.tileQrCode);
        } else {
            lv_obj_del(g_multiPathCoinReceiveWidgets.moreCont);
            g_multiPathCoinReceiveWidgets.moreCont = NULL;
        }
    }
}

static void ChangePathHandler(lv_event_t *e)
{
    lv_event_code_t code = lv_event_get_code(e);
    if (code == LV_EVENT_CLICKED) {
        if (g_multiPathCoinReceiveWidgets.moreCont != NULL) {
            lv_obj_del(g_multiPathCoinReceiveWidgets.moreCont);
            g_multiPathCoinReceiveWidgets.moreCont = NULL;
        }
        GuiEthereumReceiveGotoTile(RECEIVE_TILE_CHANGE_PATH);
    }
}

static TUTORIAL_LIST_INDEX_ENUM GetTutorialIndex()
{
    switch (g_chainCard) {
    case HOME_WALLET_CARD_ETH:
        return TUTORIAL_ETH_RECEIVE;
    case HOME_WALLET_CARD_SOL:
        return TUTORIAL_SOL_RECEIVE;
    default:
        break;
    }

    return TUTORIAL_LIST_INDEX_BUTT;
}

static void TutorialHandler(lv_event_t *e)
{
    lv_event_code_t code = lv_event_get_code(e);
    if (code == LV_EVENT_CLICKED) {
        GUI_DEL_OBJ(g_multiPathCoinReceiveWidgets.moreCont);

        TUTORIAL_LIST_INDEX_ENUM index = GetTutorialIndex();
        GuiFrameOpenViewWithParam(&g_tutorialView, &index, sizeof(index));
    }
}


static void LeftBtnHandler(lv_event_t *e)
{
    lv_event_code_t code = lv_event_get_code(e);
    if (code == LV_EVENT_CLICKED) {
        lv_obj_set_style_img_opa(g_multiPathCoinReceiveWidgets.rightBtnImg, LV_OPA_COVER, LV_PART_MAIN);
        if (g_showIndex >= 5) {
            g_showIndex -= 5;
            RefreshSwitchAccount();
        }
        if (g_showIndex < 5) {
            lv_obj_set_style_img_opa(g_multiPathCoinReceiveWidgets.leftBtnImg, LV_OPA_30, LV_PART_MAIN);
        }
    }
}


static void RightBtnHandler(lv_event_t *e)
{
    lv_event_code_t code = lv_event_get_code(e);
    if (code == LV_EVENT_CLICKED) {
        lv_obj_set_style_img_opa(g_multiPathCoinReceiveWidgets.leftBtnImg, LV_OPA_COVER, LV_PART_MAIN);
        if (g_showIndex < GetMaxAddressIndex() - 5) {
            g_showIndex += 5;
            RefreshSwitchAccount();
        }
        if (g_showIndex >= GetMaxAddressIndex() - 5) {
            lv_obj_set_style_img_opa(g_multiPathCoinReceiveWidgets.rightBtnImg, LV_OPA_30, LV_PART_MAIN);
        }
    }
}

static uint32_t GetPathIndex(void)
{
    switch (g_chainCard) {
    case HOME_WALLET_CARD_ETH:
        return g_ethPathIndex[g_currentAccountIndex];
        break;
    case HOME_WALLET_CARD_SOL:
        return g_solPathIndex[g_currentAccountIndex];
        break;
    default:
        break;
    }

    return -1;
}

static void SetPathIndex(uint32_t index)
{
    switch (g_chainCard) {
    case HOME_WALLET_CARD_ETH:
        g_ethPathIndex[g_currentAccountIndex] = index;
        break;
    case HOME_WALLET_CARD_SOL:
        g_solPathIndex[g_currentAccountIndex] = index;
        break;
    default:
        break;
    }
}

static void UpdateAddrTypeCheckbox(uint8_t i, bool isChecked)
{
    if (isChecked) {
        lv_obj_add_state(g_multiPathCoinReceiveWidgets.changePathWidgets[i].checkBox, LV_STATE_CHECKED);
        lv_obj_clear_flag(g_multiPathCoinReceiveWidgets.changePathWidgets[i].checkedImg, LV_OBJ_FLAG_HIDDEN);
        lv_obj_add_flag(g_multiPathCoinReceiveWidgets.changePathWidgets[i].uncheckedImg, LV_OBJ_FLAG_HIDDEN);
        g_selectType = i;
        ShowEgAddressCont(g_egCont);
    } else {
        lv_obj_clear_state(g_multiPathCoinReceiveWidgets.changePathWidgets[i].checkBox, LV_STATE_CHECKED);
        lv_obj_add_flag(g_multiPathCoinReceiveWidgets.changePathWidgets[i].checkedImg, LV_OBJ_FLAG_HIDDEN);
        lv_obj_clear_flag(g_multiPathCoinReceiveWidgets.changePathWidgets[i].uncheckedImg, LV_OBJ_FLAG_HIDDEN);
    }
}

static void ChangePathCheckHandler(lv_event_t *e)
{
    lv_event_code_t code = lv_event_get_code(e);
    lv_obj_t *checkBox;

    if (code == LV_EVENT_CLICKED) {
        checkBox = lv_event_get_target(e);
        for (uint32_t i = 0; i < 3; i++) {
            UpdateAddrTypeCheckbox(i, checkBox == g_multiPathCoinReceiveWidgets.changePathWidgets[i].checkBox);
        }
        UpdateConfirmAddrTypeBtn();
    }
}

static void SwitchAddressHandler(lv_event_t *e)
{
    lv_event_code_t code = lv_event_get_code(e);
    lv_obj_t *checkBox;

    if (code == LV_EVENT_CLICKED) {
        checkBox = lv_event_get_target(e);
        for (uint32_t i = 0; i < 5; i++) {
            if (checkBox == g_multiPathCoinReceiveWidgets.switchAddressWidgets[i].checkBox) {
                lv_obj_add_state(g_multiPathCoinReceiveWidgets.switchAddressWidgets[i].checkBox, LV_STATE_CHECKED);
                lv_obj_clear_flag(g_multiPathCoinReceiveWidgets.switchAddressWidgets[i].checkedImg, LV_OBJ_FLAG_HIDDEN);
                lv_obj_add_flag(g_multiPathCoinReceiveWidgets.switchAddressWidgets[i].uncheckedImg, LV_OBJ_FLAG_HIDDEN);
                g_selectIndex = g_showIndex + i;
            } else {
                lv_obj_clear_state(g_multiPathCoinReceiveWidgets.switchAddressWidgets[i].checkBox, LV_STATE_CHECKED);
                lv_obj_add_flag(g_multiPathCoinReceiveWidgets.switchAddressWidgets[i].checkedImg, LV_OBJ_FLAG_HIDDEN);
                lv_obj_clear_flag(g_multiPathCoinReceiveWidgets.switchAddressWidgets[i].uncheckedImg, LV_OBJ_FLAG_HIDDEN);
            }
        }
        UpdateConfirmAddrIndexBtn();
    }
}

static void OpenSwitchAddressHandler(lv_event_t *e)
{
    lv_event_code_t code = lv_event_get_code(e);

    if (code == LV_EVENT_CLICKED) {
        if (GetMaxAddressIndex() == 0) {
            return;
        }
        GuiEthereumReceiveGotoTile(RECEIVE_TILE_SWITCH_ACCOUNT);
        RefreshSwitchAccount();
    }
}



static void GetEthPathItemSubTittle(char* subTitle, int index)
{
    switch (index) {
    case 0:
        sprintf(subTitle, "m/44'/60'/0'/0/#F5870A X#");
        break;
    case 1:
        sprintf(subTitle, "m/44'/60'/#F5870A X#'/0/0");
        break;
    case 2:
        sprintf(subTitle, "m/44'/60'/0'/#F5870A X#");
        break;
    default:
        break;
    }
}

static void GetSolPathItemSubTitle(char* subTitle, int index)
{
    switch (index) {
    case 0:
        sprintf(subTitle, "m/44'/501'/#F5870A X#'");
        break;
    case 1:
        sprintf(subTitle, "m/44'/501'");
        break;
    case 2:
        sprintf(subTitle, "m/44'/501'/#F5870A X#'/0'");
        break;
    default:
        break;
    }
}

static void GetPathItemSubTitle(char* subTitle, int index)
{
    switch (g_chainCard) {
    case HOME_WALLET_CARD_ETH:
        GetEthPathItemSubTittle(subTitle, index);
        break;
    case HOME_WALLET_CARD_SOL:
        GetSolPathItemSubTitle(subTitle, index);
        break;
    default:
        break;
    }
}

void AddressLongModeCut(char *out, const char *address)
{
    uint32_t len;

    len = strlen(address);
    if (len <= 24) {
        strcpy(out, address);
        return;
    }
    strncpy(out, address, 12);
    out[12] = 0;
    strcat(out, "...");
    strcat(out, address + len - 12);
}

static void GetSolHdPath(char *hdPath, int index)
{
    uint8_t i = g_solPathIndex[g_currentAccountIndex];
    if (g_multiPathCoinReceiveTileNow == RECEIVE_TILE_CHANGE_PATH) {
        i = g_selectType;
    }
    switch (i) {
    case 0:
        sprintf(hdPath, "%s/%u'", g_solPaths[i].path, index);
        break;
    case 1:
        sprintf(hdPath, "%s", g_solPaths[i].path);
        break;
    case 2:
        sprintf(hdPath, "%s/%u'/0'", g_solPaths[i].path, index);
        break;
    default:
        break;
    }
}

static void GetEthHdPath(char *hdPath, int index)
{
    uint8_t i = g_ethPathIndex[g_currentAccountIndex];
    if (g_multiPathCoinReceiveTileNow == RECEIVE_TILE_CHANGE_PATH) {
        i = g_selectType;
    }
    switch (i) {
    case 0:
        sprintf(hdPath, "%s/0/%u", g_ethPaths[i].path, index);
        break;
    case 1:
        sprintf(hdPath, "%s/%u'/0/0", g_ethPaths[i].path, index);
        break;
    case 2:
        sprintf(hdPath, "%s/%u", g_ethPaths[i].path, index);
        break;
    default:
        break;
    }
}

static void GetEthRootPath(char *rootPath, int index)
{
    uint8_t i = g_ethPathIndex[g_currentAccountIndex];
    if (g_multiPathCoinReceiveTileNow == RECEIVE_TILE_CHANGE_PATH) {
        i = g_selectType;
    }
    switch (i) {
    case 0:
        sprintf(rootPath, "%s", g_ethPaths[i].path);
        break;
    case 1:
        sprintf(rootPath, "%s/%u'", g_ethPaths[i].path, index);
        break;
    case 2:
        sprintf(rootPath, "%s", g_ethPaths[i].path);
        break;
    default:
        break;
    }
}

static char *GetSolXpub(int index)
{
    uint8_t i = g_solPathIndex[g_currentAccountIndex];
    if (g_multiPathCoinReceiveTileNow == RECEIVE_TILE_CHANGE_PATH) {
        i = g_selectType;
    }
    switch (i) {
    case 0:
        return GetCurrentAccountPublicKey(XPUB_TYPE_SOL_BIP44_0 + index);
    case 1:
        return GetCurrentAccountPublicKey(XPUB_TYPE_SOL_BIP44_ROOT);
    case 2:
        return GetCurrentAccountPublicKey(XPUB_TYPE_SOL_BIP44_CHANGE_0 + index);
    default:
        break;
    }
    ASSERT(0);

    return "";
}

static char *GetEthXpub(int index)
{
    uint8_t i = g_ethPathIndex[g_currentAccountIndex];
    if (g_multiPathCoinReceiveTileNow == RECEIVE_TILE_CHANGE_PATH) {
        i = g_selectType;
    }
    switch (i) {
    case 0:
        return (char *)GetCurrentAccountPublicKey(XPUB_TYPE_ETH_BIP44_STANDARD);
    case 1:
        return (char *)GetCurrentAccountPublicKey(XPUB_TYPE_ETH_LEDGER_LIVE_0 + index);
    case 2:
        return (char *)GetCurrentAccountPublicKey(XPUB_TYPE_ETH_LEDGER_LEGACY);
    default:
        break;
    }
    ASSERT(0);

    return "";
}

static void ModelGetAddress(uint32_t index, AddressDataItem_t *item)
{

    switch (g_chainCard) {
    case HOME_WALLET_CARD_ETH:
        ModelGetEthAddress(index, item);
        break;
    case HOME_WALLET_CARD_SOL:
        ModelGetSolAddress(index, item);
        break;
    default:
        break;
    }

}

#ifdef COMPILE_SIMULATOR

static void ModelGetEthAddress(uint32_t index, AddressDataItem_t *item)
{
    char hdPath[128];
    //sprintf(hdPath, "m/44'/0'/0'/0/%u", index);
    sprintf(hdPath, "%s/0/%u", g_ethPaths[g_ethPathIndex[g_currentAccountIndex]].path, index);
    printf("hdPath=%s\r\n", hdPath);
    item->index = index;
    sprintf(item->address, "tb1qkcp7vdhczgk5eh59d2l0dxvmpzhx%010u", index);
    strcpy(item->path, hdPath);
}

static void ModelGetSolAddress(uint32_t index, AddressDataItem_t *item)
{
    char hdPath[128];
    //sprintf(hdPath, "m/44'/0'/0'/0/%u", index);
    sprintf(hdPath, "%s/0/%u", g_ethPaths[g_ethPathIndex[g_currentAccountIndex]].path, index);
    printf("hdPath=%s\r\n", hdPath);
    item->index = index;
    sprintf(item->address, "tb1qkcp7vdhczgk5eh59d2l0dxvmpzhx%010u", index);
    strcpy(item->path, hdPath);
}


#else


static void ModelGetSolAddress(uint32_t index, AddressDataItem_t *item)
{
    char *xPub = NULL, hdPath[128] = {0};
    GetSolHdPath(hdPath, index);
    xPub = GetSolXpub(index);
    ASSERT(xPub);
    SimpleResponse_c_char  *result = solana_get_address(xPub);
    if (result->error_code == 0) {
        item->index = index;
        strcpy(item->address, result->data);
        strcpy(item->path, hdPath);
    } else {
    }
    free_simple_response_c_char(result);
}


static void ModelGetEthAddress(uint32_t index, AddressDataItem_t *item)
{
    char *xPub, hdPath[128], rootPath[128];
    GetEthHdPath(hdPath, index);
    GetEthRootPath(rootPath, index);
    xPub = GetEthXpub(index);
    ASSERT(xPub);
    SimpleResponse_c_char  *result = eth_get_address(hdPath, xPub, rootPath);
    if (result->error_code == 0) {
        item->index = index;
        strcpy(item->address, result->data);
        strcpy(item->path, hdPath);
    } else {
    }
    free_simple_response_c_char(result);
}

#endif

void GuiResetCurrentEthAddressIndex(uint8_t index)
{
    if (index > 2) {
        return;
    }

    g_selectIndex = 0;
    g_ethSelectIndex[index] = 0;
    g_solSelectIndex[index] = 0;
    g_ethPathIndex[index] = 0;
    g_solPathIndex[index] = 0;
}

void GuiResetAllEthAddressIndex(void)
{
    memset(g_ethSelectIndex, 0, sizeof(g_ethSelectIndex));
    memset(g_solSelectIndex, 0, sizeof(g_solSelectIndex));
    memset(g_ethPathIndex, 0, sizeof(g_ethPathIndex));
    memset(g_solPathIndex, 0, sizeof(g_solPathIndex));

}

static void SetCurrentSelectIndex(uint32_t selectIndex)
{
    switch (g_chainCard) {
    case HOME_WALLET_CARD_ETH:
        g_ethSelectIndex[g_currentAccountIndex] = selectIndex;
        break;
    case HOME_WALLET_CARD_SOL:
        g_solSelectIndex[g_currentAccountIndex] = selectIndex;
        break;
    default:
        break;
    }
}

static uint32_t GetCurrentSelectIndex()
{
    switch (g_chainCard) {
    case HOME_WALLET_CARD_ETH:
        return g_ethSelectIndex[g_currentAccountIndex];
    case HOME_WALLET_CARD_SOL:
        return g_solSelectIndex[g_currentAccountIndex];
    default:
        break;
    }
    return g_ethSelectIndex[g_currentAccountIndex];
}<|MERGE_RESOLUTION|>--- conflicted
+++ resolved
@@ -302,11 +302,7 @@
     lv_obj_add_event_cb(btn, ChangePathHandler, LV_EVENT_CLICKED, NULL);
     img = GuiCreateImg(btn, &imgPath);
     lv_obj_align(img, LV_ALIGN_CENTER, -186, 0);
-<<<<<<< HEAD
-    label = GuiCreateLabelWithFont(btn, "Change Derivation Path", &buttonFont);
-=======
     label = GuiCreateLabelWithFont(btn, _("derivation_path_change"), &buttonFont);
->>>>>>> f1133dc3
     lv_obj_align(label, LV_ALIGN_LEFT_MID, 60, 4);
 
     btn = lv_btn_create(cont);
