--- conflicted
+++ resolved
@@ -623,12 +623,8 @@
     lv_obj_align_to(label, prevLabel, LV_ALIGN_OUT_RIGHT_MID, 12, 0);
     g_addressLabel[0] = label;
 
-<<<<<<< HEAD
-    if (!(g_chainCard == HOME_WALLET_CARD_SOL && g_solPathIndex[g_currentAccountIndex] == 1)) {
-=======
     if (!((g_chainCard == HOME_WALLET_CARD_SOL && g_solPathIndex[g_currentAccountIndex] == 1) || (g_chainCard == HOME_WALLET_CARD_NEAR && g_nearPathIndex[g_currentAccountIndex] == 0)))
     {
->>>>>>> 9f5f6da8
         index = GuiCreateNoticeLabel(egCont, _("1"));
         lv_obj_align_to(index, prevLabel, LV_ALIGN_OUT_BOTTOM_LEFT, 0, 4);
         lv_label_set_long_mode(index, LV_LABEL_LONG_WRAP);
@@ -676,11 +672,7 @@
         label = GuiCreateLabelWithFontAndTextColor(cont, string, g_defIllustrateFont, 0x919191);
         lv_label_set_recolor(label, true);
         lv_obj_align(label, LV_ALIGN_TOP_LEFT, 24, 56 + 103 * i);
-<<<<<<< HEAD
-        if (i < 2) {
-=======
-        if (i < len - 1){
->>>>>>> 9f5f6da8
+        if (i < len - 1) {
             line = GuiCreateLine(cont, points, 2);
             lv_obj_align(line, LV_ALIGN_TOP_LEFT, 24, 102 * (i + 1));
         }
