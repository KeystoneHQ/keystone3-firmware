#include "gui.h"
#include "gui_passphrase_widgets.h"
#include "gui_status_bar.h"
#include "gui_chain.h"
#include "gui_views.h"
#include "gui_hintbox.h"
#include "gui_keyboard.h"
#include "gui_enter_passcode.h"
#include "gui_lock_widgets.h"
#include "gui_model.h"
#include "stdio.h"
#include "secret_cache.h"
#include "keystore.h"
#include "gui_keyboard.h"
#include "motor_manager.h"
#include "gui_page.h"

#ifdef COMPILE_SIMULATOR
#include "simulator_mock_define.h"
#endif

typedef struct {
    lv_obj_t *cont;
    lv_obj_t *passphraseInputCont;
    KeyBoard_t *keyboard;
    lv_obj_t *inputTa;
    lv_obj_t *repeatTa;
    lv_obj_t *errLabel;
    lv_obj_t *lenOverLabel;
} PassphraseWidgets_t;

typedef struct ContLabelWidget_t {
    lv_obj_t *label;
    lv_obj_t *cont;
} ContLabelWidget_t;


static void SkipHandler(lv_event_t *e);
static void SetKeyboardTaHandler(lv_event_t *e);
static void UpdatePassPhraseHandler(lv_event_t *e);

static PassphraseWidgets_t g_passphraseWidgets;
static ContLabelWidget_t g_waitAnimWidget;
static PageWidget_t *g_pageWidget;

void GuiPassphraseInit(void)
{
    lv_obj_t *label, *btn, *ta, *img, *line, *baffle;
    static lv_point_t points[2] =  {{0, 0}, {408, 0}};

    g_pageWidget = CreatePageWidget();
    g_passphraseWidgets.cont = g_pageWidget->contentZone;
    g_passphraseWidgets.passphraseInputCont = GuiCreateHintBox(g_passphraseWidgets.cont, 480, 614, false);
    label = GuiCreateIllustrateLabel(g_passphraseWidgets.passphraseInputCont, _("wallet_setting_passphrase"));
    lv_obj_align(label, LV_ALIGN_TOP_LEFT, 36, 216);
    lv_obj_set_style_text_opa(label, LV_OPA_70, LV_PART_MAIN);
    btn = GuiCreateBtn(g_passphraseWidgets.passphraseInputCont, _("Skip"));
    lv_obj_set_style_radius(btn, 15, LV_PART_MAIN);
    lv_obj_set_style_bg_color(btn, WHITE_COLOR_OPA20, LV_PART_MAIN);
    label = lv_obj_get_child(btn, 0);
    lv_obj_set_style_text_font(label, g_defIllustrateFont, LV_PART_MAIN);
    lv_obj_set_size(btn, lv_obj_get_self_width(label) + 12, 42);

    lv_obj_align(btn, LV_ALIGN_TOP_RIGHT, -36, 210);
    lv_obj_add_event_cb(btn, SkipHandler, LV_EVENT_CLICKED, NULL);

    btn = lv_btn_create(g_passphraseWidgets.passphraseInputCont);
    lv_obj_set_style_border_width(btn, 0, LV_PART_MAIN | LV_STATE_DEFAULT);
    lv_obj_set_style_bg_opa(btn, LV_OPA_0, LV_PART_MAIN);
    lv_obj_set_style_outline_width(btn, 0, LV_PART_MAIN);
    lv_obj_set_style_shadow_width(btn, 0, LV_PART_MAIN);
    lv_obj_set_size(btn, 352, 60);
    lv_obj_align(btn, LV_ALIGN_TOP_LEFT, 36, 294);
    ta = lv_textarea_create(btn);
    lv_obj_set_align(ta, LV_ALIGN_CENTER);
    lv_obj_set_size(ta, 352, 60);
    lv_textarea_set_password_mode(ta, true);
    lv_textarea_set_placeholder_text(ta, _("passphrase_enter_input"));
    lv_obj_set_style_bg_color(ta, DARK_BG_COLOR, LV_PART_MAIN);
    lv_obj_set_style_text_color(ta, WHITE_COLOR, LV_PART_MAIN);
    lv_obj_set_style_border_opa(ta, LV_OPA_0, LV_PART_MAIN);
    lv_obj_set_style_text_font(ta, &buttonFont, LV_PART_MAIN);
    lv_obj_add_event_cb(ta, SetKeyboardTaHandler, LV_EVENT_ALL, ta);
    lv_textarea_set_max_length(ta, PASSWORD_MAX_LEN);
    lv_textarea_set_one_line(ta, true);
    lv_obj_set_scrollbar_mode(ta, LV_SCROLLBAR_MODE_OFF);
    img = GuiCreateImg(g_passphraseWidgets.passphraseInputCont, &imgEyeOff);
    lv_obj_align(img, LV_ALIGN_TOP_LEFT, 408, 294);
    lv_obj_add_flag(img, LV_OBJ_FLAG_CLICKABLE);
    lv_obj_add_event_cb(img, SwitchPasswordModeHandler, LV_EVENT_CLICKED, ta);
    lv_obj_add_event_cb(img, NULL, LV_EVENT_CLICKED, ta);
    g_passphraseWidgets.inputTa = ta;
    line = GuiCreateLine(g_passphraseWidgets.passphraseInputCont, points, 2);
    lv_obj_align(line, LV_ALIGN_TOP_MID, 0, 348);
    lv_obj_add_state(ta, LV_STATE_FOCUSED);

    btn = lv_btn_create(g_passphraseWidgets.passphraseInputCont);
    lv_obj_set_style_border_width(btn, 0, LV_PART_MAIN | LV_STATE_DEFAULT);
    lv_obj_set_style_bg_opa(btn, LV_OPA_0, LV_PART_MAIN);
    lv_obj_set_style_outline_width(btn, 0, LV_PART_MAIN);
    lv_obj_set_style_shadow_width(btn, 0, LV_PART_MAIN);
    lv_obj_set_size(btn, 352, 60);
    lv_obj_align(btn, LV_ALIGN_TOP_LEFT, 36, 378);
    ta = lv_textarea_create(btn);
    lv_obj_set_align(ta, LV_ALIGN_CENTER);
    lv_obj_set_size(ta, 352, 60);
    lv_textarea_set_password_mode(ta, true);
    lv_textarea_set_placeholder_text(ta, _("passphrase_enter_repeat"));
    lv_obj_set_style_bg_color(ta, DARK_BG_COLOR, LV_PART_MAIN);
    lv_obj_set_style_text_color(ta, WHITE_COLOR, LV_PART_MAIN);
    lv_obj_set_style_border_opa(ta, LV_OPA_0, LV_PART_MAIN);
<<<<<<< HEAD
    lv_obj_set_style_text_font(ta, &buttonFont, LV_PART_MAIN);
    lv_textarea_set_max_length(ta, GUI_DEFINE_MAX_PASSCODE_LEN);
=======
    lv_obj_set_style_text_font(ta, &openSans_24, LV_PART_MAIN);
    lv_textarea_set_max_length(ta, PASSWORD_MAX_LEN);
>>>>>>> 5e324406
    lv_textarea_set_one_line(ta, true);
    lv_obj_set_scrollbar_mode(ta, LV_SCROLLBAR_MODE_OFF);

    lv_obj_add_event_cb(ta, SetKeyboardTaHandler, LV_EVENT_ALL, ta);
    img = GuiCreateImg(g_passphraseWidgets.passphraseInputCont, &imgEyeOff);
    lv_obj_align(img, LV_ALIGN_TOP_LEFT, 408, 378);
    lv_obj_add_flag(img, LV_OBJ_FLAG_CLICKABLE);
    lv_obj_add_event_cb(img, SwitchPasswordModeHandler, LV_EVENT_CLICKED, ta);
    lv_obj_add_event_cb(img, NULL, LV_EVENT_CLICKED, ta);
    lv_textarea_set_max_length(ta, PASSWORD_MAX_LEN);
    lv_textarea_set_one_line(ta, true);
    g_passphraseWidgets.repeatTa = ta;
    line = GuiCreateLine(g_passphraseWidgets.passphraseInputCont, points, 2);
    lv_obj_align(line, LV_ALIGN_TOP_MID, 0, 432);

    g_passphraseWidgets.keyboard = GuiCreateFullKeyBoard(g_passphraseWidgets.passphraseInputCont, UpdatePassPhraseHandler, KEY_STONE_FULL_L, NULL);
    GuiSetKeyBoardMinTaLen(g_passphraseWidgets.keyboard, 0);
    GuiSetFullKeyBoardTa(g_passphraseWidgets.keyboard, g_passphraseWidgets.inputTa);

    label = GuiCreateIllustrateLabel(g_passphraseWidgets.passphraseInputCont, _("passphrase_error_not_match"));
    lv_obj_align(label, LV_ALIGN_TOP_LEFT, 36, 436);
    lv_obj_set_style_text_color(label, RED_COLOR, LV_PART_MAIN);
    lv_obj_add_flag(label, LV_OBJ_FLAG_HIDDEN);
    g_passphraseWidgets.errLabel = label;

    label = GuiCreateIllustrateLabel(g_passphraseWidgets.passphraseInputCont, _("passphrase_error_too_long"));
    lv_obj_align(label, LV_ALIGN_TOP_MID, 0, 436);
    lv_obj_set_style_text_color(label, RED_COLOR, LV_PART_MAIN);
    lv_obj_add_flag(label, LV_OBJ_FLAG_HIDDEN);
    g_passphraseWidgets.lenOverLabel = label;

    baffle = GuiCreateContainerWithParent(g_passphraseWidgets.passphraseInputCont, 480, 800 - 614);
    lv_obj_align(baffle, LV_ALIGN_TOP_LEFT, 0, 0);
    lv_obj_add_flag(baffle, LV_OBJ_FLAG_CLICKABLE);
    lv_obj_set_style_bg_opa(baffle, LV_OPA_0, LV_PART_MAIN);
}


void GuiPassphraseDeInit(void)
{
    GUI_DEL_OBJ(g_passphraseWidgets.passphraseInputCont)
    GUI_DEL_OBJ(g_passphraseWidgets.cont)
    printf("GuiPassphraseDeInit!\r\n");
    CLEAR_OBJECT(g_passphraseWidgets);
    if (g_pageWidget != NULL) {
        DestroyPageWidget(g_pageWidget);
        g_pageWidget = NULL;
    }
}


void GuiPassphraseRefresh(void)
{
    SetNavBarLeftBtn(g_pageWidget->navBarWidget, NVS_BAR_RETURN, ReturnHandler, NULL);
    SetMidBtnLabel(g_pageWidget->navBarWidget, NVS_BAR_MID_LABEL, _("wallet_setting_passphrase"));
}


void GuiPassphrasePrevTile(void)
{

}


void GuiPassphraseDone(void)
{
    printf("GuiPassphraseDone\n");
    GuiDeleteAnimHintBox();
    g_waitAnimWidget.cont = NULL;
    GuiCLoseCurrentWorkingView();
    GuiLockScreenHidden();
    if (g_homeView.isActive) {
        GuiLockScreenTurnOff();
    } else {
        GuiFrameOpenView(&g_homeView);
    }
}

bool GuiPassphraseLoadingIsTop(void)
{
    if (g_waitAnimWidget.cont != NULL && lv_obj_is_valid(g_waitAnimWidget.cont)) {
        return true;
    }
    return false;
}


static void SkipHandler(lv_event_t *e)
{
#ifndef COMPILE_SIMULATOR
    SetPassphraseMark(false);
#endif
    GuiCLoseCurrentWorkingView();
    GuiLockScreenHidden();
    ClearSecretCache();
    if (g_homeView.isActive) {
        GuiLockScreenTurnOff();
    } else {
        GuiFrameOpenView(&g_homeView);
    }
}


static void SetKeyboardTaHandler(lv_event_t *e)
{
    lv_event_code_t code = lv_event_get_code(e);
    if (code == LV_EVENT_CLICKED) {
        lv_obj_t *ta = lv_event_get_user_data(e);
        if (ta == g_passphraseWidgets.repeatTa) {
            GuiSetFullKeyBoardConfirm(g_passphraseWidgets.keyboard, true);
            lv_obj_clear_state(g_passphraseWidgets.inputTa, LV_STATE_FOCUSED);
        } else {
            GuiSetFullKeyBoardConfirm(g_passphraseWidgets.keyboard, false);
            lv_obj_clear_state(g_passphraseWidgets.repeatTa, LV_STATE_FOCUSED);
        }
        GuiSetFullKeyBoardTa(g_passphraseWidgets.keyboard, ta);
        lv_obj_add_flag(g_passphraseWidgets.lenOverLabel, LV_OBJ_FLAG_HIDDEN);
    } else if (code == KEY_STONE_KEYBOARD_CHANGE) {
        lv_keyboard_user_mode_t *keyMode = lv_event_get_param(e);
        g_passphraseWidgets.keyboard->mode = *keyMode;
        GuiKeyBoardSetMode(g_passphraseWidgets.keyboard);
        if (*keyMode == KEY_STONE_SYMBOL) {
            GuiUpdatePassPhraseKb(g_passphraseWidgets.keyboard);
        }
    }
}


static void UpdatePassPhraseHandler(lv_event_t *e)
{
    static bool delayFlag = false;
    lv_event_code_t code = lv_event_get_code(e);
    if (code == LV_EVENT_READY) {
        if (lv_keyboard_get_textarea(g_passphraseWidgets.keyboard->kb) == g_passphraseWidgets.inputTa) {
            lv_keyboard_set_textarea(g_passphraseWidgets.keyboard->kb, g_passphraseWidgets.repeatTa);
            lv_obj_clear_state(g_passphraseWidgets.inputTa, LV_STATE_FOCUSED);
            lv_obj_add_state(g_passphraseWidgets.repeatTa, LV_STATE_FOCUSED);
        } else {
            const char *input = lv_textarea_get_text(g_passphraseWidgets.inputTa);
            const char *repeat = lv_textarea_get_text(g_passphraseWidgets.repeatTa);
            if (!strcmp(input, repeat)) {
                if (strnlen_s(repeat, PASSPHRASE_MAX_LEN) == 0) {
                    GuiCLoseCurrentWorkingView();
                    GuiLockScreenHidden();
                    if (g_homeView.isActive) {
                        GuiLockScreenTurnOff();
                    } else {
                        GuiFrameOpenView(&g_homeView);
                    }
                } else {
                    SecretCacheSetPassphrase((char *)repeat);
                    g_waitAnimWidget.cont = GuiCreateAnimHintBox(lv_scr_act(), 480, 278, 82);
                    g_waitAnimWidget.label = GuiCreateTextLabel(g_waitAnimWidget.cont, _("seed_check_wait_verify"));
                    lv_obj_align(g_waitAnimWidget.label, LV_ALIGN_BOTTOM_MID, 0, -76);
                    lv_obj_add_flag(g_waitAnimWidget.cont, LV_OBJ_FLAG_CLICKABLE);
                    GuiModelSettingWritePassphrase();
                }
            } else {
                delayFlag = true;
                lv_obj_clear_flag(g_passphraseWidgets.errLabel, LV_OBJ_FLAG_HIDDEN);
            }
        }
    } else if (code == LV_EVENT_VALUE_CHANGED) {
        const char *intputText = lv_textarea_get_text(g_passphraseWidgets.inputTa);
        if (!lv_obj_has_flag(g_passphraseWidgets.errLabel, LV_OBJ_FLAG_HIDDEN)) {
            if (delayFlag == true) {
                delayFlag = false;
            } else {
                lv_obj_add_flag(g_passphraseWidgets.errLabel, LV_OBJ_FLAG_HIDDEN);
            }
        }

        if (lv_keyboard_get_textarea(lv_event_get_target(e)) == g_passphraseWidgets.inputTa) {
            if (strnlen_s(intputText, PASSPHRASE_MAX_LEN) >= PASSPHRASE_MAX_LEN) {
                lv_obj_clear_flag(g_passphraseWidgets.lenOverLabel, LV_OBJ_FLAG_HIDDEN);
            } else {
                lv_obj_add_flag(g_passphraseWidgets.lenOverLabel, LV_OBJ_FLAG_HIDDEN);
            }
        }
        Vibrate(SLIGHT);
    }
}


<|MERGE_RESOLUTION|>--- conflicted
+++ resolved
@@ -1,302 +1,297 @@
-#include "gui.h"
-#include "gui_passphrase_widgets.h"
-#include "gui_status_bar.h"
-#include "gui_chain.h"
-#include "gui_views.h"
-#include "gui_hintbox.h"
-#include "gui_keyboard.h"
-#include "gui_enter_passcode.h"
-#include "gui_lock_widgets.h"
-#include "gui_model.h"
-#include "stdio.h"
-#include "secret_cache.h"
-#include "keystore.h"
-#include "gui_keyboard.h"
-#include "motor_manager.h"
-#include "gui_page.h"
-
-#ifdef COMPILE_SIMULATOR
-#include "simulator_mock_define.h"
-#endif
-
-typedef struct {
-    lv_obj_t *cont;
-    lv_obj_t *passphraseInputCont;
-    KeyBoard_t *keyboard;
-    lv_obj_t *inputTa;
-    lv_obj_t *repeatTa;
-    lv_obj_t *errLabel;
-    lv_obj_t *lenOverLabel;
-} PassphraseWidgets_t;
-
-typedef struct ContLabelWidget_t {
-    lv_obj_t *label;
-    lv_obj_t *cont;
-} ContLabelWidget_t;
-
-
-static void SkipHandler(lv_event_t *e);
-static void SetKeyboardTaHandler(lv_event_t *e);
-static void UpdatePassPhraseHandler(lv_event_t *e);
-
-static PassphraseWidgets_t g_passphraseWidgets;
-static ContLabelWidget_t g_waitAnimWidget;
-static PageWidget_t *g_pageWidget;
-
-void GuiPassphraseInit(void)
-{
-    lv_obj_t *label, *btn, *ta, *img, *line, *baffle;
-    static lv_point_t points[2] =  {{0, 0}, {408, 0}};
-
-    g_pageWidget = CreatePageWidget();
-    g_passphraseWidgets.cont = g_pageWidget->contentZone;
-    g_passphraseWidgets.passphraseInputCont = GuiCreateHintBox(g_passphraseWidgets.cont, 480, 614, false);
-    label = GuiCreateIllustrateLabel(g_passphraseWidgets.passphraseInputCont, _("wallet_setting_passphrase"));
-    lv_obj_align(label, LV_ALIGN_TOP_LEFT, 36, 216);
-    lv_obj_set_style_text_opa(label, LV_OPA_70, LV_PART_MAIN);
-    btn = GuiCreateBtn(g_passphraseWidgets.passphraseInputCont, _("Skip"));
-    lv_obj_set_style_radius(btn, 15, LV_PART_MAIN);
-    lv_obj_set_style_bg_color(btn, WHITE_COLOR_OPA20, LV_PART_MAIN);
-    label = lv_obj_get_child(btn, 0);
-    lv_obj_set_style_text_font(label, g_defIllustrateFont, LV_PART_MAIN);
-    lv_obj_set_size(btn, lv_obj_get_self_width(label) + 12, 42);
-
-    lv_obj_align(btn, LV_ALIGN_TOP_RIGHT, -36, 210);
-    lv_obj_add_event_cb(btn, SkipHandler, LV_EVENT_CLICKED, NULL);
-
-    btn = lv_btn_create(g_passphraseWidgets.passphraseInputCont);
-    lv_obj_set_style_border_width(btn, 0, LV_PART_MAIN | LV_STATE_DEFAULT);
-    lv_obj_set_style_bg_opa(btn, LV_OPA_0, LV_PART_MAIN);
-    lv_obj_set_style_outline_width(btn, 0, LV_PART_MAIN);
-    lv_obj_set_style_shadow_width(btn, 0, LV_PART_MAIN);
-    lv_obj_set_size(btn, 352, 60);
-    lv_obj_align(btn, LV_ALIGN_TOP_LEFT, 36, 294);
-    ta = lv_textarea_create(btn);
-    lv_obj_set_align(ta, LV_ALIGN_CENTER);
-    lv_obj_set_size(ta, 352, 60);
-    lv_textarea_set_password_mode(ta, true);
-    lv_textarea_set_placeholder_text(ta, _("passphrase_enter_input"));
-    lv_obj_set_style_bg_color(ta, DARK_BG_COLOR, LV_PART_MAIN);
-    lv_obj_set_style_text_color(ta, WHITE_COLOR, LV_PART_MAIN);
-    lv_obj_set_style_border_opa(ta, LV_OPA_0, LV_PART_MAIN);
-    lv_obj_set_style_text_font(ta, &buttonFont, LV_PART_MAIN);
-    lv_obj_add_event_cb(ta, SetKeyboardTaHandler, LV_EVENT_ALL, ta);
-    lv_textarea_set_max_length(ta, PASSWORD_MAX_LEN);
-    lv_textarea_set_one_line(ta, true);
-    lv_obj_set_scrollbar_mode(ta, LV_SCROLLBAR_MODE_OFF);
-    img = GuiCreateImg(g_passphraseWidgets.passphraseInputCont, &imgEyeOff);
-    lv_obj_align(img, LV_ALIGN_TOP_LEFT, 408, 294);
-    lv_obj_add_flag(img, LV_OBJ_FLAG_CLICKABLE);
-    lv_obj_add_event_cb(img, SwitchPasswordModeHandler, LV_EVENT_CLICKED, ta);
-    lv_obj_add_event_cb(img, NULL, LV_EVENT_CLICKED, ta);
-    g_passphraseWidgets.inputTa = ta;
-    line = GuiCreateLine(g_passphraseWidgets.passphraseInputCont, points, 2);
-    lv_obj_align(line, LV_ALIGN_TOP_MID, 0, 348);
-    lv_obj_add_state(ta, LV_STATE_FOCUSED);
-
-    btn = lv_btn_create(g_passphraseWidgets.passphraseInputCont);
-    lv_obj_set_style_border_width(btn, 0, LV_PART_MAIN | LV_STATE_DEFAULT);
-    lv_obj_set_style_bg_opa(btn, LV_OPA_0, LV_PART_MAIN);
-    lv_obj_set_style_outline_width(btn, 0, LV_PART_MAIN);
-    lv_obj_set_style_shadow_width(btn, 0, LV_PART_MAIN);
-    lv_obj_set_size(btn, 352, 60);
-    lv_obj_align(btn, LV_ALIGN_TOP_LEFT, 36, 378);
-    ta = lv_textarea_create(btn);
-    lv_obj_set_align(ta, LV_ALIGN_CENTER);
-    lv_obj_set_size(ta, 352, 60);
-    lv_textarea_set_password_mode(ta, true);
-    lv_textarea_set_placeholder_text(ta, _("passphrase_enter_repeat"));
-    lv_obj_set_style_bg_color(ta, DARK_BG_COLOR, LV_PART_MAIN);
-    lv_obj_set_style_text_color(ta, WHITE_COLOR, LV_PART_MAIN);
-    lv_obj_set_style_border_opa(ta, LV_OPA_0, LV_PART_MAIN);
-<<<<<<< HEAD
-    lv_obj_set_style_text_font(ta, &buttonFont, LV_PART_MAIN);
-    lv_textarea_set_max_length(ta, GUI_DEFINE_MAX_PASSCODE_LEN);
-=======
-    lv_obj_set_style_text_font(ta, &openSans_24, LV_PART_MAIN);
-    lv_textarea_set_max_length(ta, PASSWORD_MAX_LEN);
->>>>>>> 5e324406
-    lv_textarea_set_one_line(ta, true);
-    lv_obj_set_scrollbar_mode(ta, LV_SCROLLBAR_MODE_OFF);
-
-    lv_obj_add_event_cb(ta, SetKeyboardTaHandler, LV_EVENT_ALL, ta);
-    img = GuiCreateImg(g_passphraseWidgets.passphraseInputCont, &imgEyeOff);
-    lv_obj_align(img, LV_ALIGN_TOP_LEFT, 408, 378);
-    lv_obj_add_flag(img, LV_OBJ_FLAG_CLICKABLE);
-    lv_obj_add_event_cb(img, SwitchPasswordModeHandler, LV_EVENT_CLICKED, ta);
-    lv_obj_add_event_cb(img, NULL, LV_EVENT_CLICKED, ta);
-    lv_textarea_set_max_length(ta, PASSWORD_MAX_LEN);
-    lv_textarea_set_one_line(ta, true);
-    g_passphraseWidgets.repeatTa = ta;
-    line = GuiCreateLine(g_passphraseWidgets.passphraseInputCont, points, 2);
-    lv_obj_align(line, LV_ALIGN_TOP_MID, 0, 432);
-
-    g_passphraseWidgets.keyboard = GuiCreateFullKeyBoard(g_passphraseWidgets.passphraseInputCont, UpdatePassPhraseHandler, KEY_STONE_FULL_L, NULL);
-    GuiSetKeyBoardMinTaLen(g_passphraseWidgets.keyboard, 0);
-    GuiSetFullKeyBoardTa(g_passphraseWidgets.keyboard, g_passphraseWidgets.inputTa);
-
-    label = GuiCreateIllustrateLabel(g_passphraseWidgets.passphraseInputCont, _("passphrase_error_not_match"));
-    lv_obj_align(label, LV_ALIGN_TOP_LEFT, 36, 436);
-    lv_obj_set_style_text_color(label, RED_COLOR, LV_PART_MAIN);
-    lv_obj_add_flag(label, LV_OBJ_FLAG_HIDDEN);
-    g_passphraseWidgets.errLabel = label;
-
-    label = GuiCreateIllustrateLabel(g_passphraseWidgets.passphraseInputCont, _("passphrase_error_too_long"));
-    lv_obj_align(label, LV_ALIGN_TOP_MID, 0, 436);
-    lv_obj_set_style_text_color(label, RED_COLOR, LV_PART_MAIN);
-    lv_obj_add_flag(label, LV_OBJ_FLAG_HIDDEN);
-    g_passphraseWidgets.lenOverLabel = label;
-
-    baffle = GuiCreateContainerWithParent(g_passphraseWidgets.passphraseInputCont, 480, 800 - 614);
-    lv_obj_align(baffle, LV_ALIGN_TOP_LEFT, 0, 0);
-    lv_obj_add_flag(baffle, LV_OBJ_FLAG_CLICKABLE);
-    lv_obj_set_style_bg_opa(baffle, LV_OPA_0, LV_PART_MAIN);
-}
-
-
-void GuiPassphraseDeInit(void)
-{
-    GUI_DEL_OBJ(g_passphraseWidgets.passphraseInputCont)
-    GUI_DEL_OBJ(g_passphraseWidgets.cont)
-    printf("GuiPassphraseDeInit!\r\n");
-    CLEAR_OBJECT(g_passphraseWidgets);
-    if (g_pageWidget != NULL) {
-        DestroyPageWidget(g_pageWidget);
-        g_pageWidget = NULL;
-    }
-}
-
-
-void GuiPassphraseRefresh(void)
-{
-    SetNavBarLeftBtn(g_pageWidget->navBarWidget, NVS_BAR_RETURN, ReturnHandler, NULL);
-    SetMidBtnLabel(g_pageWidget->navBarWidget, NVS_BAR_MID_LABEL, _("wallet_setting_passphrase"));
-}
-
-
-void GuiPassphrasePrevTile(void)
-{
-
-}
-
-
-void GuiPassphraseDone(void)
-{
-    printf("GuiPassphraseDone\n");
-    GuiDeleteAnimHintBox();
-    g_waitAnimWidget.cont = NULL;
-    GuiCLoseCurrentWorkingView();
-    GuiLockScreenHidden();
-    if (g_homeView.isActive) {
-        GuiLockScreenTurnOff();
-    } else {
-        GuiFrameOpenView(&g_homeView);
-    }
-}
-
-bool GuiPassphraseLoadingIsTop(void)
-{
-    if (g_waitAnimWidget.cont != NULL && lv_obj_is_valid(g_waitAnimWidget.cont)) {
-        return true;
-    }
-    return false;
-}
-
-
-static void SkipHandler(lv_event_t *e)
-{
-#ifndef COMPILE_SIMULATOR
-    SetPassphraseMark(false);
-#endif
-    GuiCLoseCurrentWorkingView();
-    GuiLockScreenHidden();
-    ClearSecretCache();
-    if (g_homeView.isActive) {
-        GuiLockScreenTurnOff();
-    } else {
-        GuiFrameOpenView(&g_homeView);
-    }
-}
-
-
-static void SetKeyboardTaHandler(lv_event_t *e)
-{
-    lv_event_code_t code = lv_event_get_code(e);
-    if (code == LV_EVENT_CLICKED) {
-        lv_obj_t *ta = lv_event_get_user_data(e);
-        if (ta == g_passphraseWidgets.repeatTa) {
-            GuiSetFullKeyBoardConfirm(g_passphraseWidgets.keyboard, true);
-            lv_obj_clear_state(g_passphraseWidgets.inputTa, LV_STATE_FOCUSED);
-        } else {
-            GuiSetFullKeyBoardConfirm(g_passphraseWidgets.keyboard, false);
-            lv_obj_clear_state(g_passphraseWidgets.repeatTa, LV_STATE_FOCUSED);
-        }
-        GuiSetFullKeyBoardTa(g_passphraseWidgets.keyboard, ta);
-        lv_obj_add_flag(g_passphraseWidgets.lenOverLabel, LV_OBJ_FLAG_HIDDEN);
-    } else if (code == KEY_STONE_KEYBOARD_CHANGE) {
-        lv_keyboard_user_mode_t *keyMode = lv_event_get_param(e);
-        g_passphraseWidgets.keyboard->mode = *keyMode;
-        GuiKeyBoardSetMode(g_passphraseWidgets.keyboard);
-        if (*keyMode == KEY_STONE_SYMBOL) {
-            GuiUpdatePassPhraseKb(g_passphraseWidgets.keyboard);
-        }
-    }
-}
-
-
-static void UpdatePassPhraseHandler(lv_event_t *e)
-{
-    static bool delayFlag = false;
-    lv_event_code_t code = lv_event_get_code(e);
-    if (code == LV_EVENT_READY) {
-        if (lv_keyboard_get_textarea(g_passphraseWidgets.keyboard->kb) == g_passphraseWidgets.inputTa) {
-            lv_keyboard_set_textarea(g_passphraseWidgets.keyboard->kb, g_passphraseWidgets.repeatTa);
-            lv_obj_clear_state(g_passphraseWidgets.inputTa, LV_STATE_FOCUSED);
-            lv_obj_add_state(g_passphraseWidgets.repeatTa, LV_STATE_FOCUSED);
-        } else {
-            const char *input = lv_textarea_get_text(g_passphraseWidgets.inputTa);
-            const char *repeat = lv_textarea_get_text(g_passphraseWidgets.repeatTa);
-            if (!strcmp(input, repeat)) {
-                if (strnlen_s(repeat, PASSPHRASE_MAX_LEN) == 0) {
-                    GuiCLoseCurrentWorkingView();
-                    GuiLockScreenHidden();
-                    if (g_homeView.isActive) {
-                        GuiLockScreenTurnOff();
-                    } else {
-                        GuiFrameOpenView(&g_homeView);
-                    }
-                } else {
-                    SecretCacheSetPassphrase((char *)repeat);
-                    g_waitAnimWidget.cont = GuiCreateAnimHintBox(lv_scr_act(), 480, 278, 82);
-                    g_waitAnimWidget.label = GuiCreateTextLabel(g_waitAnimWidget.cont, _("seed_check_wait_verify"));
-                    lv_obj_align(g_waitAnimWidget.label, LV_ALIGN_BOTTOM_MID, 0, -76);
-                    lv_obj_add_flag(g_waitAnimWidget.cont, LV_OBJ_FLAG_CLICKABLE);
-                    GuiModelSettingWritePassphrase();
-                }
-            } else {
-                delayFlag = true;
-                lv_obj_clear_flag(g_passphraseWidgets.errLabel, LV_OBJ_FLAG_HIDDEN);
-            }
-        }
-    } else if (code == LV_EVENT_VALUE_CHANGED) {
-        const char *intputText = lv_textarea_get_text(g_passphraseWidgets.inputTa);
-        if (!lv_obj_has_flag(g_passphraseWidgets.errLabel, LV_OBJ_FLAG_HIDDEN)) {
-            if (delayFlag == true) {
-                delayFlag = false;
-            } else {
-                lv_obj_add_flag(g_passphraseWidgets.errLabel, LV_OBJ_FLAG_HIDDEN);
-            }
-        }
-
-        if (lv_keyboard_get_textarea(lv_event_get_target(e)) == g_passphraseWidgets.inputTa) {
-            if (strnlen_s(intputText, PASSPHRASE_MAX_LEN) >= PASSPHRASE_MAX_LEN) {
-                lv_obj_clear_flag(g_passphraseWidgets.lenOverLabel, LV_OBJ_FLAG_HIDDEN);
-            } else {
-                lv_obj_add_flag(g_passphraseWidgets.lenOverLabel, LV_OBJ_FLAG_HIDDEN);
-            }
-        }
-        Vibrate(SLIGHT);
-    }
-}
-
-
+#include "gui.h"
+#include "gui_passphrase_widgets.h"
+#include "gui_status_bar.h"
+#include "gui_chain.h"
+#include "gui_views.h"
+#include "gui_hintbox.h"
+#include "gui_keyboard.h"
+#include "gui_enter_passcode.h"
+#include "gui_lock_widgets.h"
+#include "gui_model.h"
+#include "stdio.h"
+#include "secret_cache.h"
+#include "keystore.h"
+#include "gui_keyboard.h"
+#include "motor_manager.h"
+#include "gui_page.h"
+
+#ifdef COMPILE_SIMULATOR
+#include "simulator_mock_define.h"
+#endif
+
+typedef struct {
+    lv_obj_t *cont;
+    lv_obj_t *passphraseInputCont;
+    KeyBoard_t *keyboard;
+    lv_obj_t *inputTa;
+    lv_obj_t *repeatTa;
+    lv_obj_t *errLabel;
+    lv_obj_t *lenOverLabel;
+} PassphraseWidgets_t;
+
+typedef struct ContLabelWidget_t {
+    lv_obj_t *label;
+    lv_obj_t *cont;
+} ContLabelWidget_t;
+
+
+static void SkipHandler(lv_event_t *e);
+static void SetKeyboardTaHandler(lv_event_t *e);
+static void UpdatePassPhraseHandler(lv_event_t *e);
+
+static PassphraseWidgets_t g_passphraseWidgets;
+static ContLabelWidget_t g_waitAnimWidget;
+static PageWidget_t *g_pageWidget;
+
+void GuiPassphraseInit(void)
+{
+    lv_obj_t *label, *btn, *ta, *img, *line, *baffle;
+    static lv_point_t points[2] =  {{0, 0}, {408, 0}};
+
+    g_pageWidget = CreatePageWidget();
+    g_passphraseWidgets.cont = g_pageWidget->contentZone;
+    g_passphraseWidgets.passphraseInputCont = GuiCreateHintBox(g_passphraseWidgets.cont, 480, 614, false);
+    label = GuiCreateIllustrateLabel(g_passphraseWidgets.passphraseInputCont, _("wallet_setting_passphrase"));
+    lv_obj_align(label, LV_ALIGN_TOP_LEFT, 36, 216);
+    lv_obj_set_style_text_opa(label, LV_OPA_70, LV_PART_MAIN);
+    btn = GuiCreateBtn(g_passphraseWidgets.passphraseInputCont, _("Skip"));
+    lv_obj_set_style_radius(btn, 15, LV_PART_MAIN);
+    lv_obj_set_style_bg_color(btn, WHITE_COLOR_OPA20, LV_PART_MAIN);
+    label = lv_obj_get_child(btn, 0);
+    lv_obj_set_style_text_font(label, g_defIllustrateFont, LV_PART_MAIN);
+    lv_obj_set_size(btn, lv_obj_get_self_width(label) + 12, 42);
+
+    lv_obj_align(btn, LV_ALIGN_TOP_RIGHT, -36, 210);
+    lv_obj_add_event_cb(btn, SkipHandler, LV_EVENT_CLICKED, NULL);
+
+    btn = lv_btn_create(g_passphraseWidgets.passphraseInputCont);
+    lv_obj_set_style_border_width(btn, 0, LV_PART_MAIN | LV_STATE_DEFAULT);
+    lv_obj_set_style_bg_opa(btn, LV_OPA_0, LV_PART_MAIN);
+    lv_obj_set_style_outline_width(btn, 0, LV_PART_MAIN);
+    lv_obj_set_style_shadow_width(btn, 0, LV_PART_MAIN);
+    lv_obj_set_size(btn, 352, 60);
+    lv_obj_align(btn, LV_ALIGN_TOP_LEFT, 36, 294);
+    ta = lv_textarea_create(btn);
+    lv_obj_set_align(ta, LV_ALIGN_CENTER);
+    lv_obj_set_size(ta, 352, 60);
+    lv_textarea_set_password_mode(ta, true);
+    lv_textarea_set_placeholder_text(ta, _("passphrase_enter_input"));
+    lv_obj_set_style_bg_color(ta, DARK_BG_COLOR, LV_PART_MAIN);
+    lv_obj_set_style_text_color(ta, WHITE_COLOR, LV_PART_MAIN);
+    lv_obj_set_style_border_opa(ta, LV_OPA_0, LV_PART_MAIN);
+    lv_obj_set_style_text_font(ta, &buttonFont, LV_PART_MAIN);
+    lv_obj_add_event_cb(ta, SetKeyboardTaHandler, LV_EVENT_ALL, ta);
+    lv_textarea_set_max_length(ta, PASSWORD_MAX_LEN);
+    lv_textarea_set_one_line(ta, true);
+    lv_obj_set_scrollbar_mode(ta, LV_SCROLLBAR_MODE_OFF);
+    img = GuiCreateImg(g_passphraseWidgets.passphraseInputCont, &imgEyeOff);
+    lv_obj_align(img, LV_ALIGN_TOP_LEFT, 408, 294);
+    lv_obj_add_flag(img, LV_OBJ_FLAG_CLICKABLE);
+    lv_obj_add_event_cb(img, SwitchPasswordModeHandler, LV_EVENT_CLICKED, ta);
+    lv_obj_add_event_cb(img, NULL, LV_EVENT_CLICKED, ta);
+    g_passphraseWidgets.inputTa = ta;
+    line = GuiCreateLine(g_passphraseWidgets.passphraseInputCont, points, 2);
+    lv_obj_align(line, LV_ALIGN_TOP_MID, 0, 348);
+    lv_obj_add_state(ta, LV_STATE_FOCUSED);
+
+    btn = lv_btn_create(g_passphraseWidgets.passphraseInputCont);
+    lv_obj_set_style_border_width(btn, 0, LV_PART_MAIN | LV_STATE_DEFAULT);
+    lv_obj_set_style_bg_opa(btn, LV_OPA_0, LV_PART_MAIN);
+    lv_obj_set_style_outline_width(btn, 0, LV_PART_MAIN);
+    lv_obj_set_style_shadow_width(btn, 0, LV_PART_MAIN);
+    lv_obj_set_size(btn, 352, 60);
+    lv_obj_align(btn, LV_ALIGN_TOP_LEFT, 36, 378);
+    ta = lv_textarea_create(btn);
+    lv_obj_set_align(ta, LV_ALIGN_CENTER);
+    lv_obj_set_size(ta, 352, 60);
+    lv_textarea_set_password_mode(ta, true);
+    lv_textarea_set_placeholder_text(ta, _("passphrase_enter_repeat"));
+    lv_obj_set_style_bg_color(ta, DARK_BG_COLOR, LV_PART_MAIN);
+    lv_obj_set_style_text_color(ta, WHITE_COLOR, LV_PART_MAIN);
+    lv_obj_set_style_border_opa(ta, LV_OPA_0, LV_PART_MAIN);
+    lv_obj_set_style_text_font(ta, &buttonFont, LV_PART_MAIN);
+    lv_textarea_set_max_length(ta, PASSWORD_MAX_LEN);
+    lv_textarea_set_one_line(ta, true);
+    lv_obj_set_scrollbar_mode(ta, LV_SCROLLBAR_MODE_OFF);
+
+    lv_obj_add_event_cb(ta, SetKeyboardTaHandler, LV_EVENT_ALL, ta);
+    img = GuiCreateImg(g_passphraseWidgets.passphraseInputCont, &imgEyeOff);
+    lv_obj_align(img, LV_ALIGN_TOP_LEFT, 408, 378);
+    lv_obj_add_flag(img, LV_OBJ_FLAG_CLICKABLE);
+    lv_obj_add_event_cb(img, SwitchPasswordModeHandler, LV_EVENT_CLICKED, ta);
+    lv_obj_add_event_cb(img, NULL, LV_EVENT_CLICKED, ta);
+    lv_textarea_set_max_length(ta, PASSWORD_MAX_LEN);
+    lv_textarea_set_one_line(ta, true);
+    g_passphraseWidgets.repeatTa = ta;
+    line = GuiCreateLine(g_passphraseWidgets.passphraseInputCont, points, 2);
+    lv_obj_align(line, LV_ALIGN_TOP_MID, 0, 432);
+
+    g_passphraseWidgets.keyboard = GuiCreateFullKeyBoard(g_passphraseWidgets.passphraseInputCont, UpdatePassPhraseHandler, KEY_STONE_FULL_L, NULL);
+    GuiSetKeyBoardMinTaLen(g_passphraseWidgets.keyboard, 0);
+    GuiSetFullKeyBoardTa(g_passphraseWidgets.keyboard, g_passphraseWidgets.inputTa);
+
+    label = GuiCreateIllustrateLabel(g_passphraseWidgets.passphraseInputCont, _("passphrase_error_not_match"));
+    lv_obj_align(label, LV_ALIGN_TOP_LEFT, 36, 436);
+    lv_obj_set_style_text_color(label, RED_COLOR, LV_PART_MAIN);
+    lv_obj_add_flag(label, LV_OBJ_FLAG_HIDDEN);
+    g_passphraseWidgets.errLabel = label;
+
+    label = GuiCreateIllustrateLabel(g_passphraseWidgets.passphraseInputCont, _("passphrase_error_too_long"));
+    lv_obj_align(label, LV_ALIGN_TOP_MID, 0, 436);
+    lv_obj_set_style_text_color(label, RED_COLOR, LV_PART_MAIN);
+    lv_obj_add_flag(label, LV_OBJ_FLAG_HIDDEN);
+    g_passphraseWidgets.lenOverLabel = label;
+
+    baffle = GuiCreateContainerWithParent(g_passphraseWidgets.passphraseInputCont, 480, 800 - 614);
+    lv_obj_align(baffle, LV_ALIGN_TOP_LEFT, 0, 0);
+    lv_obj_add_flag(baffle, LV_OBJ_FLAG_CLICKABLE);
+    lv_obj_set_style_bg_opa(baffle, LV_OPA_0, LV_PART_MAIN);
+}
+
+
+void GuiPassphraseDeInit(void)
+{
+    GUI_DEL_OBJ(g_passphraseWidgets.passphraseInputCont)
+    GUI_DEL_OBJ(g_passphraseWidgets.cont)
+    printf("GuiPassphraseDeInit!\r\n");
+    CLEAR_OBJECT(g_passphraseWidgets);
+    if (g_pageWidget != NULL) {
+        DestroyPageWidget(g_pageWidget);
+        g_pageWidget = NULL;
+    }
+}
+
+
+void GuiPassphraseRefresh(void)
+{
+    SetNavBarLeftBtn(g_pageWidget->navBarWidget, NVS_BAR_RETURN, ReturnHandler, NULL);
+    SetMidBtnLabel(g_pageWidget->navBarWidget, NVS_BAR_MID_LABEL, _("wallet_setting_passphrase"));
+}
+
+
+void GuiPassphrasePrevTile(void)
+{
+
+}
+
+
+void GuiPassphraseDone(void)
+{
+    printf("GuiPassphraseDone\n");
+    GuiDeleteAnimHintBox();
+    g_waitAnimWidget.cont = NULL;
+    GuiCLoseCurrentWorkingView();
+    GuiLockScreenHidden();
+    if (g_homeView.isActive) {
+        GuiLockScreenTurnOff();
+    } else {
+        GuiFrameOpenView(&g_homeView);
+    }
+}
+
+bool GuiPassphraseLoadingIsTop(void)
+{
+    if (g_waitAnimWidget.cont != NULL && lv_obj_is_valid(g_waitAnimWidget.cont)) {
+        return true;
+    }
+    return false;
+}
+
+
+static void SkipHandler(lv_event_t *e)
+{
+#ifndef COMPILE_SIMULATOR
+    SetPassphraseMark(false);
+#endif
+    GuiCLoseCurrentWorkingView();
+    GuiLockScreenHidden();
+    ClearSecretCache();
+    if (g_homeView.isActive) {
+        GuiLockScreenTurnOff();
+    } else {
+        GuiFrameOpenView(&g_homeView);
+    }
+}
+
+
+static void SetKeyboardTaHandler(lv_event_t *e)
+{
+    lv_event_code_t code = lv_event_get_code(e);
+    if (code == LV_EVENT_CLICKED) {
+        lv_obj_t *ta = lv_event_get_user_data(e);
+        if (ta == g_passphraseWidgets.repeatTa) {
+            GuiSetFullKeyBoardConfirm(g_passphraseWidgets.keyboard, true);
+            lv_obj_clear_state(g_passphraseWidgets.inputTa, LV_STATE_FOCUSED);
+        } else {
+            GuiSetFullKeyBoardConfirm(g_passphraseWidgets.keyboard, false);
+            lv_obj_clear_state(g_passphraseWidgets.repeatTa, LV_STATE_FOCUSED);
+        }
+        GuiSetFullKeyBoardTa(g_passphraseWidgets.keyboard, ta);
+        lv_obj_add_flag(g_passphraseWidgets.lenOverLabel, LV_OBJ_FLAG_HIDDEN);
+    } else if (code == KEY_STONE_KEYBOARD_CHANGE) {
+        lv_keyboard_user_mode_t *keyMode = lv_event_get_param(e);
+        g_passphraseWidgets.keyboard->mode = *keyMode;
+        GuiKeyBoardSetMode(g_passphraseWidgets.keyboard);
+        if (*keyMode == KEY_STONE_SYMBOL) {
+            GuiUpdatePassPhraseKb(g_passphraseWidgets.keyboard);
+        }
+    }
+}
+
+
+static void UpdatePassPhraseHandler(lv_event_t *e)
+{
+    static bool delayFlag = false;
+    lv_event_code_t code = lv_event_get_code(e);
+    if (code == LV_EVENT_READY) {
+        if (lv_keyboard_get_textarea(g_passphraseWidgets.keyboard->kb) == g_passphraseWidgets.inputTa) {
+            lv_keyboard_set_textarea(g_passphraseWidgets.keyboard->kb, g_passphraseWidgets.repeatTa);
+            lv_obj_clear_state(g_passphraseWidgets.inputTa, LV_STATE_FOCUSED);
+            lv_obj_add_state(g_passphraseWidgets.repeatTa, LV_STATE_FOCUSED);
+        } else {
+            const char *input = lv_textarea_get_text(g_passphraseWidgets.inputTa);
+            const char *repeat = lv_textarea_get_text(g_passphraseWidgets.repeatTa);
+            if (!strcmp(input, repeat)) {
+                if (strnlen_s(repeat, PASSPHRASE_MAX_LEN) == 0) {
+                    GuiCLoseCurrentWorkingView();
+                    GuiLockScreenHidden();
+                    if (g_homeView.isActive) {
+                        GuiLockScreenTurnOff();
+                    } else {
+                        GuiFrameOpenView(&g_homeView);
+                    }
+                } else {
+                    SecretCacheSetPassphrase((char *)repeat);
+                    g_waitAnimWidget.cont = GuiCreateAnimHintBox(lv_scr_act(), 480, 278, 82);
+                    g_waitAnimWidget.label = GuiCreateTextLabel(g_waitAnimWidget.cont, _("seed_check_wait_verify"));
+                    lv_obj_align(g_waitAnimWidget.label, LV_ALIGN_BOTTOM_MID, 0, -76);
+                    lv_obj_add_flag(g_waitAnimWidget.cont, LV_OBJ_FLAG_CLICKABLE);
+                    GuiModelSettingWritePassphrase();
+                }
+            } else {
+                delayFlag = true;
+                lv_obj_clear_flag(g_passphraseWidgets.errLabel, LV_OBJ_FLAG_HIDDEN);
+            }
+        }
+    } else if (code == LV_EVENT_VALUE_CHANGED) {
+        const char *intputText = lv_textarea_get_text(g_passphraseWidgets.inputTa);
+        if (!lv_obj_has_flag(g_passphraseWidgets.errLabel, LV_OBJ_FLAG_HIDDEN)) {
+            if (delayFlag == true) {
+                delayFlag = false;
+            } else {
+                lv_obj_add_flag(g_passphraseWidgets.errLabel, LV_OBJ_FLAG_HIDDEN);
+            }
+        }
+
+        if (lv_keyboard_get_textarea(lv_event_get_target(e)) == g_passphraseWidgets.inputTa) {
+            if (strnlen_s(intputText, PASSPHRASE_MAX_LEN) >= PASSPHRASE_MAX_LEN) {
+                lv_obj_clear_flag(g_passphraseWidgets.lenOverLabel, LV_OBJ_FLAG_HIDDEN);
+            } else {
+                lv_obj_add_flag(g_passphraseWidgets.lenOverLabel, LV_OBJ_FLAG_HIDDEN);
+            }
+        }
+        Vibrate(SLIGHT);
+    }
+}
+
+