#include "gui_select_address_widgets.h"
#include "gui_home_widgets.h"
#include "account_public_info.h"
#include "gui_page.h"
#include "gui_obj.h"
#include "gui_button.h"

<<<<<<< HEAD
#ifdef COMPILE_SIMULATOR
#include "simulator_mock_define.h"
#endif
#define GENERAL_ADDRESS_INDEX_MAX                           999999999
=======
>>>>>>> 71f8d2b5
typedef struct {
    lv_obj_t *addressCountLabel;
    lv_obj_t *addressLabel;
    lv_obj_t *checkBox;
    lv_obj_t *checkedImg;
    lv_obj_t *uncheckedImg;
} SelectAddressWidgetsItem_t;

typedef struct {
    uint32_t index;
    char address[128];
    char path[32];
} AddressDataItem_t;


typedef struct {
    lv_obj_t *tileSwitchAccount;
    lv_obj_t *overflowLabel;
    lv_obj_t *confirmIndexBtn;
    lv_obj_t *inputAccountLabel;
    lv_obj_t *inputAccountCont;
    lv_obj_t *inputAccountKeyboard;
    uint32_t g_inputTmpIndex;
    bool g_inputAccountValid;
    SelectAddressWidgetsItem_t switchAddressWidgets[5];
} JumpButtonWidgets_t;


static PageWidget_t *g_pageWidget;
static SelectAddressWidgetsItem_t g_selectAddressWidgets[5];
static uint32_t g_showIndex = 0;
static GuiChainCoinType g_chainCoinType;
static uint32_t g_selectIndex = 0;
static uint32_t g_initedSelectIndex = 0;
static lv_obj_t *g_leftBtn;
static lv_obj_t *g_rightBtn;
static SetSelectAddressIndexFunc g_setSelectIndexFunc;
static lv_obj_t *g_confirmBtn;

static JumpButtonWidgets_t g_standardJumpButtonWidgets ;


static void SetCurrentSelectIndex(uint32_t selectIndex);
static void UpdateConfirmBtn(void);
static void BackHandler(lv_event_t *e);
static void ConfirmHandler(lv_event_t *e);
static void JumpToAccountHandler(lv_event_t *e);
static void CloseSwitchAddressHandler(lv_event_t *e);
static void InputAddressIndexKeyboardHandler(lv_event_t *e);
static void SetKeyboardValid(bool validation);
static void RefreshSwitchAccount(void);

static void CloseSwitchAddressHandler(lv_event_t *e)
{
    lv_obj_add_flag(g_standardJumpButtonWidgets.inputAccountCont, LV_OBJ_FLAG_HIDDEN);
}


static void SetKeyboardValid(bool validation)
{
    if (validation) {
        if (lv_btnmatrix_has_btn_ctrl(g_standardJumpButtonWidgets.inputAccountKeyboard, 11, LV_BTNMATRIX_CTRL_DISABLED)) {
            lv_btnmatrix_clear_btn_ctrl(g_standardJumpButtonWidgets.inputAccountKeyboard, 11, LV_BTNMATRIX_CTRL_DISABLED);
        }
        lv_btnmatrix_set_btn_ctrl(g_standardJumpButtonWidgets.inputAccountKeyboard, 11, LV_BTNMATRIX_CTRL_CHECKED);
    } else {
        if (lv_btnmatrix_has_btn_ctrl(g_standardJumpButtonWidgets.inputAccountKeyboard, 11, LV_BTNMATRIX_CTRL_CHECKED)) {
            lv_btnmatrix_clear_btn_ctrl(g_standardJumpButtonWidgets.inputAccountKeyboard, 11, LV_BTNMATRIX_CTRL_CHECKED);
        }
        lv_btnmatrix_set_btn_ctrl(g_standardJumpButtonWidgets.inputAccountKeyboard, 11, LV_BTNMATRIX_CTRL_DISABLED);
    }
}

static void InputAddressIndexKeyboardHandler(lv_event_t *e)
{
    lv_event_code_t code = lv_event_get_code(e);
    lv_obj_t *obj = lv_event_get_target(e);
    uint32_t id = lv_btnmatrix_get_selected_btn(obj);
    lv_obj_draw_part_dsc_t *dsc;
    const char *txt;
    char input[16];
    uint32_t len;
    uint64_t longInt;

    if (code == LV_EVENT_CLICKED) {
        txt = lv_btnmatrix_get_btn_text(obj, id);
        strcpy_s(input, sizeof(input), lv_label_get_text(g_standardJumpButtonWidgets.inputAccountLabel));
        if (strcmp(txt, LV_SYMBOL_OK) == 0) {
            if (g_standardJumpButtonWidgets.g_inputAccountValid) {
                sscanf(input, "%u", &g_standardJumpButtonWidgets.g_inputTmpIndex);
                g_showIndex = g_standardJumpButtonWidgets.g_inputTmpIndex / 5 * 5;
                g_selectIndex = g_standardJumpButtonWidgets.g_inputTmpIndex;
                RefreshSwitchAccount();
                lv_obj_add_flag(g_standardJumpButtonWidgets.inputAccountCont, LV_OBJ_FLAG_HIDDEN);
                g_standardJumpButtonWidgets.g_inputAccountValid = false;
            }
        } else if (strcmp(txt, "-") == 0) {
            len = strlen(input);
            if (len >= 1) {
                input[len - 1] = '\0';
                lv_label_set_text(g_standardJumpButtonWidgets.inputAccountLabel, input);
                lv_obj_add_flag(g_standardJumpButtonWidgets.overflowLabel, LV_OBJ_FLAG_HIDDEN);
                if (strlen(input) >= 1) {
                    g_standardJumpButtonWidgets.g_inputAccountValid = true;
                } else {
                    g_standardJumpButtonWidgets.g_inputAccountValid = false;
                }
            }
        } else if (strlen(input) < 15) {
            strcat(input, txt);
            longInt = strtol(input, NULL, 10);
            if (longInt >= GENERAL_ADDRESS_INDEX_MAX) {
                input[9] = '\0';
                lv_obj_clear_flag(g_standardJumpButtonWidgets.overflowLabel, LV_OBJ_FLAG_HIDDEN);
            } else {
                lv_obj_add_flag(g_standardJumpButtonWidgets.overflowLabel, LV_OBJ_FLAG_HIDDEN);
            }
            if (longInt > 0) {
                if (input[0] == '0') {
                    lv_label_set_text(g_standardJumpButtonWidgets.inputAccountLabel, input + 1);
                } else {
                    lv_label_set_text(g_standardJumpButtonWidgets.inputAccountLabel, input);
                }
            } else {
                lv_label_set_text(g_standardJumpButtonWidgets.inputAccountLabel, "0");
            }
            g_standardJumpButtonWidgets.g_inputAccountValid = true;
        } else {
            g_standardJumpButtonWidgets.g_inputAccountValid = false;
            printf("input to long\r\n");
        }
        SetKeyboardValid(g_standardJumpButtonWidgets.g_inputAccountValid);
    } else if (code == LV_EVENT_DRAW_PART_BEGIN) {
        dsc = lv_event_get_draw_part_dsc(e);
        if (dsc->class_p == &lv_btnmatrix_class && dsc->type == LV_BTNMATRIX_DRAW_PART_BTN) {
            /*Change the draw descriptor of the 12th button*/
            if (dsc->id == 9) {
                dsc->label_dsc->opa = LV_OPA_TRANSP;
            } else if (dsc->id == 11) {
                dsc->rect_dsc->bg_color = ORANGE_COLOR;
                dsc->label_dsc->opa = LV_OPA_TRANSP;
            } else {
                dsc->rect_dsc->bg_color = DARK_GRAY_COLOR;
            }
        }
    } else if (code == LV_EVENT_DRAW_PART_END) {
        dsc = lv_event_get_draw_part_dsc(e);
        /*When the button matrix draws the buttons...*/
        if (dsc->class_p == &lv_btnmatrix_class && dsc->type == LV_BTNMATRIX_DRAW_PART_BTN) {
            /*Add custom content to the 4th button when the button itself was drawn*/
            if (dsc->id == 9 || dsc->id == 11) {
                lv_img_header_t header;
                lv_draw_img_dsc_t img_draw_dsc;
                lv_area_t a;
                const lv_img_dsc_t *imgDsc;
                lv_res_t res;
                imgDsc = dsc->id == 9 ? &imgBackspace : &imgCheck;
                res = lv_img_decoder_get_info(imgDsc, &header);
                if (res != LV_RES_OK)
                    return;
                a.x1 = dsc->draw_area->x1 + (lv_area_get_width(dsc->draw_area) - header.w) / 2;
                a.x2 = a.x1 + header.w - 1;
                a.y1 = dsc->draw_area->y1 + (lv_area_get_height(dsc->draw_area) - header.h) / 2;
                a.y2 = a.y1 + header.h - 1;
                lv_draw_img_dsc_init(&img_draw_dsc);
                img_draw_dsc.recolor = lv_color_black();
                if (lv_btnmatrix_get_selected_btn(obj) == dsc->id)
                    img_draw_dsc.recolor_opa = LV_OPA_30;
                lv_draw_img(dsc->draw_ctx, &img_draw_dsc, &a, imgDsc);
            }
        }
    }
}


static void JumpToAccountHandler(lv_event_t *e)
{
    lv_obj_t * parent = g_standardJumpButtonWidgets.tileSwitchAccount;
    lv_obj_t *cont, *label, *line, *closeBtn;
    static lv_point_t points[2] = {{0, 0}, {408, 0}};
    g_standardJumpButtonWidgets.g_inputAccountValid = false;

    g_standardJumpButtonWidgets.inputAccountCont = GuiCreateHintBox(530);
    lv_obj_add_event_cb(lv_obj_get_child(g_standardJumpButtonWidgets.inputAccountCont, 0), CloseHintBoxHandler, LV_EVENT_CLICKED, &g_standardJumpButtonWidgets.inputAccountCont);
    cont = g_standardJumpButtonWidgets.inputAccountCont;

    label = GuiCreateNoticeLabel(cont, _("receive_btc_receive_change_address_title"));
    lv_obj_align(label, LV_ALIGN_TOP_LEFT, 36, 30 + 270);
    label = GuiCreateNoticeLabel(cont, "");
    lv_label_set_text_fmt(label, "%s-", _("Address"));
    lv_obj_align(label, LV_ALIGN_TOP_LEFT, 36, 108 + 270);
    g_standardJumpButtonWidgets.inputAccountLabel = GuiCreateTextLabel(cont, "");
    lv_obj_align(g_standardJumpButtonWidgets.inputAccountLabel, LV_ALIGN_TOP_LEFT, 38 + lv_obj_get_self_width(label), 108 + 270);
    label = GuiCreateIllustrateLabel(cont, _("receive_btc_receive_change_address_limit"));
    lv_obj_align(label, LV_ALIGN_TOP_LEFT, 36, 170 + 270);
    lv_obj_set_style_text_color(label, RED_COLOR, LV_PART_MAIN);
    lv_obj_add_flag(label, LV_OBJ_FLAG_HIDDEN);
    g_standardJumpButtonWidgets.overflowLabel = label;

    line = GuiCreateLine(cont, points, 2);
    lv_obj_align(line, LV_ALIGN_TOP_MID, 0, 160 + 270);

    lv_obj_t *keyboard = GuiCreateNumKeyboard(cont, InputAddressIndexKeyboardHandler, NUM_KEYBOARD_NORMAL, NULL);
    lv_obj_align(keyboard, LV_ALIGN_BOTTOM_MID, 0, -2);
    lv_obj_add_style(keyboard, &g_enterPressBtnmStyle, LV_STATE_PRESSED | LV_PART_ITEMS);
    lv_btnmatrix_set_btn_ctrl(keyboard, 11, LV_BTNMATRIX_CTRL_DISABLED);
    g_standardJumpButtonWidgets.inputAccountKeyboard = keyboard;

    closeBtn = GuiCreateImgButton(cont, &imgClose, 40, CloseSwitchAddressHandler, NULL);
    lv_obj_align(closeBtn, LV_ALIGN_TOP_RIGHT, -36, 27 + 270);
}

static void SelectAddressHandler(lv_event_t *e)
{
    lv_obj_t *checkBox = lv_event_get_target(e);
    for (uint32_t i = 0; i < 5; i++) {
        if (checkBox == g_selectAddressWidgets[i].checkBox) {
            lv_obj_add_state(g_selectAddressWidgets[i].checkBox, LV_STATE_CHECKED);
            lv_obj_clear_flag(g_selectAddressWidgets[i].checkedImg, LV_OBJ_FLAG_HIDDEN);
            lv_obj_add_flag(g_selectAddressWidgets[i].uncheckedImg, LV_OBJ_FLAG_HIDDEN);
            SetCurrentSelectIndex(g_showIndex + i);
            UpdateConfirmBtn();
        } else {
            lv_obj_clear_state(g_selectAddressWidgets[i].checkBox, LV_STATE_CHECKED);
            lv_obj_add_flag(g_selectAddressWidgets[i].checkedImg, LV_OBJ_FLAG_HIDDEN);
            lv_obj_clear_flag(g_selectAddressWidgets[i].uncheckedImg, LV_OBJ_FLAG_HIDDEN);
        }
    }
}

static void ModelGetAddress(uint32_t index, AddressDataItem_t *item)
{
    switch (g_chainCoinType) {
#ifndef BTC_ONLY
    case CHAIN_XRP:
        item->index = index;
        strcpy(item->address, GuiGetXrpAddressByIndex(index));
        break;
    case CHAIN_ADA:
        item->index = index;
        strcpy(item->address, GuiGetADABaseAddressByIndex(index));
        break;
    case CHAIN_ATOM:
        item->index = index;
        // we dont need to show the address,only show the account index. thus the address is empty.
        strcpy(item->address, "");
        break;
#endif
    default:
        printf("ModelGetAddress cannot match %d\r\n", index);
        return;
    }
}

static void SetCurrentSelectIndex(uint32_t selectIndex)
{
    g_selectIndex = selectIndex;
}

static uint32_t GetCurrentSelectAddressIndex()
{
    return g_selectIndex;
}

static bool IsSelectChanged()
{
    return g_selectIndex != g_initedSelectIndex;
}

static int GetMaxAddressIndex(void)
{
    switch (g_chainCoinType) {
#ifndef BTC_ONLY
    case CHAIN_XRP:
        return 200;
    case CHAIN_ADA:
        return 20;
#endif
    default:
        return 999999999;
    }
}

static void RefreshSwitchAccount(void)
{
    AddressDataItem_t addressDataItem = {0};
    char string[128];
    uint32_t index = g_showIndex;
    bool end = false;
    for (uint32_t i = 0; i < 5; i++) {
        ModelGetAddress(index, &addressDataItem);
        lv_label_set_text_fmt(g_selectAddressWidgets[i].addressCountLabel, "%s-%u", _("account_head"), addressDataItem.index);
        CutAndFormatString(string, sizeof(string), addressDataItem.address, 28);
        lv_label_set_text(g_selectAddressWidgets[i].addressLabel, string);
        if (end) {
            lv_obj_add_flag(g_selectAddressWidgets[i].addressCountLabel, LV_OBJ_FLAG_HIDDEN);
            lv_obj_add_flag(g_selectAddressWidgets[i].addressLabel, LV_OBJ_FLAG_HIDDEN);
            lv_obj_add_flag(g_selectAddressWidgets[i].checkBox, LV_OBJ_FLAG_HIDDEN);
            lv_obj_add_flag(g_selectAddressWidgets[i].checkedImg, LV_OBJ_FLAG_HIDDEN);
            lv_obj_add_flag(g_selectAddressWidgets[i].uncheckedImg, LV_OBJ_FLAG_HIDDEN);
            continue;
        }
        lv_obj_clear_flag(g_selectAddressWidgets[i].addressCountLabel, LV_OBJ_FLAG_HIDDEN);
        lv_obj_clear_flag(g_selectAddressWidgets[i].addressLabel, LV_OBJ_FLAG_HIDDEN);
        lv_obj_clear_flag(g_selectAddressWidgets[i].checkBox, LV_OBJ_FLAG_HIDDEN);
        lv_obj_clear_flag(g_selectAddressWidgets[i].checkedImg, LV_OBJ_FLAG_HIDDEN);
        lv_obj_clear_flag(g_selectAddressWidgets[i].uncheckedImg, LV_OBJ_FLAG_HIDDEN);
        if (index == GetCurrentSelectAddressIndex()) {
            lv_obj_add_state(g_selectAddressWidgets[i].checkBox, LV_STATE_CHECKED);
            lv_obj_clear_flag(g_selectAddressWidgets[i].checkedImg, LV_OBJ_FLAG_HIDDEN);
            lv_obj_add_flag(g_selectAddressWidgets[i].uncheckedImg, LV_OBJ_FLAG_HIDDEN);
        } else {
            lv_obj_clear_state(g_selectAddressWidgets[i].checkBox, LV_STATE_CHECKED);
            lv_obj_add_flag(g_selectAddressWidgets[i].checkedImg, LV_OBJ_FLAG_HIDDEN);
            lv_obj_clear_flag(g_selectAddressWidgets[i].uncheckedImg, LV_OBJ_FLAG_HIDDEN);
        }
        if (index == GetMaxAddressIndex()) {
            end = true;
        }
        index++;
    }
}

static void GuiCreateSelectAddressList(lv_obj_t *parent)
{
    // Create the account list page.
    uint32_t index;
    lv_obj_t *cont = GuiCreateContainerWithParent(parent, 408, 514);
    lv_obj_t *line;
    static lv_point_t points[2] = {{0, 0}, {360, 0}};
    lv_obj_align(cont, LV_ALIGN_TOP_MID, 0, 0);
    lv_obj_set_style_bg_color(cont, DARK_BG_COLOR, LV_PART_MAIN);
    lv_obj_set_style_radius(cont, 24, LV_PART_MAIN);
    index = 0;
    for (uint32_t i = 0; i < 5; i++) {
        g_selectAddressWidgets[i].addressCountLabel = GuiCreateTextLabel(cont, "account");
        lv_obj_align(g_selectAddressWidgets[i].addressCountLabel, LV_ALIGN_TOP_LEFT, 24, 30 + 103 * i);
        g_selectAddressWidgets[i].addressLabel = GuiCreateNoticeLabel(cont, "address");
        lv_obj_align(g_selectAddressWidgets[i].addressLabel, LV_ALIGN_TOP_LEFT, 24, 56 + 103 * i);
        if (i > 0) {
            line = GuiCreateLine(cont, points, 2);
            lv_obj_align(line, LV_ALIGN_TOP_LEFT, 24, 102 * i);
        }

        g_selectAddressWidgets[i].checkBox = lv_btn_create(cont);
        lv_obj_set_size(g_selectAddressWidgets[i].checkBox, 408, 82);
        lv_obj_align(g_selectAddressWidgets[i].checkBox, LV_ALIGN_TOP_LEFT, 0, 10 + 102 * i);
        lv_obj_set_style_bg_opa(g_selectAddressWidgets[i].checkBox, LV_OPA_TRANSP, LV_PART_MAIN);
        lv_obj_set_style_bg_opa(g_selectAddressWidgets[i].checkBox, LV_OPA_TRANSP, LV_STATE_CHECKED);
        lv_obj_set_style_border_width(g_selectAddressWidgets[i].checkBox, 0, LV_PART_MAIN | LV_STATE_DEFAULT);
        lv_obj_set_style_outline_width(g_selectAddressWidgets[i].checkBox, 0, LV_PART_MAIN);
        lv_obj_set_style_shadow_width(g_selectAddressWidgets[i].checkBox, 0, LV_PART_MAIN);
        lv_obj_add_flag(g_selectAddressWidgets[i].checkBox, LV_OBJ_FLAG_CHECKABLE);
        lv_obj_add_event_cb(g_selectAddressWidgets[i].checkBox, SelectAddressHandler, LV_EVENT_CLICKED, NULL);

        g_selectAddressWidgets[i].checkedImg = GuiCreateImg(g_selectAddressWidgets[i].checkBox, &imgMessageSelect);
        lv_obj_align(g_selectAddressWidgets[i].checkedImg, LV_ALIGN_CENTER, 162, 0);
        lv_obj_add_flag(g_selectAddressWidgets[i].checkedImg, LV_OBJ_FLAG_HIDDEN);
        g_selectAddressWidgets[i].uncheckedImg = GuiCreateImg(g_selectAddressWidgets[i].checkBox, &imgUncheckCircle);
        lv_obj_align(g_selectAddressWidgets[i].uncheckedImg, LV_ALIGN_CENTER, 162, 0);
        lv_obj_clear_flag(g_selectAddressWidgets[i].uncheckedImg, LV_OBJ_FLAG_HIDDEN);

        index++;
    }
    RefreshSwitchAccount();
}

static void LeftBtnHandler(lv_event_t *e)
{
    lv_obj_set_style_img_opa(g_rightBtn, LV_OPA_COVER, LV_PART_MAIN);
    if (g_showIndex >= 5) {
        g_showIndex -= 5;
        RefreshSwitchAccount();
    }
    if (g_showIndex < 5) {
        lv_obj_set_style_img_opa(g_leftBtn, LV_OPA_30, LV_PART_MAIN);
    }
}

static void RightBtnHandler(lv_event_t *e)
{
    lv_obj_set_style_img_opa(g_leftBtn, LV_OPA_COVER, LV_PART_MAIN);
    if (g_showIndex < GetMaxAddressIndex() - 5) {
        g_showIndex += 5;
        RefreshSwitchAccount();
    }
    if (g_showIndex >= GetMaxAddressIndex() - 5) {
        lv_obj_set_style_img_opa(g_rightBtn, LV_OPA_30, LV_PART_MAIN);
    }
}

static void UpdateConfirmBtn(void)
{
    lv_obj_set_style_bg_opa(g_confirmBtn, LV_OPA_COVER, LV_PART_MAIN);
    lv_obj_set_style_text_opa(lv_obj_get_child(g_confirmBtn, 0), LV_OPA_COVER, LV_PART_MAIN);
}

static void GuiCreatePaginationBtns(lv_obj_t *parent)
{
    lv_obj_t *btn = GuiCreateImgButton(parent, &imgArrowLeft, 66, LeftBtnHandler, NULL);
    lv_obj_set_size(btn, 96, 66);
    lv_obj_set_style_radius(btn, 24, LV_PART_MAIN);
    lv_obj_set_style_bg_color(btn, DARK_BG_COLOR, LV_PART_MAIN);
    lv_obj_align(btn, LV_ALIGN_BOTTOM_LEFT, 36, -24);
    lv_obj_t *img = lv_obj_get_child(btn, 0);
    if (g_showIndex < 5) {
        lv_obj_set_style_img_opa(img, LV_OPA_30, LV_PART_MAIN);
    }
    g_leftBtn = img;

    btn = GuiCreateImgButton(parent, &imgArrowRight, 66, RightBtnHandler, NULL);
    lv_obj_set_size(btn, 96, 66);
    lv_obj_set_style_radius(btn, 24, LV_PART_MAIN);
    lv_obj_set_style_bg_color(btn, DARK_BG_COLOR, LV_PART_MAIN);
    lv_obj_align(btn, LV_ALIGN_BOTTOM_LEFT, 156, -24);
    img = lv_obj_get_child(btn, 0);
    g_rightBtn = img;

    btn = GuiCreateBtn(parent, USR_SYMBOL_CHECK);
    lv_obj_align(btn, LV_ALIGN_BOTTOM_RIGHT, -36, -24);
    lv_obj_add_event_cb(btn, ConfirmHandler, LV_EVENT_CLICKED, NULL);
    g_confirmBtn = btn;
    UpdateConfirmBtn();
}

void GuiDestroySelectAddressWidget()
{
    GUI_PAGE_DEL(g_pageWidget);
}

static void BackHandler(lv_event_t *e)
{
    GuiDestroySelectAddressWidget();
    g_setSelectIndexFunc(g_initedSelectIndex);
}

static void ConfirmHandler(lv_event_t *e)
{
    if (IsSelectChanged()) {
        GuiDestroySelectAddressWidget();
        g_setSelectIndexFunc(GetCurrentSelectAddressIndex());
    }
}

lv_obj_t *GuiCreateSelectAddressWidget(GuiChainCoinType chainCoinType, uint32_t selectIndex, SetSelectAddressIndexFunc setIndex)
{
    g_chainCoinType = chainCoinType;
    g_initedSelectIndex = selectIndex;
    SetCurrentSelectIndex(selectIndex);
    // pass the selected address index to the connect wallet page through g_setSelectIndexFunc
    g_setSelectIndexFunc = setIndex;
    g_showIndex = selectIndex / 5 * 5;

    g_pageWidget = CreatePageWidget();
    lv_obj_t *cont = g_pageWidget->contentZone;
    SetNavBarLeftBtn(g_pageWidget->navBarWidget, NVS_BAR_RETURN, BackHandler, NULL);
    SetMidBtnLabel(g_pageWidget->navBarWidget, NVS_BAR_MID_LABEL, _("switch_account"));
    switch (g_chainCoinType) {
    case CHAIN_ATOM:
        // add jump button at the right of the nav bar
        SetNavBarRightBtn(g_pageWidget->navBarWidget, NVS_BAR_SKIP, JumpToAccountHandler, NULL);
        break;
    default:
        SetNavBarRightBtn(g_pageWidget->navBarWidget, NVS_RIGHT_BUTTON_BUTT, NULL, NULL);
        break;
    };
    GuiCreateSelectAddressList(cont);
    GuiCreatePaginationBtns(cont);
    return cont;
}
<|MERGE_RESOLUTION|>--- conflicted
+++ resolved
@@ -5,13 +5,11 @@
 #include "gui_obj.h"
 #include "gui_button.h"
 
-<<<<<<< HEAD
+
 #ifdef COMPILE_SIMULATOR
 #include "simulator_mock_define.h"
 #endif
 #define GENERAL_ADDRESS_INDEX_MAX                           999999999
-=======
->>>>>>> 71f8d2b5
 typedef struct {
     lv_obj_t *addressCountLabel;
     lv_obj_t *addressLabel;
