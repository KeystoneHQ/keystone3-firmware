--- conflicted
+++ resolved
@@ -288,15 +288,10 @@
 
 uint8_t GuiSetSetupPhase(SETUP_PHASE_ENUM pahaseEnum)
 {
-<<<<<<< HEAD
-    SetSetupStep(pahaseEnum);
-    SaveDeviceSettings();
-=======
     if (GetSetupStep() != pahaseEnum) {
         SetSetupStep(pahaseEnum);
         SaveDeviceSettings();
     }
->>>>>>> 5e324406
     return 0;
 }
 
