--- conflicted
+++ resolved
@@ -102,7 +102,15 @@
         g_tutorials[TUTORIAL_SOL_RECEIVE].tutorials[0].qrSubtitle = _("receive_sol_more_t_qr_link1");
         g_tutorials[TUTORIAL_SOL_RECEIVE].tutorials[0].qrCode = _("receive_sol_more_t_qr_link1");
 
-<<<<<<< HEAD
+        // TUTORIAL_NEAR_RECEIVE
+        g_tutorials[TUTORIAL_NEAR_RECEIVE].len = 1;
+        g_tutorials[TUTORIAL_NEAR_RECEIVE].tutorials[0].title = _("receive_near_more_t_title1");
+        g_tutorials[TUTORIAL_NEAR_RECEIVE].tutorials[0].desc = _("receive_near_more_t_desc1");
+        g_tutorials[TUTORIAL_NEAR_RECEIVE].tutorials[0].link = _("receive_near_more_t_link1");
+        g_tutorials[TUTORIAL_NEAR_RECEIVE].tutorials[0].qrTitle = _("receive_near_more_t_qr_title1");
+        g_tutorials[TUTORIAL_NEAR_RECEIVE].tutorials[0].qrSubtitle = _("receive_near_more_t_qr_link1");
+        g_tutorials[TUTORIAL_NEAR_RECEIVE].tutorials[0].qrCode = _("receive_near_more_t_qr_link1");
+
         // TUTORIAL_CHANGE_ENTROPY
         g_tutorials[TUTORIAL_CHANGE_ENTROPY].len = 2;
         g_tutorials[TUTORIAL_CHANGE_ENTROPY].tutorials[0].title = _("tutorial_change_entropy_title1");
@@ -118,16 +126,6 @@
         g_tutorials[TUTORIAL_CHANGE_ENTROPY].tutorials[1].qrTitle = _("tutorial_change_entropy_qr_title1");
         g_tutorials[TUTORIAL_CHANGE_ENTROPY].tutorials[1].qrSubtitle = _("tutorial_change_entropy_qr_link1");
         g_tutorials[TUTORIAL_CHANGE_ENTROPY].tutorials[1].qrCode = _("tutorial_change_entropy_qr_link1");
-=======
-        // TUTORIAL_NEAR_RECEIVE
-        g_tutorials[TUTORIAL_NEAR_RECEIVE].len = 1;
-        g_tutorials[TUTORIAL_NEAR_RECEIVE].tutorials[0].title = _("receive_near_more_t_title1");
-        g_tutorials[TUTORIAL_NEAR_RECEIVE].tutorials[0].desc = _("receive_near_more_t_desc1");
-        g_tutorials[TUTORIAL_NEAR_RECEIVE].tutorials[0].link = _("receive_near_more_t_link1");
-        g_tutorials[TUTORIAL_NEAR_RECEIVE].tutorials[0].qrTitle = _("receive_near_more_t_qr_title1");
-        g_tutorials[TUTORIAL_NEAR_RECEIVE].tutorials[0].qrSubtitle = _("receive_near_more_t_qr_link1");
-        g_tutorials[TUTORIAL_NEAR_RECEIVE].tutorials[0].qrCode = _("receive_near_more_t_qr_link1");
->>>>>>> 9f5f6da8
 
         g_tutorialInitialized = true;
     }
