#include "stdio.h"
#include "gui_utxo_receive_widgets.h"
#include "gui_status_bar.h"
#include "gui_chain.h"
#include "gui_views.h"
#include "gui_hintbox.h"
#include "account_public_info.h"
#include "librust_c.h"
#include "assert.h"
#include "gui_keyboard.h"
#include "draw/lv_draw_mask.h"
#include "user_utils.h"
#include "gui_home_widgets.h"
#include "gui_button.h"
#include "gui_model.h"
#include "gui_tutorial_widgets.h"
#include "gui_fullscreen_mode.h"
#include "keystore.h"
#include "gui_page.h"
#include "account_manager.h"
#include "gui_global_resources.h"
#include "assert.h"

#define ADDRESS_INDEX_MAX                               (999999999)

typedef enum {
    UTXO_RECEIVE_TILE_QRCODE = 0,
    UTXO_RECEIVE_TILE_SWITCH_ACCOUNT,
    UTXO_RECEIVE_TILE_ADDRESS_SETTINGS,

    UTXO_RECEIVE_TILE_BUTT,
} UtxoReceiveTile;

typedef struct {
    lv_obj_t *addressCountLabel;
    lv_obj_t *addressLabel;
    lv_obj_t *checkBox;
    lv_obj_t *checkedImg;
    lv_obj_t *uncheckedImg;
} SwitchAddressWidgetsItem_t;

typedef struct {
    lv_obj_t *checkBox;
    lv_obj_t *checkedImg;
    lv_obj_t *uncheckedImg;
} addressSettingsWidgetsItem_t;

typedef struct {
    lv_obj_t *cont;
    lv_obj_t *tileView;
    lv_obj_t *tileQrCode;
    lv_obj_t *tileSwitchAccount;
    lv_obj_t *tileAddressSettings;
    lv_obj_t *attentionCont;
    lv_obj_t *qrCodeCont;
    lv_obj_t *qrCode;
    lv_obj_t *addressLabel;
    lv_obj_t *addressCountLabel;
    lv_obj_t *pathLabel;
    lv_obj_t *moreCont;
    lv_obj_t *addressButton;
    lv_obj_t *changeButton;
    lv_obj_t *changeImg;
    lv_obj_t *changeLabel;
    lv_obj_t *leftBtnImg;
    lv_obj_t *rightBtnImg;
    lv_obj_t *confirmAddrTypeBtn;
    lv_obj_t *confirmAddrIndexBtn;
    lv_obj_t *inputAddressCont;
    lv_obj_t *inputAddressLabel;
    lv_obj_t *overflowLabel;
    lv_obj_t *gotoAddressKeyboard;
    addressSettingsWidgetsItem_t addressSettingsWidgets[4];
    SwitchAddressWidgetsItem_t switchAddressWidgets[5];
} UtxoReceiveWidgets_t;

typedef struct {
    uint32_t index;
    char address[ADDRESS_MAX_LEN];
    char path[PATH_ITEM_MAX_LEN];
} AddressDataItem_t;

typedef struct {
    char *title;
    char *subTitle;
    char *path;
} AddressSettingsItem_t;

typedef struct {
    HOME_WALLET_CARD_ENUM g_chainCard;
    char path[PATH_ITEM_MAX_LEN];
} ChainPathItem_t;

typedef struct {
    GuiChainCoinType type;
    char title[PATH_ITEM_MAX_LEN];
} TitleItem_t;

static void GuiCreateMoreWidgets(lv_obj_t *parent);
static void GuiBitcoinReceiveGotoTile(UtxoReceiveTile tile);
static void GuiCreateQrCodeWidget(lv_obj_t *parent);
static void GuiCreateSwitchAddressWidget(lv_obj_t *parent);
static void GuiCreateSwitchAddressButtons(lv_obj_t *parent);
static void GuiCreateAddressSettingsWidget(lv_obj_t *parent);
static void GuiCreateGotoAddressWidgets(lv_obj_t *parent);

static void RefreshQrCode(void);
static void RefreshSwitchAccount(void);

static void CloseAttentionHandler(lv_event_t *e);
static void MoreHandler(lv_event_t *e);
static void AddressSettingsHandler(lv_event_t *e);
static void ExportXpubHandler(lv_event_t *e);
static void TutorialHandler(lv_event_t *e);
static void LeftBtnHandler(lv_event_t *e);
static void RightBtnHandler(lv_event_t *e);
static void AddressSettingsCheckHandler(lv_event_t *e);
static void SwitchAddressHandler(lv_event_t *e);
static void OpenSwitchAddressHandler(lv_event_t *e);
static void ChangeAddressHandler(lv_event_t *e);
static void GotoAddressHandler(lv_event_t *e);
static void GotoAddressKeyboardHandler(lv_event_t *e);
static void CloseGotoAddressHandler(lv_event_t *e);

static void AddressLongModeCut(char *out, const char *address);
static void ModelGetUtxoAddress(uint32_t index, AddressDataItem_t *item);

static void GetHint(char *hint);
static uint32_t GetCurrentSelectIndex();
static void SetCurrentSelectIndex(uint32_t selectIndex);
static void GetCurrentTitle(TitleItem_t *titleItem);
static void SetKeyboardValid(bool);
static ChainType GetChainTypeByIndex(uint32_t index);
static void UpdateConfirmAddrIndexBtn(void);
static void UpdateConfirmAddrTypeBtn(void);
static void UpdateAddrTypeCheckbox(uint8_t i, bool isChecked);

static UtxoReceiveWidgets_t g_utxoReceiveWidgets;
static UtxoReceiveTile g_utxoReceiveTileNow;
static bool g_gotoAddressValid = false;
#ifndef BTC_ONLY
static const AddressSettingsItem_t g_addressSettings[] = {
    {"Taproot",         "P2TR",             "m/86'/0'/0'"},
    {"Native SegWit",   "P2WPKH",           "m/84'/0'/0'"},
    {"Nested SegWit",   "P2SH-P2WPKH",      "m/49'/0'/0'"},
    {"Legacy",          "P2PKH",            "m/44'/0'/0'"},
};
static uint32_t g_addressSettingsNum = sizeof(g_addressSettings) / sizeof(g_addressSettings[0]);
#else

static const AddressSettingsItem_t g_mainNetAddressSettings[] = {
    {"Taproot",         "P2TR",             "m/86'/0'/0'"},
    {"Native SegWit",   "P2WPKH",           "m/84'/0'/0'"},
    {"Nested SegWit",   "P2SH-P2WPKH",      "m/49'/0'/0'"},
    {"Legacy",          "P2PKH",            "m/44'/0'/0'"},
};

static const AddressSettingsItem_t g_testNetAddressSettings[] = {
    {"Taproot",         "P2TR",             "m/86'/1'/0'"},
    {"Native SegWit",   "P2WPKH",           "m/84'/1'/0'"},
    {"Nested SegWit",   "P2SH-P2WPKH",      "m/49'/1'/0'"},
    {"Legacy",          "P2PKH",            "m/44'/1'/0'"},
};

static uint32_t g_addressSettingsNum = sizeof(g_mainNetAddressSettings) / sizeof(g_mainNetAddressSettings[0]);
static const AddressSettingsItem_t *g_addressSettings = g_mainNetAddressSettings;

#endif

static char * *g_derivationPathDescs = NULL;

#ifndef BTC_ONLY
static const ChainPathItem_t g_chainPathItems[] = {
    {HOME_WALLET_CARD_BTC, ""},
    {HOME_WALLET_CARD_LTC, "m/49'/2'/0'"},
    {HOME_WALLET_CARD_DASH, "m/44'/5'/0'"},
    {HOME_WALLET_CARD_BCH, "m/44'/145'/0'"}
};
#endif

static uint32_t g_showIndex;
static uint32_t g_selectIndex;
static uint32_t g_selectType = 0;

// to do: stored.
static uint32_t g_addressType[3] = {0};
static uint32_t g_btcSelectIndex[3] = {0};
static uint32_t g_ltcSelectIndex[3] = {0};
static uint32_t g_dashSelectIndex[3] = {0};
static uint32_t g_bchSelectIndex[3] = {0};
static uint8_t g_currentAccountIndex = 0;

static HOME_WALLET_CARD_ENUM g_chainCard;
static PageWidget_t *g_pageWidget;
static lv_obj_t *g_egCont = NULL;
static lv_obj_t *g_addressLabel[2];

static void InitDerivationPathDesc(uint8_t chain)
{
    switch (chain) {
    case HOME_WALLET_CARD_BTC:
        g_derivationPathDescs = GetDerivationPathDescs(BTC_DERIVATION_PATH_DESC);
        break;
    default:
        break;
    }
}

void GuiReceiveInit(uint8_t chain)
{
    InitDerivationPathDesc(chain);
    g_chainCard = chain;
    g_currentAccountIndex = GetCurrentAccountIndex();
    g_selectIndex = GetCurrentSelectIndex();
    g_selectType = g_addressType[g_currentAccountIndex];
    g_pageWidget = CreatePageWidget();
    g_utxoReceiveWidgets.cont = g_pageWidget->contentZone;
    g_utxoReceiveWidgets.tileView = lv_tileview_create(g_utxoReceiveWidgets.cont);
    lv_obj_set_style_bg_opa(g_utxoReceiveWidgets.tileView, LV_OPA_0, LV_PART_SCROLLBAR & LV_STATE_SCROLLED);
    lv_obj_set_style_bg_opa(g_utxoReceiveWidgets.tileView, LV_OPA_0, LV_PART_SCROLLBAR | LV_STATE_DEFAULT);
    g_utxoReceiveWidgets.tileQrCode = lv_tileview_add_tile(g_utxoReceiveWidgets.tileView, UTXO_RECEIVE_TILE_QRCODE, 0, LV_DIR_HOR);
    GuiCreateQrCodeWidget(g_utxoReceiveWidgets.tileQrCode);
    g_utxoReceiveWidgets.tileSwitchAccount = lv_tileview_add_tile(g_utxoReceiveWidgets.tileView, UTXO_RECEIVE_TILE_SWITCH_ACCOUNT, 0, LV_DIR_HOR);
    GuiCreateSwitchAddressWidget(g_utxoReceiveWidgets.tileSwitchAccount);
    GuiCreateSwitchAddressButtons(g_utxoReceiveWidgets.tileSwitchAccount);
    g_utxoReceiveWidgets.tileAddressSettings = lv_tileview_add_tile(g_utxoReceiveWidgets.tileView, UTXO_RECEIVE_TILE_ADDRESS_SETTINGS, 0, LV_DIR_HOR);
    GuiCreateAddressSettingsWidget(g_utxoReceiveWidgets.tileAddressSettings);
    lv_obj_clear_flag(g_utxoReceiveWidgets.tileView, LV_OBJ_FLAG_SCROLLABLE);

    GuiReceiveRefresh();
}

void GuiReceiveDeInit(void)
{
    if (g_utxoReceiveWidgets.moreCont != NULL) {
        lv_obj_del(g_utxoReceiveWidgets.moreCont);
        g_utxoReceiveWidgets.moreCont = NULL;
    }

    if (g_utxoReceiveWidgets.attentionCont != NULL) {
        lv_obj_del(g_utxoReceiveWidgets.attentionCont);
        g_utxoReceiveWidgets.attentionCont = NULL;
    }

    if (g_utxoReceiveWidgets.inputAddressCont != NULL) {
        lv_obj_del(g_utxoReceiveWidgets.inputAddressCont);
        g_utxoReceiveWidgets.inputAddressCont = NULL;
    }

    lv_obj_del(g_utxoReceiveWidgets.cont);
    CLEAR_OBJECT(g_utxoReceiveWidgets);
    g_utxoReceiveTileNow = 0;
    GuiFullscreenModeCleanUp();

    if (g_pageWidget != NULL) {
        DestroyPageWidget(g_pageWidget);
        g_pageWidget = NULL;
    }
}

static bool HasMoreBtn()
{
    switch (g_chainCard) {
#ifndef BTC_ONLY
    case HOME_WALLET_CARD_LTC:
    case HOME_WALLET_CARD_BCH:
    case HOME_WALLET_CARD_DASH:
        return false;
#endif
    default:
        return true;
    }
}

void GuiReceiveRefresh(void)
{
    switch (g_utxoReceiveTileNow) {
    case UTXO_RECEIVE_TILE_QRCODE:
        SetNavBarLeftBtn(g_pageWidget->navBarWidget, NVS_BAR_CLOSE, CloseTimerCurrentViewHandler, NULL);
        TitleItem_t titleItem;
        GetCurrentTitle(&titleItem);
        SetCoinWallet(g_pageWidget->navBarWidget, titleItem.type, titleItem.title);
        SetNavBarRightBtn(g_pageWidget->navBarWidget, HasMoreBtn() ? NVS_BAR_MORE_INFO : NVS_RIGHT_BUTTON_BUTT, MoreHandler, NULL);
        RefreshQrCode();
        if (g_selectIndex == ADDRESS_INDEX_MAX) {
            lv_obj_set_style_img_opa(g_utxoReceiveWidgets.changeImg, LV_OPA_60, LV_PART_MAIN);
            lv_obj_set_style_text_opa(g_utxoReceiveWidgets.changeLabel, LV_OPA_60, LV_PART_MAIN);
        } else {
            lv_obj_set_style_img_opa(g_utxoReceiveWidgets.changeImg, LV_OPA_COVER, LV_PART_MAIN);
            lv_obj_set_style_text_opa(g_utxoReceiveWidgets.changeLabel, LV_OPA_COVER, LV_PART_MAIN);
        }
        break;
    case UTXO_RECEIVE_TILE_SWITCH_ACCOUNT:
        SetNavBarLeftBtn(g_pageWidget->navBarWidget, NVS_BAR_RETURN, ReturnHandler, NULL);
        SetMidBtnLabel(g_pageWidget->navBarWidget, NVS_BAR_MID_LABEL, _("switch_account"));
        SetNavBarRightBtn(g_pageWidget->navBarWidget, NVS_BAR_SKIP, GotoAddressHandler, NULL);
        g_selectIndex = GetCurrentSelectIndex();
        g_showIndex = g_selectIndex / 5 * 5;
        if (g_showIndex < 5) {
            lv_obj_set_style_img_opa(g_utxoReceiveWidgets.leftBtnImg, LV_OPA_30, LV_PART_MAIN);
            lv_obj_set_style_img_opa(g_utxoReceiveWidgets.rightBtnImg, LV_OPA_COVER, LV_PART_MAIN);
        } else if (g_showIndex >= ADDRESS_INDEX_MAX - 5) {
            lv_obj_set_style_img_opa(g_utxoReceiveWidgets.leftBtnImg, LV_OPA_COVER, LV_PART_MAIN);
            lv_obj_set_style_img_opa(g_utxoReceiveWidgets.rightBtnImg, LV_OPA_30, LV_PART_MAIN);
        } else {
            lv_obj_set_style_img_opa(g_utxoReceiveWidgets.leftBtnImg, LV_OPA_COVER, LV_PART_MAIN);
            lv_obj_set_style_img_opa(g_utxoReceiveWidgets.rightBtnImg, LV_OPA_COVER, LV_PART_MAIN);
        }
        UpdateConfirmAddrIndexBtn();
        break;
    case UTXO_RECEIVE_TILE_ADDRESS_SETTINGS:
        SetNavBarLeftBtn(g_pageWidget->navBarWidget, NVS_BAR_RETURN, ReturnHandler, NULL);
        SetMidBtnLabel(g_pageWidget->navBarWidget, NVS_BAR_MID_LABEL, _("receive_btc_more_address_settings"));
        SetNavBarRightBtn(g_pageWidget->navBarWidget, NVS_RIGHT_BUTTON_BUTT, NULL, NULL);
        g_selectType = g_addressType[g_currentAccountIndex];
        for (uint32_t i = 0; i < g_addressSettingsNum; i++) {
            UpdateAddrTypeCheckbox(i, g_selectType == i);
        }
        UpdateConfirmAddrTypeBtn();
        break;
    default:
        break;
    }
}

void GuiReceivePrevTile(void)
{
    GuiBitcoinReceiveGotoTile(UTXO_RECEIVE_TILE_QRCODE);
}

static void GetCurrentTitle(TitleItem_t *titleItem)
{
    switch (g_chainCard) {
    case HOME_WALLET_CARD_BTC:
        titleItem->type = CHAIN_BTC;
        snprintf_s(titleItem->title, PATH_ITEM_MAX_LEN, _("receive_coin_fmt"), "BTC");
        break;
#ifndef BTC_ONLY
    case HOME_WALLET_CARD_LTC:
        titleItem->type = CHAIN_LTC;
        snprintf_s(titleItem->title, PATH_ITEM_MAX_LEN, _("receive_coin_fmt"), "LTC");
        break;
    case HOME_WALLET_CARD_DASH:
        titleItem->type = CHAIN_DASH;
        snprintf_s(titleItem->title, PATH_ITEM_MAX_LEN, _("receive_coin_fmt"), "DASH");
        break;
    case HOME_WALLET_CARD_BCH:
        titleItem->type = CHAIN_BCH;
        snprintf_s(titleItem->title, PATH_ITEM_MAX_LEN, _("receive_coin_fmt"), "BCH");
        break;
#endif
    default:
        break;
    }
}

static void GuiCreateMoreWidgets(lv_obj_t *parent)
{
    lv_obj_t *cont, *btn, *img, *label;
    int height = 324;
    if (g_chainCard != HOME_WALLET_CARD_BTC) {
        height = 132;
    }
    g_utxoReceiveWidgets.moreCont = GuiCreateHintBox(parent, 480, height, true);
    lv_obj_add_event_cb(lv_obj_get_child(g_utxoReceiveWidgets.moreCont, 0), CloseHintBoxHandler, LV_EVENT_CLICKED, &g_utxoReceiveWidgets.moreCont);
    cont = g_utxoReceiveWidgets.moreCont;

    switch (g_chainCard) {
    case HOME_WALLET_CARD_BTC:
        btn = lv_btn_create(cont);
        lv_obj_set_size(btn, 456, 84);
        lv_obj_align(btn, LV_ALIGN_TOP_MID, 0, 24 + 476);
        lv_obj_set_style_bg_opa(btn, LV_OPA_TRANSP, LV_PART_MAIN);
        lv_obj_set_style_border_width(btn, 0, LV_PART_MAIN | LV_STATE_DEFAULT);
        lv_obj_set_style_outline_width(btn, 0, LV_PART_MAIN);
        lv_obj_set_style_shadow_width(btn, 0, LV_PART_MAIN);
        lv_obj_add_event_cb(btn, AddressSettingsHandler, LV_EVENT_CLICKED, NULL);
        img = GuiCreateImg(btn, &imgAddressType);
        lv_obj_align(img, LV_ALIGN_CENTER, -186, 0);
        label = GuiCreateLabelWithFont(btn, _("receive_btc_more_address_settings"), &openSans_24);
        lv_obj_align(label, LV_ALIGN_LEFT_MID, 60, 4);
        // export xpub
        btn = lv_btn_create(cont);
        lv_obj_set_size(btn, 456, 84);
        lv_obj_align(btn, LV_ALIGN_TOP_MID, 0, 120 + 476);
        lv_obj_set_style_bg_opa(btn, LV_OPA_TRANSP, LV_PART_MAIN);
        lv_obj_set_style_border_width(btn, 0, LV_PART_MAIN | LV_STATE_DEFAULT);
        lv_obj_set_style_outline_width(btn, 0, LV_PART_MAIN);
        lv_obj_set_style_shadow_width(btn, 0, LV_PART_MAIN);
        lv_obj_add_event_cb(btn, ExportXpubHandler, LV_EVENT_CLICKED, NULL);
        img = GuiCreateImg(btn, &imgExport);
        lv_obj_align(img, LV_ALIGN_CENTER, -186, 0);
        label = GuiCreateLabelWithFont(btn, _("receive_btc_more_export_xpub"), &openSans_24);
        lv_obj_align(label, LV_ALIGN_LEFT_MID, 60, 4);
        break;
    default:
        break;
    }

    btn = lv_btn_create(cont);
    lv_obj_set_size(btn, 456, 84);
    lv_obj_align(btn, LV_ALIGN_TOP_MID, 0, 120 + 572);
    lv_obj_set_style_bg_opa(btn, LV_OPA_TRANSP, LV_PART_MAIN);
    lv_obj_set_style_border_width(btn, 0, LV_PART_MAIN | LV_STATE_DEFAULT);
    lv_obj_set_style_outline_width(btn, 0, LV_PART_MAIN);
    lv_obj_set_style_shadow_width(btn, 0, LV_PART_MAIN);
    lv_obj_add_event_cb(btn, TutorialHandler, LV_EVENT_CLICKED, NULL);
    img = GuiCreateImg(btn, &imgTutorial);
    lv_obj_align(img, LV_ALIGN_CENTER, -186, 0);
    label = GuiCreateLabelWithFont(btn, _("Tutorial"), &openSans_24);
    lv_obj_align(label, LV_ALIGN_LEFT_MID, 60, 4);
}

static void GuiBitcoinReceiveGotoTile(UtxoReceiveTile tile)
{
    g_utxoReceiveTileNow = tile;
    GuiReceiveRefresh();
    lv_obj_set_tile_id(g_utxoReceiveWidgets.tileView, g_utxoReceiveTileNow, 0, LV_ANIM_OFF);
}

lv_obj_t* CreateUTXOReceiveQRCode(lv_obj_t* parent, uint16_t w, uint16_t h)
{
    lv_obj_t* qrcode = lv_qrcode_create(parent, w, BLACK_COLOR, WHITE_COLOR);
    lv_obj_add_flag(qrcode, LV_OBJ_FLAG_CLICKABLE);
    lv_obj_add_event_cb(qrcode, GuiFullscreenModeHandler, LV_EVENT_CLICKED, NULL);
    lv_qrcode_update(qrcode, "", 0);
    return qrcode;
}

static void GuiCreateQrCodeWidget(lv_obj_t *parent)
{
    lv_obj_t *tempObj;
    uint16_t yOffset = 0;

    g_utxoReceiveWidgets.qrCodeCont = GuiCreateContainerWithParent(parent, 408, 552);
    lv_obj_add_flag(g_utxoReceiveWidgets.qrCodeCont, LV_OBJ_FLAG_CLICKABLE);
    lv_obj_add_flag(g_utxoReceiveWidgets.qrCodeCont, LV_OBJ_FLAG_SCROLLABLE);
    lv_obj_align(g_utxoReceiveWidgets.qrCodeCont, LV_ALIGN_TOP_MID, 0, 0);
    lv_obj_set_style_bg_color(g_utxoReceiveWidgets.qrCodeCont, DARK_BG_COLOR, LV_PART_MAIN);
    lv_obj_set_style_radius(g_utxoReceiveWidgets.qrCodeCont, 24, LV_PART_MAIN);

    yOffset += 36;
    g_utxoReceiveWidgets.qrCode = CreateUTXOReceiveQRCode(g_utxoReceiveWidgets.qrCodeCont, 336, 336);
    GuiFullscreenModeInit(480, 800, WHITE_COLOR);
    GuiFullscreenModeCreateObject(CreateUTXOReceiveQRCode, 420, 420);

    lv_obj_align(g_utxoReceiveWidgets.qrCode, LV_ALIGN_TOP_MID, 0, yOffset);
    yOffset += 336;

    yOffset += 16;
    g_utxoReceiveWidgets.addressLabel = GuiCreateNoticeLabel(g_utxoReceiveWidgets.qrCodeCont, "");
    lv_obj_set_width(g_utxoReceiveWidgets.addressLabel, 336);
    lv_obj_align(g_utxoReceiveWidgets.addressLabel, LV_ALIGN_TOP_MID, 0, yOffset);
    yOffset += 60;

    yOffset += 16;
    g_utxoReceiveWidgets.addressCountLabel = GuiCreateIllustrateLabel(g_utxoReceiveWidgets.qrCodeCont, "");
    lv_obj_align(g_utxoReceiveWidgets.addressCountLabel, LV_ALIGN_TOP_LEFT, 36, yOffset);
    yOffset += 30;

    yOffset += 4;
    g_utxoReceiveWidgets.pathLabel = GuiCreateNoticeLabel(g_utxoReceiveWidgets.qrCodeCont, "");
    lv_obj_align(g_utxoReceiveWidgets.pathLabel, LV_ALIGN_TOP_LEFT, 36, yOffset);

    g_utxoReceiveWidgets.addressButton = lv_btn_create(g_utxoReceiveWidgets.qrCodeCont);
    lv_obj_set_size(g_utxoReceiveWidgets.addressButton, 336, 64);
    lv_obj_align(g_utxoReceiveWidgets.addressButton, LV_ALIGN_TOP_MID, 0, 464);
    lv_obj_set_style_bg_opa(g_utxoReceiveWidgets.addressButton, LV_OPA_TRANSP, LV_PART_MAIN);
    lv_obj_set_style_border_width(g_utxoReceiveWidgets.addressButton, 0, LV_PART_MAIN | LV_STATE_DEFAULT);
    lv_obj_set_style_outline_width(g_utxoReceiveWidgets.addressButton, 0, LV_PART_MAIN);
    lv_obj_set_style_shadow_width(g_utxoReceiveWidgets.addressButton, 0, LV_PART_MAIN);
    lv_obj_add_event_cb(g_utxoReceiveWidgets.addressButton, OpenSwitchAddressHandler, LV_EVENT_CLICKED, NULL);
    tempObj = GuiCreateImg(g_utxoReceiveWidgets.addressButton, &imgArrowRight);
    lv_obj_set_style_img_opa(tempObj, LV_OPA_80, LV_PART_MAIN);
    lv_obj_align(tempObj, LV_ALIGN_CENTER, 150, 0);

    g_utxoReceiveWidgets.changeButton = lv_btn_create(parent);
    lv_obj_set_size(g_utxoReceiveWidgets.changeButton, 305, 66);
    lv_obj_align(g_utxoReceiveWidgets.changeButton, LV_ALIGN_BOTTOM_LEFT, 88, -24);
    lv_obj_set_style_bg_opa(g_utxoReceiveWidgets.changeButton, LV_OPA_TRANSP, LV_PART_MAIN);
    lv_obj_set_style_border_width(g_utxoReceiveWidgets.changeButton, 0, LV_PART_MAIN | LV_STATE_DEFAULT);
    lv_obj_set_style_outline_width(g_utxoReceiveWidgets.changeButton, 0, LV_PART_MAIN);
    lv_obj_set_style_shadow_width(g_utxoReceiveWidgets.changeButton, 0, LV_PART_MAIN);
    lv_obj_add_event_cb(g_utxoReceiveWidgets.changeButton, ChangeAddressHandler, LV_EVENT_CLICKED, NULL);

    g_utxoReceiveWidgets.changeImg = GuiCreateImg(g_utxoReceiveWidgets.changeButton, &imgChange);
    g_utxoReceiveWidgets.changeLabel = GuiCreateTextLabel(parent, _("receive_generate_new_address"));

    GuiButton_t table[2];
    table[0].obj = g_utxoReceiveWidgets.changeImg;
    table[0].position.x = -lv_obj_get_self_width(g_utxoReceiveWidgets.changeLabel) / 2 - 5;
    table[0].position.y = 0;
    table[0].align = LV_ALIGN_CENTER;

    table[1].obj = g_utxoReceiveWidgets.changeLabel;
    table[1].position.x = lv_obj_get_self_width(g_utxoReceiveWidgets.changeImg) / 2 + 5;
    table[1].position.y = 0;
    table[1].align = LV_ALIGN_CENTER;
    lv_obj_t *button = GuiCreateButton(parent, 350, 66, table, 2, NULL, NULL);
    lv_obj_clear_flag(button, LV_OBJ_FLAG_CLICKABLE);
    lv_obj_align(button, LV_ALIGN_BOTTOM_MID, 0, -24);

    const char* coin = GetCoinCardByIndex(g_chainCard)->coin;
    if (!GetFirstReceive(coin)) {
        g_utxoReceiveWidgets.attentionCont = GuiCreateHintBox(parent, 480, 386, false);
        tempObj = GuiCreateImg(g_utxoReceiveWidgets.attentionCont, &imgInformation);
        lv_obj_align(tempObj, LV_ALIGN_TOP_LEFT, 36, 462);
        tempObj = GuiCreateLittleTitleLabel(g_utxoReceiveWidgets.attentionCont, _("Attention"));
        lv_obj_align(tempObj, LV_ALIGN_TOP_LEFT, 36, 558);
        char hint[BUFFER_SIZE_256];
        GetHint(hint);
        tempObj = GuiCreateLabelWithFont(g_utxoReceiveWidgets.attentionCont, hint, &openSans_20);
        lv_obj_align(tempObj, LV_ALIGN_TOP_LEFT, 36, 610);
        tempObj = GuiCreateBtn(g_utxoReceiveWidgets.attentionCont, _("got_it"));
        lv_obj_set_size(tempObj, 122, 66);
        lv_obj_set_style_bg_color(tempObj, WHITE_COLOR_OPA20, LV_PART_MAIN);
        lv_obj_align(tempObj, LV_ALIGN_BOTTOM_RIGHT, -36, -24);
        lv_obj_add_event_cb(tempObj, CloseAttentionHandler, LV_EVENT_CLICKED, NULL);
        SetFirstReceive(coin, true);
    }
}

static void GetHint(char *hint)
{
    switch (g_chainCard) {
    case HOME_WALLET_CARD_BTC:
        strcpy_s(hint, BUFFER_SIZE_256, _("receive_btc_alert_desc"));
        break;
#ifndef BTC_ONLY
    case HOME_WALLET_CARD_LTC:
        snprintf_s(hint, BUFFER_SIZE_256, _("receive_coin_hint_fmt"), "LTC");
        break;
    case HOME_WALLET_CARD_DASH:
        snprintf_s(hint, BUFFER_SIZE_256, _("receive_coin_hint_fmt"), "DASH");
        break;
    case HOME_WALLET_CARD_BCH:
        snprintf_s(hint, BUFFER_SIZE_256, _("receive_coin_hint_fmt"), "BCH");
        break;
#endif
    default:
        break;
    }
}

static uint32_t GetCurrentSelectIndex()
{
    switch (g_chainCard) {
    case HOME_WALLET_CARD_BTC:
        return g_btcSelectIndex[g_currentAccountIndex];
#ifndef BTC_ONLY
    case HOME_WALLET_CARD_LTC:
        return g_ltcSelectIndex[g_currentAccountIndex];
    case HOME_WALLET_CARD_DASH:
        return g_dashSelectIndex[g_currentAccountIndex];
    case HOME_WALLET_CARD_BCH:
        return g_bchSelectIndex[g_currentAccountIndex];
#endif
    default:
        break;
    }
    return g_btcSelectIndex[g_currentAccountIndex];
}

static void SetCurrentSelectIndex(uint32_t selectIndex)
{
    switch (g_chainCard) {
    case HOME_WALLET_CARD_BTC:
        g_btcSelectIndex[g_currentAccountIndex] = selectIndex;
        break;
#ifndef BTC_ONLY
    case HOME_WALLET_CARD_LTC:
        g_ltcSelectIndex[g_currentAccountIndex] = selectIndex;
        break;
    case HOME_WALLET_CARD_DASH:
        g_dashSelectIndex[g_currentAccountIndex] = selectIndex;
        break;
    case HOME_WALLET_CARD_BCH:
        g_bchSelectIndex[g_currentAccountIndex] = selectIndex;
        break;
#endif
    default:
        break;
    }
}

static void GuiCreateSwitchAddressWidget(lv_obj_t *parent)
{
    // Create the account list page.
    AddressDataItem_t addressDataItem;
    uint32_t index;
    lv_obj_t *cont = GuiCreateContainerWithParent(parent, 408, 514);
    lv_obj_t *line;
    static lv_point_t points[2] = {{0, 0}, {360, 0}};
    lv_obj_align(cont, LV_ALIGN_TOP_MID, 0, 0);
    lv_obj_set_style_bg_color(cont, DARK_BG_COLOR, LV_PART_MAIN);
    lv_obj_set_style_radius(cont, 24, LV_PART_MAIN);
    index = 0;
    for (uint32_t i = 0; i < 5; i++) {
        ModelGetUtxoAddress(index, &addressDataItem);
        g_utxoReceiveWidgets.switchAddressWidgets[i].addressCountLabel = GuiCreateLabelWithFont(cont, "", &openSans_24);
        lv_obj_align(g_utxoReceiveWidgets.switchAddressWidgets[i].addressCountLabel, LV_ALIGN_TOP_LEFT, 24, 30 + 103 * i);
        g_utxoReceiveWidgets.switchAddressWidgets[i].addressLabel = GuiCreateNoticeLabel(cont, "");
        lv_obj_align(g_utxoReceiveWidgets.switchAddressWidgets[i].addressLabel, LV_ALIGN_TOP_LEFT, 24, 56 + 103 * i);
        if (i > 0) {
            line = GuiCreateLine(cont, points, 2);
            lv_obj_align(line, LV_ALIGN_TOP_LEFT, 24, 102 * i);
        }

        g_utxoReceiveWidgets.switchAddressWidgets[i].checkBox = lv_btn_create(cont);
        lv_obj_set_size(g_utxoReceiveWidgets.switchAddressWidgets[i].checkBox, 408, 82);
        lv_obj_align(g_utxoReceiveWidgets.switchAddressWidgets[i].checkBox, LV_ALIGN_TOP_LEFT, 0, 10 + 102 * i);
        lv_obj_set_style_bg_opa(g_utxoReceiveWidgets.switchAddressWidgets[i].checkBox, LV_OPA_TRANSP, LV_PART_MAIN);
        lv_obj_set_style_bg_opa(g_utxoReceiveWidgets.switchAddressWidgets[i].checkBox, LV_OPA_TRANSP, LV_STATE_CHECKED);
        lv_obj_set_style_border_width(g_utxoReceiveWidgets.switchAddressWidgets[i].checkBox, 0, LV_PART_MAIN | LV_STATE_DEFAULT);
        lv_obj_set_style_outline_width(g_utxoReceiveWidgets.switchAddressWidgets[i].checkBox, 0, LV_PART_MAIN);
        lv_obj_set_style_shadow_width(g_utxoReceiveWidgets.switchAddressWidgets[i].checkBox, 0, LV_PART_MAIN);
        lv_obj_add_flag(g_utxoReceiveWidgets.switchAddressWidgets[i].checkBox, LV_OBJ_FLAG_CHECKABLE);
        lv_obj_add_event_cb(g_utxoReceiveWidgets.switchAddressWidgets[i].checkBox, SwitchAddressHandler, LV_EVENT_CLICKED, NULL);

        g_utxoReceiveWidgets.switchAddressWidgets[i].checkedImg = GuiCreateImg(g_utxoReceiveWidgets.switchAddressWidgets[i].checkBox, &imgMessageSelect);
        lv_obj_align(g_utxoReceiveWidgets.switchAddressWidgets[i].checkedImg, LV_ALIGN_CENTER, 162, 0);
        lv_obj_add_flag(g_utxoReceiveWidgets.switchAddressWidgets[i].checkedImg, LV_OBJ_FLAG_HIDDEN);
        g_utxoReceiveWidgets.switchAddressWidgets[i].uncheckedImg = GuiCreateImg(g_utxoReceiveWidgets.switchAddressWidgets[i].checkBox, &imgUncheckCircle);
        lv_obj_align(g_utxoReceiveWidgets.switchAddressWidgets[i].uncheckedImg, LV_ALIGN_CENTER, 162, 0);
        lv_obj_clear_flag(g_utxoReceiveWidgets.switchAddressWidgets[i].uncheckedImg, LV_OBJ_FLAG_HIDDEN);

        index++;
    }
    RefreshSwitchAccount();
}

static bool IsAddrIndexSelectChanged()
{
    return g_selectIndex != GetCurrentSelectIndex();
}

static void UpdateConfirmAddrIndexBtn(void)
{
    if (IsAddrIndexSelectChanged()) {
        lv_obj_set_style_bg_opa(g_utxoReceiveWidgets.confirmAddrIndexBtn, LV_OPA_COVER, LV_PART_MAIN);
        lv_obj_set_style_text_opa(lv_obj_get_child(g_utxoReceiveWidgets.confirmAddrIndexBtn, 0), LV_OPA_COVER, LV_PART_MAIN);
    } else {
        lv_obj_set_style_bg_opa(g_utxoReceiveWidgets.confirmAddrIndexBtn, LV_OPA_30, LV_PART_MAIN);
        lv_obj_set_style_text_opa(lv_obj_get_child(g_utxoReceiveWidgets.confirmAddrIndexBtn, 0), LV_OPA_30, LV_PART_MAIN);
    }
}

static bool IsAddrTypeSelectChanged()
{
    return g_selectType != g_addressType[g_currentAccountIndex];
}

static void UpdateConfirmAddrTypeBtn(void)
{
    if (IsAddrTypeSelectChanged()) {
        lv_obj_set_style_bg_opa(g_utxoReceiveWidgets.confirmAddrTypeBtn, LV_OPA_COVER, LV_PART_MAIN);
        lv_obj_set_style_text_opa(lv_obj_get_child(g_utxoReceiveWidgets.confirmAddrTypeBtn, 0), LV_OPA_COVER, LV_PART_MAIN);
    } else {
        lv_obj_set_style_bg_opa(g_utxoReceiveWidgets.confirmAddrTypeBtn, LV_OPA_30, LV_PART_MAIN);
        lv_obj_set_style_text_opa(lv_obj_get_child(g_utxoReceiveWidgets.confirmAddrTypeBtn, 0), LV_OPA_30, LV_PART_MAIN);
    }
}

static void ConfirmAddrIndexHandler(lv_event_t *e)
{
    lv_event_code_t code = lv_event_get_code(e);

    if (code == LV_EVENT_CLICKED && IsAddrIndexSelectChanged()) {
        SetCurrentSelectIndex(g_selectIndex);
        ReturnHandler(e);
    }
}

static void ConfirmAddrTypeHandler(lv_event_t *e)
{
    lv_event_code_t code = lv_event_get_code(e);

    if (code == LV_EVENT_CLICKED && IsAddrTypeSelectChanged()) {
        g_addressType[g_currentAccountIndex] = g_selectType;
        g_selectIndex = 0;
        SetCurrentSelectIndex(g_selectIndex);
        ReturnHandler(e);
    }
}

static void GuiCreateSwitchAddressButtons(lv_obj_t *parent)
{
    lv_obj_t *btn;
    lv_obj_t *img;

    btn = GuiCreateBtn(parent, "");
    lv_obj_set_size(btn, 96, 66);
    lv_obj_set_style_radius(btn, 24, LV_PART_MAIN);
    lv_obj_set_style_bg_color(btn, DARK_BG_COLOR, LV_PART_MAIN);
    lv_obj_align(btn, LV_ALIGN_BOTTOM_LEFT, 36, -24);
    img = GuiCreateImg(btn, &imgArrowLeft);
    lv_obj_set_align(img, LV_ALIGN_CENTER);
    if (g_showIndex < 5) {
        lv_obj_set_style_img_opa(img, LV_OPA_30, LV_PART_MAIN);
    }
    lv_obj_add_event_cb(btn, LeftBtnHandler, LV_EVENT_CLICKED, NULL);
    g_utxoReceiveWidgets.leftBtnImg = img;

    btn = GuiCreateBtn(parent, "");
    lv_obj_set_size(btn, 96, 66);
    lv_obj_set_style_radius(btn, 24, LV_PART_MAIN);
    lv_obj_set_style_bg_color(btn, DARK_BG_COLOR, LV_PART_MAIN);
    lv_obj_align(btn, LV_ALIGN_BOTTOM_LEFT, 156, -24);
    img = GuiCreateImg(btn, &imgArrowRight);
    lv_obj_set_align(img, LV_ALIGN_CENTER);
    lv_obj_set_style_opa(img, LV_OPA_COVER, LV_PART_MAIN);
    lv_obj_add_event_cb(btn, RightBtnHandler, LV_EVENT_CLICKED, NULL);
    g_utxoReceiveWidgets.rightBtnImg = img;

    btn = GuiCreateBtn(parent, USR_SYMBOL_CHECK);
    lv_obj_align(btn, LV_ALIGN_BOTTOM_RIGHT, -36, -24);
    lv_obj_add_event_cb(btn, ConfirmAddrIndexHandler, LV_EVENT_CLICKED, NULL);
    g_utxoReceiveWidgets.confirmAddrIndexBtn = btn;
    UpdateConfirmAddrIndexBtn();
}

static void Highlight(char *address, uint8_t highlightStart, uint8_t highlightEnd, char *coloredAddress, uint32_t maxLen)
{
#ifndef COMPILE_SIMULATOR
    uint8_t addressLength = strnlen_s(address, ADDRESS_MAX_LEN);
    if (address == NULL || coloredAddress == NULL || highlightStart > highlightEnd || highlightEnd > addressLength) {
        return;
    }
    char beforeHighlight[addressLength];
    char highlight[addressLength];
    char afterHighlight[addressLength];

    memcpy_s(beforeHighlight, sizeof(beforeHighlight), address, highlightStart);
    beforeHighlight[highlightStart] = '\0';
    memcpy_s(highlight, sizeof(highlight), &address[highlightStart], highlightEnd - highlightStart);
    highlight[highlightEnd - highlightStart] = '\0';
    strcpy_s(afterHighlight, addressLength, &address[highlightEnd]);

    snprintf_s(coloredAddress, maxLen, "%s#F5870A %s#%s", beforeHighlight, highlight, afterHighlight);
#endif
}

static void RefreshDefaultAddress(void)
{
    char address[ADDRESS_MAX_LEN];
    char highlightAddress[ADDRESS_MAX_LEN];

    AddressDataItem_t addressDataItem;

    ChainType chainType;
    chainType = GetChainTypeByIndex(g_selectType);

    uint8_t highlightEnd = (chainType == XPUB_TYPE_BTC_NATIVE_SEGWIT || chainType == XPUB_TYPE_BTC_TAPROOT) ? 4 : 1;
    ModelGetUtxoAddress(0, &addressDataItem);
    AddressLongModeCut(address, addressDataItem.address);
    Highlight(address, 0, highlightEnd, highlightAddress, sizeof(highlightAddress));
    lv_label_set_text(g_addressLabel[0], highlightAddress);
    lv_label_set_recolor(g_addressLabel[0], true);

    ModelGetUtxoAddress(1, &addressDataItem);
    AddressLongModeCut(address, addressDataItem.address);
    Highlight(address, 0, highlightEnd, highlightAddress, sizeof(highlightAddress));
    lv_label_set_text(g_addressLabel[1], highlightAddress);
    lv_label_set_recolor(g_addressLabel[1], true);
}

static void ShowEgAddressCont(lv_obj_t *egCont)
{
    if (egCont == NULL) {
        printf("egCont is NULL, cannot show eg address\n");
        return;
    }
    lv_obj_clean(egCont);
    lv_obj_t *prevLabel, *label;
    int egContHeight = 12;

    label = GuiCreateNoticeLabel(egCont, g_derivationPathDescs[g_selectType]);
    lv_obj_set_width(label, 360);
    lv_label_set_long_mode(label, LV_LABEL_LONG_WRAP);
    lv_obj_align(label, LV_ALIGN_TOP_LEFT, 24, 12);
    lv_obj_update_layout(label);
    egContHeight += lv_obj_get_height(label);
    prevLabel = label;

    const char *desc = _("derivation_path_address_eg");
    label = GuiCreateNoticeLabel(egCont, desc);
    lv_obj_set_width(label, 360);
    lv_label_set_long_mode(label, LV_LABEL_LONG_WRAP);
    lv_obj_align_to(label, prevLabel, LV_ALIGN_OUT_BOTTOM_LEFT, 0, 4);
    lv_obj_update_layout(label);

    egContHeight = egContHeight + 4 + lv_obj_get_height(label);
    prevLabel = label;

    lv_obj_t *index = GuiCreateNoticeLabel(egCont, _("0"));
    lv_obj_align_to(index, prevLabel, LV_ALIGN_OUT_BOTTOM_LEFT, 0, 4);
    lv_label_set_long_mode(index, LV_LABEL_LONG_WRAP);
    lv_obj_update_layout(index);
    egContHeight = egContHeight + 4 + lv_obj_get_height(index);
    prevLabel = index;

    label = GuiCreateIllustrateLabel(egCont, "");
    lv_obj_align_to(label, prevLabel, LV_ALIGN_OUT_RIGHT_MID, 12, 0);
    g_addressLabel[0] = label;

    index = GuiCreateNoticeLabel(egCont, _("1"));
    lv_obj_align_to(index, prevLabel, LV_ALIGN_OUT_BOTTOM_LEFT, 0, 4);
    lv_label_set_long_mode(index, LV_LABEL_LONG_WRAP);
    lv_obj_update_layout(index);
    egContHeight =  egContHeight + 4 + lv_obj_get_height(index);
    prevLabel = index;
    label = GuiCreateIllustrateLabel(egCont, "");
    lv_obj_align_to(label, prevLabel, LV_ALIGN_OUT_RIGHT_MID, 12, 0);
    g_addressLabel[1] = label;

    RefreshDefaultAddress();
}

static void GetChangePathLabelHint(char* hint, uint32_t maxLen)
{
    switch (g_chainCard) {
    case HOME_WALLET_CARD_BTC:
        snprintf_s(hint, maxLen, _("derivation_path_select_btc"));
        return;
    default:
        break;
    }
}

static void GuiCreateAddressSettingsWidget(lv_obj_t *parent)
{
    lv_obj_t *cont, *line, *label;
    static lv_point_t points[2] = {{0, 0}, {360, 0}};
    char string[BUFFER_SIZE_64];
    char labelText[ADDRESS_MAX_LEN] = {0};
    GetChangePathLabelHint(labelText, sizeof(labelText));

    lv_obj_t *scrollCont = GuiCreateContainerWithParent(parent, 408, 542);
    lv_obj_align(scrollCont, LV_ALIGN_DEFAULT, 36, 0);
    lv_obj_add_flag(scrollCont, LV_OBJ_FLAG_CLICKABLE);
    lv_obj_add_flag(scrollCont, LV_OBJ_FLAG_SCROLLABLE);

    lv_obj_t *labelHint = GuiCreateIllustrateLabel(scrollCont, labelText);
    lv_obj_set_style_text_opa(labelHint, LV_OPA_80, LV_PART_MAIN);
    lv_obj_align(labelHint, LV_ALIGN_TOP_LEFT, 0, 0);

    cont = GuiCreateContainerWithParent(scrollCont, 408, 411);
    lv_obj_align(cont, LV_ALIGN_TOP_MID, 0, 84);
    lv_obj_set_style_bg_color(cont, WHITE_COLOR, LV_PART_MAIN);
    lv_obj_set_style_bg_opa(cont, LV_OPA_10 + LV_OPA_2, LV_PART_MAIN);
    lv_obj_set_style_radius(cont, 24, LV_PART_MAIN);
#ifdef BTC_ONLY
    g_addressSettings = GetIsTestNet() ? g_testNetAddressSettings : g_mainNetAddressSettings;
#endif
    for (uint32_t i = 0; i < g_addressSettingsNum; i++) {
        label = GuiCreateLabelWithFont(cont, g_addressSettings[i].title, &openSans_24);
        lv_obj_align(label, LV_ALIGN_TOP_LEFT, 24, 30 + 103 * i);
        snprintf_s(string, BUFFER_SIZE_64, "%s (%s)", g_addressSettings[i].subTitle, g_addressSettings[i].path);
        label = GuiCreateNoticeLabel(cont, string);
        lv_obj_align(label, LV_ALIGN_TOP_LEFT, 24, 56 + 103 * i);
        if (i != (g_addressSettingsNum - 1)) {
            line = GuiCreateLine(cont, points, 2);
            lv_obj_align(line, LV_ALIGN_TOP_LEFT, 24, 102 * (i + 1));
        }
        g_utxoReceiveWidgets.addressSettingsWidgets[i].checkBox = lv_btn_create(cont);
        lv_obj_set_size(g_utxoReceiveWidgets.addressSettingsWidgets[i].checkBox, 408, 82);
        lv_obj_align(g_utxoReceiveWidgets.addressSettingsWidgets[i].checkBox, LV_ALIGN_TOP_LEFT, 0, 10 + 102 * i);
        lv_obj_set_style_bg_opa(g_utxoReceiveWidgets.addressSettingsWidgets[i].checkBox, LV_OPA_TRANSP, LV_PART_MAIN);
        lv_obj_set_style_bg_opa(g_utxoReceiveWidgets.addressSettingsWidgets[i].checkBox, LV_OPA_TRANSP, LV_STATE_CHECKED);
        lv_obj_set_style_border_width(g_utxoReceiveWidgets.addressSettingsWidgets[i].checkBox, 0, LV_PART_MAIN | LV_STATE_DEFAULT);
        lv_obj_set_style_outline_width(g_utxoReceiveWidgets.addressSettingsWidgets[i].checkBox, 0, LV_PART_MAIN);
        lv_obj_set_style_shadow_width(g_utxoReceiveWidgets.addressSettingsWidgets[i].checkBox, 0, LV_PART_MAIN);
        lv_obj_add_flag(g_utxoReceiveWidgets.addressSettingsWidgets[i].checkBox, LV_OBJ_FLAG_CHECKABLE);
        lv_obj_add_event_cb(g_utxoReceiveWidgets.addressSettingsWidgets[i].checkBox, AddressSettingsCheckHandler, LV_EVENT_CLICKED, NULL);

        g_utxoReceiveWidgets.addressSettingsWidgets[i].checkedImg = GuiCreateImg(g_utxoReceiveWidgets.addressSettingsWidgets[i].checkBox, &imgMessageSelect);
        lv_obj_align(g_utxoReceiveWidgets.addressSettingsWidgets[i].checkedImg, LV_ALIGN_CENTER, 162, 0);
        lv_obj_add_flag(g_utxoReceiveWidgets.addressSettingsWidgets[i].checkedImg, LV_OBJ_FLAG_HIDDEN);
        g_utxoReceiveWidgets.addressSettingsWidgets[i].uncheckedImg = GuiCreateImg(g_utxoReceiveWidgets.addressSettingsWidgets[i].checkBox, &imgUncheckCircle);
        lv_obj_align(g_utxoReceiveWidgets.addressSettingsWidgets[i].uncheckedImg, LV_ALIGN_CENTER, 162, 0);
        lv_obj_clear_flag(g_utxoReceiveWidgets.addressSettingsWidgets[i].uncheckedImg, LV_OBJ_FLAG_HIDDEN);
    }
    lv_obj_clear_flag(g_utxoReceiveWidgets.addressSettingsWidgets[g_addressType[g_currentAccountIndex]].checkedImg, LV_OBJ_FLAG_HIDDEN);
    lv_obj_add_flag(g_utxoReceiveWidgets.addressSettingsWidgets[g_addressType[g_currentAccountIndex]].uncheckedImg, LV_OBJ_FLAG_HIDDEN);

    lv_obj_t *egCont = GuiCreateContainerWithParent(scrollCont, 408, 186);
    lv_obj_align_to(egCont, cont, LV_ALIGN_OUT_BOTTOM_LEFT, 0, 24);
    lv_obj_set_style_bg_color(egCont, WHITE_COLOR, LV_PART_MAIN);
    lv_obj_set_style_bg_opa(egCont, LV_OPA_10 + LV_OPA_2, LV_PART_MAIN);
    lv_obj_set_style_radius(egCont, 24, LV_PART_MAIN);
    g_egCont = egCont;
    ShowEgAddressCont(g_egCont);

    lv_obj_t *tmCont = GuiCreateContainerWithParent(parent, 480, 114);
    lv_obj_align(tmCont, LV_ALIGN_BOTTOM_LEFT, 0, 0);
    lv_obj_set_style_bg_color(tmCont, BLACK_COLOR, LV_PART_MAIN);
    lv_obj_t *btn = GuiCreateBtn(tmCont, USR_SYMBOL_CHECK);
    lv_obj_align(btn, LV_ALIGN_RIGHT_MID, -36, 0);
    lv_obj_add_event_cb(btn, ConfirmAddrTypeHandler, LV_EVENT_CLICKED, NULL);
    g_utxoReceiveWidgets.confirmAddrTypeBtn = btn;
    UpdateConfirmAddrTypeBtn();
}

static void GuiCreateGotoAddressWidgets(lv_obj_t *parent)
{
    lv_obj_t *cont, *label, *line, *closeBtn, *closeImg;
    static lv_point_t points[2] = {{0, 0}, {408, 0}};
    g_gotoAddressValid = false;

    if (g_utxoReceiveWidgets.inputAddressCont == NULL) {
        g_utxoReceiveWidgets.inputAddressCont = GuiCreateHintBox(parent, 480, 530, true);
        lv_obj_add_event_cb(lv_obj_get_child(g_utxoReceiveWidgets.inputAddressCont, 0), CloseHintBoxHandler, LV_EVENT_CLICKED, &g_utxoReceiveWidgets.inputAddressCont);
        cont = g_utxoReceiveWidgets.inputAddressCont;

        label = GuiCreateLabelWithFont(cont, _("receive_btc_receive_change_address_title"), &openSans_20);
        lv_obj_align(label, LV_ALIGN_TOP_LEFT, 36, 30 + 270);
        lv_obj_set_style_text_opa(label, LV_OPA_80, LV_PART_MAIN);
        label = GuiCreateLabelWithFont(cont, "Address-", &openSans_24);
        lv_obj_align(label, LV_ALIGN_TOP_LEFT, 36, 108 + 270);
        lv_obj_set_style_text_opa(label, LV_OPA_80, LV_PART_MAIN);
        g_utxoReceiveWidgets.inputAddressLabel = GuiCreateLabelWithFont(cont, "", &openSans_24);
        lv_obj_align(g_utxoReceiveWidgets.inputAddressLabel, LV_ALIGN_TOP_LEFT, 38 + lv_obj_get_self_width(label), 108 + 270);
        label = GuiCreateLabelWithFont(cont, _("receive_btc_receive_change_address_limit"), &openSans_20);
        lv_obj_align(label, LV_ALIGN_TOP_LEFT, 36, 170 + 270);
        lv_obj_set_style_text_color(label, RED_COLOR, LV_PART_MAIN);
        lv_obj_add_flag(label, LV_OBJ_FLAG_HIDDEN);
        g_utxoReceiveWidgets.overflowLabel = label;

        line = GuiCreateLine(cont, points, 2);
        lv_obj_align(line, LV_ALIGN_TOP_MID, 0, 160 + 270);

        lv_obj_t *keyboard = GuiCreateNumKeyboard(cont, GotoAddressKeyboardHandler, NUM_KEYBOARD_NORMAL, NULL);
        lv_obj_align(keyboard, LV_ALIGN_BOTTOM_MID, 0, -2);
        lv_obj_add_style(keyboard, &g_numBtnmStyle, LV_PART_ITEMS);
        lv_obj_add_style(keyboard, &g_enterPressBtnmStyle, LV_STATE_PRESSED | LV_PART_ITEMS);
        lv_btnmatrix_set_btn_ctrl(keyboard, 11, LV_BTNMATRIX_CTRL_DISABLED);
        g_utxoReceiveWidgets.gotoAddressKeyboard = keyboard;

        closeBtn = lv_btn_create(cont);
        lv_obj_set_size(closeBtn, 36, 36);
        lv_obj_align(closeBtn, LV_ALIGN_TOP_RIGHT, -36, 27 + 270);
        lv_obj_set_style_bg_opa(closeBtn, LV_OPA_TRANSP, LV_PART_MAIN);
        lv_obj_set_style_border_width(closeBtn, 0, LV_PART_MAIN | LV_STATE_DEFAULT);
        lv_obj_set_style_outline_width(closeBtn, 0, LV_PART_MAIN);
        lv_obj_set_style_shadow_width(closeBtn, 0, LV_PART_MAIN);
        lv_obj_add_event_cb(closeBtn, CloseGotoAddressHandler, LV_EVENT_CLICKED, NULL);
        closeImg = GuiCreateImg(closeBtn, &imgClose);
        lv_obj_align(closeImg, LV_ALIGN_CENTER, 0, 0);
    } else {
        lv_label_set_text(g_utxoReceiveWidgets.inputAddressLabel, "");
        lv_obj_clear_flag(g_utxoReceiveWidgets.inputAddressCont, LV_OBJ_FLAG_HIDDEN);
        lv_obj_add_flag(g_utxoReceiveWidgets.overflowLabel, LV_OBJ_FLAG_HIDDEN);
    }
}

static void RefreshQrCode(void)
{
    AddressDataItem_t addressDataItem;
    ModelGetUtxoAddress(GetCurrentSelectIndex(), &addressDataItem);

    lv_qrcode_update(g_utxoReceiveWidgets.qrCode, addressDataItem.address, strnlen_s(addressDataItem.address, ADDRESS_MAX_LEN));
    lv_obj_t *fullscreen_qrcode = GuiFullscreenModeGetCreatedObjectWhenVisible();
    if (fullscreen_qrcode) {
        lv_qrcode_update(fullscreen_qrcode, addressDataItem.address, strnlen_s(addressDataItem.address, ADDRESS_MAX_LEN));
    }
    lv_label_set_text(g_utxoReceiveWidgets.addressLabel, addressDataItem.address);
    lv_label_set_text_fmt(g_utxoReceiveWidgets.addressCountLabel, "Address-%u", addressDataItem.index);
    lv_label_set_text(g_utxoReceiveWidgets.pathLabel, addressDataItem.path);

    lv_obj_align_to(g_utxoReceiveWidgets.addressCountLabel, g_utxoReceiveWidgets.addressLabel, LV_ALIGN_OUT_BOTTOM_LEFT, 0, 16);
    lv_obj_align_to(g_utxoReceiveWidgets.pathLabel, g_utxoReceiveWidgets.addressCountLabel, LV_ALIGN_OUT_BOTTOM_LEFT, 0, 4);
}

static void RefreshSwitchAccount(void)
{
    AddressDataItem_t addressDataItem;
    char string[ADDRESS_MAX_LEN];
    uint32_t index = g_showIndex;
    bool end = false;
    for (uint32_t i = 0; i < 5; i++) {
        ModelGetUtxoAddress(index, &addressDataItem);
        lv_label_set_text_fmt(g_utxoReceiveWidgets.switchAddressWidgets[i].addressCountLabel, "Address-%u", addressDataItem.index);
        AddressLongModeCut(string, addressDataItem.address);
        lv_label_set_text(g_utxoReceiveWidgets.switchAddressWidgets[i].addressLabel, string);
        if (end) {
            lv_obj_add_flag(g_utxoReceiveWidgets.switchAddressWidgets[i].addressCountLabel, LV_OBJ_FLAG_HIDDEN);
            lv_obj_add_flag(g_utxoReceiveWidgets.switchAddressWidgets[i].addressLabel, LV_OBJ_FLAG_HIDDEN);
            lv_obj_add_flag(g_utxoReceiveWidgets.switchAddressWidgets[i].checkBox, LV_OBJ_FLAG_HIDDEN);
            lv_obj_add_flag(g_utxoReceiveWidgets.switchAddressWidgets[i].checkedImg, LV_OBJ_FLAG_HIDDEN);
            lv_obj_add_flag(g_utxoReceiveWidgets.switchAddressWidgets[i].uncheckedImg, LV_OBJ_FLAG_HIDDEN);
            continue;
        }
        lv_obj_clear_flag(g_utxoReceiveWidgets.switchAddressWidgets[i].addressCountLabel, LV_OBJ_FLAG_HIDDEN);
        lv_obj_clear_flag(g_utxoReceiveWidgets.switchAddressWidgets[i].addressLabel, LV_OBJ_FLAG_HIDDEN);
        lv_obj_clear_flag(g_utxoReceiveWidgets.switchAddressWidgets[i].checkBox, LV_OBJ_FLAG_HIDDEN);
        lv_obj_clear_flag(g_utxoReceiveWidgets.switchAddressWidgets[i].checkedImg, LV_OBJ_FLAG_HIDDEN);
        lv_obj_clear_flag(g_utxoReceiveWidgets.switchAddressWidgets[i].uncheckedImg, LV_OBJ_FLAG_HIDDEN);
        if (index == g_selectIndex) {
            lv_obj_add_state(g_utxoReceiveWidgets.switchAddressWidgets[i].checkBox, LV_STATE_CHECKED);
            lv_obj_clear_flag(g_utxoReceiveWidgets.switchAddressWidgets[i].checkedImg, LV_OBJ_FLAG_HIDDEN);
            lv_obj_add_flag(g_utxoReceiveWidgets.switchAddressWidgets[i].uncheckedImg, LV_OBJ_FLAG_HIDDEN);
        } else {
            lv_obj_clear_state(g_utxoReceiveWidgets.switchAddressWidgets[i].checkBox, LV_STATE_CHECKED);
            lv_obj_add_flag(g_utxoReceiveWidgets.switchAddressWidgets[i].checkedImg, LV_OBJ_FLAG_HIDDEN);
            lv_obj_clear_flag(g_utxoReceiveWidgets.switchAddressWidgets[i].uncheckedImg, LV_OBJ_FLAG_HIDDEN);
        }
        if (index == ADDRESS_INDEX_MAX) {
            end = true;
        }
        index++;
    }
}

static void CloseAttentionHandler(lv_event_t *e)
{
    lv_event_code_t code = lv_event_get_code(e);
    if (code == LV_EVENT_CLICKED) {
        lv_obj_add_flag(g_utxoReceiveWidgets.attentionCont, LV_OBJ_FLAG_HIDDEN);
    }
}

static void MoreHandler(lv_event_t *e)
{
    lv_event_code_t code = lv_event_get_code(e);
    if (code == LV_EVENT_CLICKED) {
        if (g_utxoReceiveWidgets.moreCont == NULL) {
            GuiCreateMoreWidgets(g_utxoReceiveWidgets.tileQrCode);
        } else {
            lv_obj_del(g_utxoReceiveWidgets.moreCont);
            g_utxoReceiveWidgets.moreCont = NULL;
        }
    }
}

static void AddressSettingsHandler(lv_event_t *e)
{
    lv_event_code_t code = lv_event_get_code(e);
    if (code == LV_EVENT_CLICKED) {
        if (g_utxoReceiveWidgets.moreCont != NULL) {
            lv_obj_del(g_utxoReceiveWidgets.moreCont);
            g_utxoReceiveWidgets.moreCont = NULL;
        }
        GuiBitcoinReceiveGotoTile(UTXO_RECEIVE_TILE_ADDRESS_SETTINGS);
    }
}

static void ExportXpubHandler(lv_event_t *e)
{
    lv_event_code_t code = lv_event_get_code(e);
    if (code == LV_EVENT_CLICKED) {
        if (g_utxoReceiveWidgets.moreCont != NULL) {
            lv_obj_del(g_utxoReceiveWidgets.moreCont);
            g_utxoReceiveWidgets.moreCont = NULL;
        }
        GuiFrameOpenViewWithParam(&g_exportPubkeyView, &g_chainCard, sizeof(g_chainCard));
    }
}

static void TutorialHandler(lv_event_t *e)
{
    lv_event_code_t code = lv_event_get_code(e);
    if (code == LV_EVENT_CLICKED) {
        GUI_DEL_OBJ(g_utxoReceiveWidgets.moreCont);
        if (g_chainCard == HOME_WALLET_CARD_BTC) {
            TUTORIAL_LIST_INDEX_ENUM tIndex = TUTORIAL_BTC_RECEIVE;
            GuiFrameOpenViewWithParam(&g_tutorialView, &tIndex, sizeof(tIndex));
        }
    }
}

static void LeftBtnHandler(lv_event_t *e)
{
    lv_event_code_t code = lv_event_get_code(e);
    if (code == LV_EVENT_CLICKED) {
        lv_obj_set_style_img_opa(g_utxoReceiveWidgets.rightBtnImg, LV_OPA_COVER, LV_PART_MAIN);
        if (g_showIndex >= 5) {
            g_showIndex -= 5;
            RefreshSwitchAccount();
        }
        if (g_showIndex < 5) {
            lv_obj_set_style_img_opa(g_utxoReceiveWidgets.leftBtnImg, LV_OPA_30, LV_PART_MAIN);
        }
    }
}

static void RightBtnHandler(lv_event_t *e)
{
    lv_event_code_t code = lv_event_get_code(e);
    if (code == LV_EVENT_CLICKED) {
        lv_obj_set_style_img_opa(g_utxoReceiveWidgets.leftBtnImg, LV_OPA_COVER, LV_PART_MAIN);
        if (g_showIndex < ADDRESS_INDEX_MAX - 5) {
            g_showIndex += 5;
            RefreshSwitchAccount();
        }
        if (g_showIndex >= ADDRESS_INDEX_MAX - 5) {
            lv_obj_set_style_img_opa(g_utxoReceiveWidgets.rightBtnImg, LV_OPA_30, LV_PART_MAIN);
        }
    }
}

static void UpdateAddrTypeCheckbox(uint8_t i, bool isChecked)
{
    if (isChecked) {
        lv_obj_add_state(g_utxoReceiveWidgets.addressSettingsWidgets[i].checkBox, LV_STATE_CHECKED);
        lv_obj_clear_flag(g_utxoReceiveWidgets.addressSettingsWidgets[i].checkedImg, LV_OBJ_FLAG_HIDDEN);
        lv_obj_add_flag(g_utxoReceiveWidgets.addressSettingsWidgets[i].uncheckedImg, LV_OBJ_FLAG_HIDDEN);
        g_selectType = i;
        ShowEgAddressCont(g_egCont);
    } else {
        lv_obj_clear_state(g_utxoReceiveWidgets.addressSettingsWidgets[i].checkBox, LV_STATE_CHECKED);
        lv_obj_add_flag(g_utxoReceiveWidgets.addressSettingsWidgets[i].checkedImg, LV_OBJ_FLAG_HIDDEN);
        lv_obj_clear_flag(g_utxoReceiveWidgets.addressSettingsWidgets[i].uncheckedImg, LV_OBJ_FLAG_HIDDEN);
    }
}

static void AddressSettingsCheckHandler(lv_event_t *e)
{
    lv_event_code_t code = lv_event_get_code(e);
    lv_obj_t *checkBox;

    if (code == LV_EVENT_CLICKED) {
        checkBox = lv_event_get_target(e);
#ifdef BTC_ONLY
        g_addressSettings = GetIsTestNet() ? g_testNetAddressSettings : g_mainNetAddressSettings;
#endif
        for (uint32_t i = 0; i < g_addressSettingsNum; i++) {
            UpdateAddrTypeCheckbox(i, checkBox == g_utxoReceiveWidgets.addressSettingsWidgets[i].checkBox);
        }
        UpdateConfirmAddrTypeBtn();
    }
}

static void SwitchAddressHandler(lv_event_t *e)
{
    lv_event_code_t code = lv_event_get_code(e);
    lv_obj_t *checkBox;

    if (code == LV_EVENT_CLICKED) {
        checkBox = lv_event_get_target(e);
        for (uint32_t i = 0; i < 5; i++) {
            if (checkBox == g_utxoReceiveWidgets.switchAddressWidgets[i].checkBox) {
                lv_obj_add_state(g_utxoReceiveWidgets.switchAddressWidgets[i].checkBox, LV_STATE_CHECKED);
                lv_obj_clear_flag(g_utxoReceiveWidgets.switchAddressWidgets[i].checkedImg, LV_OBJ_FLAG_HIDDEN);
                lv_obj_add_flag(g_utxoReceiveWidgets.switchAddressWidgets[i].uncheckedImg, LV_OBJ_FLAG_HIDDEN);
                g_selectIndex = g_showIndex + i;
            } else {
                lv_obj_clear_state(g_utxoReceiveWidgets.switchAddressWidgets[i].checkBox, LV_STATE_CHECKED);
                lv_obj_add_flag(g_utxoReceiveWidgets.switchAddressWidgets[i].checkedImg, LV_OBJ_FLAG_HIDDEN);
                lv_obj_clear_flag(g_utxoReceiveWidgets.switchAddressWidgets[i].uncheckedImg, LV_OBJ_FLAG_HIDDEN);
            }
        }
        UpdateConfirmAddrIndexBtn();
    }
}

static void ChangeAddressHandler(lv_event_t *e)
{
    lv_event_code_t code = lv_event_get_code(e);

    if (code == LV_EVENT_CLICKED) {
        uint32_t i = GetCurrentSelectIndex();
        if (i < ADDRESS_INDEX_MAX) {
            i++;
            SetCurrentSelectIndex(i);
        }
        RefreshQrCode();
        if (i == ADDRESS_INDEX_MAX) {
            lv_obj_set_style_img_opa(g_utxoReceiveWidgets.changeImg, LV_OPA_60, LV_PART_MAIN);
            lv_obj_set_style_text_opa(g_utxoReceiveWidgets.changeLabel, LV_OPA_60, LV_PART_MAIN);
        } else {
            lv_obj_set_style_img_opa(g_utxoReceiveWidgets.changeImg, LV_OPA_COVER, LV_PART_MAIN);
            lv_obj_set_style_text_opa(g_utxoReceiveWidgets.changeLabel, LV_OPA_COVER, LV_PART_MAIN);
        }
    }
}

static void OpenSwitchAddressHandler(lv_event_t *e)
{
    lv_event_code_t code = lv_event_get_code(e);

    if (code == LV_EVENT_CLICKED) {
        GuiBitcoinReceiveGotoTile(UTXO_RECEIVE_TILE_SWITCH_ACCOUNT);
        RefreshSwitchAccount();
    }
}

static void GotoAddressHandler(lv_event_t *e)
{
    lv_event_code_t code = lv_event_get_code(e);

    if (code == LV_EVENT_CLICKED) {
        GuiCreateGotoAddressWidgets(g_utxoReceiveWidgets.tileSwitchAccount);
    }
}

static void SetKeyboardValid(bool validation)
{
    if (validation) {
        if (lv_btnmatrix_has_btn_ctrl(g_utxoReceiveWidgets.gotoAddressKeyboard, 11, LV_BTNMATRIX_CTRL_DISABLED)) {
            lv_btnmatrix_clear_btn_ctrl(g_utxoReceiveWidgets.gotoAddressKeyboard, 11, LV_BTNMATRIX_CTRL_DISABLED);
        }
        lv_btnmatrix_set_btn_ctrl(g_utxoReceiveWidgets.gotoAddressKeyboard, 11, LV_BTNMATRIX_CTRL_CHECKED);
    } else {
        if (lv_btnmatrix_has_btn_ctrl(g_utxoReceiveWidgets.gotoAddressKeyboard, 11, LV_BTNMATRIX_CTRL_CHECKED)) {
            lv_btnmatrix_clear_btn_ctrl(g_utxoReceiveWidgets.gotoAddressKeyboard, 11, LV_BTNMATRIX_CTRL_CHECKED);
        }
        lv_btnmatrix_set_btn_ctrl(g_utxoReceiveWidgets.gotoAddressKeyboard, 11, LV_BTNMATRIX_CTRL_DISABLED);
    }
}

static void GotoAddressKeyboardHandler(lv_event_t *e)
{
    lv_event_code_t code = lv_event_get_code(e);
    lv_obj_t *obj = lv_event_get_target(e);
    uint32_t id = lv_btnmatrix_get_selected_btn(obj);
    lv_obj_draw_part_dsc_t *dsc;
    char input[ADDRESS_MAX_LEN];
    uint64_t longInt;

    if (code == LV_EVENT_CLICKED) {
        const char *txt = lv_btnmatrix_get_btn_text(obj, id);
        uint32_t len = strnlen_s(input, ADDRESS_MAX_LEN);
        strcpy_s(input, ADDRESS_MAX_LEN, lv_label_get_text(g_utxoReceiveWidgets.inputAddressLabel));
        if (strcmp(txt, LV_SYMBOL_OK) == 0) {
            if (g_gotoAddressValid) {
                if (sscanf(input, "%u", &g_selectIndex) == 1) {
                    g_showIndex = g_selectIndex / 5 * 5;
                    RefreshSwitchAccount();
                    UpdateConfirmAddrIndexBtn();
                    lv_obj_add_flag(g_utxoReceiveWidgets.inputAddressCont, LV_OBJ_FLAG_HIDDEN);
                    g_gotoAddressValid = false;
                }
            }
        } else if (strcmp(txt, "-") == 0) {
            if (len > 0) {
                input[len - 1] = '\0';
                lv_label_set_text(g_utxoReceiveWidgets.inputAddressLabel, input);
                lv_obj_add_flag(g_utxoReceiveWidgets.overflowLabel, LV_OBJ_FLAG_HIDDEN);
                g_gotoAddressValid = true;
            } else {
                g_gotoAddressValid = false;
            }
        } else if (len < ADDRESS_MAX_LEN - 1) {
            strcat(input, txt);
            longInt = strtol(input, NULL, 10);
            if (longInt >= ADDRESS_INDEX_MAX) {
                input[9] = '\0';
                lv_obj_clear_flag(g_utxoReceiveWidgets.overflowLabel, LV_OBJ_FLAG_HIDDEN);
            } else {
                lv_obj_add_flag(g_utxoReceiveWidgets.overflowLabel, LV_OBJ_FLAG_HIDDEN);
            }
            if (longInt > 0) {
                if (input[0] == '0') {
                    lv_label_set_text(g_utxoReceiveWidgets.inputAddressLabel, input + 1);
                } else {
                    lv_label_set_text(g_utxoReceiveWidgets.inputAddressLabel, input);
                }
            } else {
                lv_label_set_text(g_utxoReceiveWidgets.inputAddressLabel, "0");
            }
            g_gotoAddressValid = true;
        } else {
            g_gotoAddressValid = false;
            printf("input to long\r\n");
        }
        SetKeyboardValid(g_gotoAddressValid);
    } else if (code == LV_EVENT_DRAW_PART_BEGIN) {
        dsc = lv_event_get_draw_part_dsc(e);
        if (dsc->class_p == &lv_btnmatrix_class && dsc->type == LV_BTNMATRIX_DRAW_PART_BTN) {
            /*Change the draw descriptor of the 12th button*/
            if (dsc->id == 9) {
                dsc->label_dsc->opa = LV_OPA_TRANSP;
            } else if (dsc->id == 11) {
                dsc->rect_dsc->bg_color = ORANGE_COLOR;
                dsc->label_dsc->opa = LV_OPA_TRANSP;
            } else {
                dsc->rect_dsc->bg_color = DARK_GRAY_COLOR;
            }
        }
    } else if (code == LV_EVENT_DRAW_PART_END) {
        dsc = lv_event_get_draw_part_dsc(e);
        /*When the button matrix draws the buttons...*/
        if (dsc->class_p == &lv_btnmatrix_class && dsc->type == LV_BTNMATRIX_DRAW_PART_BTN) {
            /*Add custom content to the 4th button when the button itself was drawn*/
            if (dsc->id == 9 || dsc->id == 11) {
                lv_img_header_t header;
                lv_draw_img_dsc_t img_draw_dsc;
                lv_area_t a;
                const lv_img_dsc_t *imgDsc;
                lv_res_t res;
                imgDsc = dsc->id == 9 ? &imgBackspace : &imgCheck;
                res = lv_img_decoder_get_info(imgDsc, &header);
                if (res != LV_RES_OK)
                    return;
                a.x1 = dsc->draw_area->x1 + (lv_area_get_width(dsc->draw_area) - header.w) / 2;
                a.x2 = a.x1 + header.w - 1;
                a.y1 = dsc->draw_area->y1 + (lv_area_get_height(dsc->draw_area) - header.h) / 2;
                a.y2 = a.y1 + header.h - 1;
                lv_draw_img_dsc_init(&img_draw_dsc);
                img_draw_dsc.recolor = lv_color_black();
                if (lv_btnmatrix_get_selected_btn(obj) == dsc->id)
                    img_draw_dsc.recolor_opa = LV_OPA_30;

                lv_draw_img(dsc->draw_ctx, &img_draw_dsc, &a, imgDsc);
            }
        }
    }
}

static void CloseGotoAddressHandler(lv_event_t *e)
{
    lv_event_code_t code = lv_event_get_code(e);

    if (code == LV_EVENT_CLICKED) {
        lv_obj_add_flag(g_utxoReceiveWidgets.inputAddressCont, LV_OBJ_FLAG_HIDDEN);
    }
}

static void AddressLongModeCut(char *out, const char *address)
{
    uint32_t len = strnlen_s(address, 24);

    if (len <= 24) {
        strcpy_s(out, len, address);
    } else {
        strncpy(out, address, 12);
        out[12] = 0;
        strcat(out, "...");
        strcat(out, address + len - 12);
    }
}

static ChainType GetChainTypeByIndex(uint32_t index)
{
#ifndef BTC_ONLY
    switch (g_chainCard) {
    case HOME_WALLET_CARD_BTC: {
        if (index == 0) {
            return XPUB_TYPE_BTC_TAPROOT;
        } else if (index == 1) {
            return XPUB_TYPE_BTC_NATIVE_SEGWIT;
        } else if (index == 2) {
            return XPUB_TYPE_BTC;
        } else {
            return XPUB_TYPE_BTC_LEGACY;
        }
        break;
    }
    case HOME_WALLET_CARD_LTC:
        return XPUB_TYPE_LTC;
    case HOME_WALLET_CARD_DASH:
        return XPUB_TYPE_DASH;
    case HOME_WALLET_CARD_BCH:
        return XPUB_TYPE_BCH;
    default:
        break;
    }
    return XPUB_TYPE_BTC;
#else
    ASSERT(g_chainCard == HOME_WALLET_CARD_BTC);
    if (index == 0) {
        return GetIsTestNet() ? XPUB_TYPE_BTC_TAPROOT_TEST : XPUB_TYPE_BTC_TAPROOT;
    } else if (index == 1) {
        return GetIsTestNet() ? XPUB_TYPE_BTC_NATIVE_SEGWIT_TEST : XPUB_TYPE_BTC_NATIVE_SEGWIT;
    } else if (index == 2) {
        return GetIsTestNet() ? XPUB_TYPE_BTC_TEST : XPUB_TYPE_BTC;
    } else {
        return GetIsTestNet() ? XPUB_TYPE_BTC_LEGACY_TEST : XPUB_TYPE_BTC_LEGACY;
    }
#endif
}

<<<<<<< HEAD
static void GetRootHdPath(char *hdPath)
=======
#ifdef COMPILE_SIMULATOR

static void ModelGetUtxoAddress(uint32_t index, AddressDataItem_t *item)
{
    char hdPath[ADDRESS_MAX_LEN];
    snprintf_s(hdPath, ADDRESS_MAX_LEN, "%s/0/%u", g_addressSettings[g_addressType[g_currentAccountIndex]].path, index);
    item->index = index;
    snprintf_s(item->address, ADDRESS_MAX_LEN, "tb1qkcp7vdhczgk5eh59d2l0dxvmpzhx%010u", index);
    strcpy(item->path, hdPath);
}

#else

static void GetRootHdPath(char *hdPath, uint32_t maxLen)
>>>>>>> 6111cd84
{
    uint8_t addrType = g_addressType[g_currentAccountIndex];
    if (g_utxoReceiveTileNow == UTXO_RECEIVE_TILE_ADDRESS_SETTINGS) {
        addrType = g_selectType;
    }
    switch (g_chainCard) {
    case HOME_WALLET_CARD_BTC:
#ifdef BTC_ONLY
        g_addressSettings = GetIsTestNet() ? g_testNetAddressSettings : g_mainNetAddressSettings;
#endif
        strcpy_s(hdPath, maxLen, g_addressSettings[addrType].path);
        break;
#ifndef BTC_ONLY
    case HOME_WALLET_CARD_LTC:
        strcpy_s(hdPath, maxLen, g_chainPathItems[1].path);
        break;
    case HOME_WALLET_CARD_DASH:
        strcpy_s(hdPath, maxLen, g_chainPathItems[2].path);
        break;
    case HOME_WALLET_CARD_BCH:
        strcpy_s(hdPath, maxLen, g_chainPathItems[3].path);
        break;
#endif
    default:
        break;
    }
}

static void ModelGetUtxoAddress(uint32_t index, AddressDataItem_t *item)
{
    char *xPub, rootPath[ADDRESS_MAX_LEN], hdPath[ADDRESS_MAX_LEN];
    ChainType chainType;
    uint8_t addrType = g_addressType[g_currentAccountIndex];
    if (g_utxoReceiveTileNow == UTXO_RECEIVE_TILE_ADDRESS_SETTINGS) {
        addrType = g_selectType;
    }
    chainType = GetChainTypeByIndex(addrType);
    xPub = GetCurrentAccountPublicKey(chainType);
    ASSERT(xPub);
    SimpleResponse_c_char *result;
    GetRootHdPath(rootPath, ADDRESS_MAX_LEN);
    snprintf_s(hdPath, ADDRESS_MAX_LEN, "%s/0/%u", rootPath, index);
    do {
        result = utxo_get_address(hdPath, xPub);
        CHECK_CHAIN_BREAK(result);
    } while (0);
    item->index = index;
    strcpy_s(item->address, ADDRESS_MAX_LEN, result->data);
    strcpy_s(item->path, PATH_ITEM_MAX_LEN, hdPath);
    free_simple_response_c_char(result);
}

void GuiResetCurrentUtxoAddressIndex(uint8_t index)
{
    if (index > 2) {
        return;
    }

    g_btcSelectIndex[index] = 0;
    g_ltcSelectIndex[index] = 0;
    g_dashSelectIndex[index] = 0;
    g_bchSelectIndex[index] = 0;
    g_addressType[index] = 0;
}

void GuiResetAllUtxoAddressIndex(void)
{
    memset_s(g_btcSelectIndex, sizeof(g_btcSelectIndex), 0, sizeof(g_btcSelectIndex));
    memset_s(g_ltcSelectIndex, sizeof(g_ltcSelectIndex), 0, sizeof(g_ltcSelectIndex));
    memset_s(g_dashSelectIndex, sizeof(g_dashSelectIndex), 0, sizeof(g_dashSelectIndex));
    memset_s(g_bchSelectIndex, sizeof(g_bchSelectIndex), 0, sizeof(g_bchSelectIndex));
    memset_s(g_addressType, sizeof(g_addressType), 0, sizeof(g_addressType));
}<|MERGE_RESOLUTION|>--- conflicted
+++ resolved
@@ -1370,24 +1370,7 @@
 #endif
 }
 
-<<<<<<< HEAD
-static void GetRootHdPath(char *hdPath)
-=======
-#ifdef COMPILE_SIMULATOR
-
-static void ModelGetUtxoAddress(uint32_t index, AddressDataItem_t *item)
-{
-    char hdPath[ADDRESS_MAX_LEN];
-    snprintf_s(hdPath, ADDRESS_MAX_LEN, "%s/0/%u", g_addressSettings[g_addressType[g_currentAccountIndex]].path, index);
-    item->index = index;
-    snprintf_s(item->address, ADDRESS_MAX_LEN, "tb1qkcp7vdhczgk5eh59d2l0dxvmpzhx%010u", index);
-    strcpy(item->path, hdPath);
-}
-
-#else
-
 static void GetRootHdPath(char *hdPath, uint32_t maxLen)
->>>>>>> 6111cd84
 {
     uint8_t addrType = g_addressType[g_currentAccountIndex];
     if (g_utxoReceiveTileNow == UTXO_RECEIVE_TILE_ADDRESS_SETTINGS) {
