--- conflicted
+++ resolved
@@ -386,11 +386,7 @@
         lv_obj_add_event_cb(btn, AddressSettingsHandler, LV_EVENT_CLICKED, NULL);
         img = GuiCreateImg(btn, &imgAddressType);
         lv_obj_align(img, LV_ALIGN_CENTER, -186, 0);
-<<<<<<< HEAD
         label = GuiCreateLabelWithFont(btn, _("receive_btc_more_address_settings"), &buttonFont);
-=======
-        label = GuiCreateTextLabel(btn, _("receive_btc_more_address_settings"));
->>>>>>> e35168d8
         lv_obj_align(label, LV_ALIGN_LEFT_MID, 60, 4);
         // export xpub
         btn = lv_btn_create(cont);
@@ -819,13 +815,8 @@
     }
     lv_obj_clean(egCont);
     lv_obj_t *prevLabel, *label;
-<<<<<<< HEAD
-    int egContHeight = 12 + 4 + 4 + 12 + 30 + 30;
-
-=======
     int egContHeight = 12;
 #ifndef BTC_ONLY
->>>>>>> e35168d8
     label = GuiCreateNoticeLabel(egCont, g_derivationPathDescs[g_selectType]);
 #else
     if (GetIsTestNet()) {
