#include "gui_utxo_receive_widgets.h"
#include "gui_status_bar.h"
#include "gui_chain.h"
#include "gui_views.h"
#include "gui_hintbox.h"
#include "account_public_info.h"
#include "librust_c.h"
#include "assert.h"
#include "gui_keyboard.h"
#include "draw/lv_draw_mask.h"
#include "stdio.h"
#include "user_utils.h"
#include "gui_home_widgets.h"
#include "gui_button.h"
#include "gui_model.h"
#include "gui_tutorial_widgets.h"
#include "gui_fullscreen_mode.h"
#include "keystore.h"
#include "gui_page.h"
#include "account_manager.h"
#include "gui_global_resources.h"

#define ADDRESS_INDEX_MAX 999999999

typedef enum {
    UTXO_RECEIVE_TILE_QRCODE = 0,
    UTXO_RECEIVE_TILE_SWITCH_ACCOUNT,
    UTXO_RECEIVE_TILE_ADDRESS_SETTINGS,

    UTXO_RECEIVE_TILE_BUTT,
} UtxoReceiveTile;

typedef struct {
    lv_obj_t *addressCountLabel;
    lv_obj_t *addressLabel;
    lv_obj_t *checkBox;
    lv_obj_t *checkedImg;
    lv_obj_t *uncheckedImg;
} SwitchAddressWidgetsItem_t;

typedef struct {
    lv_obj_t *checkBox;
    lv_obj_t *checkedImg;
    lv_obj_t *uncheckedImg;
} addressSettingsWidgetsItem_t;

typedef struct {
    lv_obj_t *cont;
    lv_obj_t *tileView;
    lv_obj_t *tileQrCode;
    lv_obj_t *tileSwitchAccount;
    lv_obj_t *tileAddressSettings;
    lv_obj_t *attentionCont;
    lv_obj_t *qrCodeCont;
    lv_obj_t *qrCode;
    lv_obj_t *addressLabel;
    lv_obj_t *addressCountLabel;
    lv_obj_t *pathLabel;
    lv_obj_t *moreCont;
    lv_obj_t *addressButton;
    lv_obj_t *changeButton;
    lv_obj_t *changeImg;
    lv_obj_t *changeLabel;
    lv_obj_t *leftBtnImg;
    lv_obj_t *rightBtnImg;
    lv_obj_t *inputAddressCont;
    lv_obj_t *inputAddressLabel;
    lv_obj_t *overflowLabel;
    lv_obj_t *gotoAddressKeyboard;
    addressSettingsWidgetsItem_t addressSettingsWidgets[3];
    SwitchAddressWidgetsItem_t switchAddressWidgets[5];
} UtxoReceiveWidgets_t;

typedef struct {
    uint32_t index;
    char address[128];
    char path[32];
} AddressDataItem_t;

typedef struct {
    char title[32];
    char subTitle[32];
    char path[32];
} AddressSettingsItem_t;

typedef struct {
    HOME_WALLET_CARD_ENUM g_chainCard;
    char path[32];
} ChainPathItem_t;

typedef struct {
    GuiChainCoinType type;
    char title[32];
} TitleItem_t;

static void GuiCreateMoreWidgets(lv_obj_t *parent);
static void GuiBitcoinReceiveGotoTile(UtxoReceiveTile tile);
static void GuiCreateQrCodeWidget(lv_obj_t *parent);
static void GuiCreateSwitchAddressWidget(lv_obj_t *parent);
static void GuiCreateSwitchAddressButtons(lv_obj_t *parent);
static void GuiCreateAddressSettingsWidget(lv_obj_t *parent);
static void GuiCreateGotoAddressWidgets(lv_obj_t *parent);

static void RefreshQrCode(void);
static void RefreshSwitchAccount(void);

static void CloseAttentionHandler(lv_event_t *e);
static void MoreHandler(lv_event_t *e);
static void AddressSettingsHandler(lv_event_t *e);
static void TutorialHandler(lv_event_t *e);
static void LeftBtnHandler(lv_event_t *e);
static void RightBtnHandler(lv_event_t *e);
static void AddressSettingsCheckHandler(lv_event_t *e);
static void SwitchAddressHandler(lv_event_t *e);
static void OpenSwitchAddressHandler(lv_event_t *e);
static void ChangeAddressHandler(lv_event_t *e);
static void GotoAddressHandler(lv_event_t *e);
static void GotoAddressKeyboardHandler(lv_event_t *e);
static void CloseGotoAddressHandler(lv_event_t *e);

static void AddressLongModeCut(char *out, const char *address);
static void ModelGetUtxoAddress(uint32_t index, AddressDataItem_t *item);

static void GetHint(char *hint);
static uint32_t GetCurrentSelectIndex();
static void SetCurrentSelectIndex(uint32_t selectIndex);
static void GetCurrentTitle(TitleItem_t *titleItem);
static void SetKeyboardValid(bool);
static ChainType GetChainTypeByIndex(uint32_t index);

static UtxoReceiveWidgets_t g_utxoReceiveWidgets;
static UtxoReceiveTile g_utxoReceiveTileNow;
static bool g_gotoAddressValid = false;
static const AddressSettingsItem_t g_addressSettings[] = {
    //{"Taproot",         "P2TR",             "m/86'/0'/0'"},
    {"Native SegWit", "P2WPKH", "m/84'/0'/0'"},
    {"Nested SegWit", "P2SH-P2WPKH", "m/49'/0'/0'"},
    {"Legacy", "P2PKH", "m/44'/0'/0'"},
    //{"Custom",          "Edit path",        "m/72'/0'/0'"}
};
static char * *g_derivationPathDescs = NULL;

static const ChainPathItem_t g_chainPathItems[] = {
    {HOME_WALLET_CARD_BTC, ""},
    {HOME_WALLET_CARD_LTC, "m/49'/2'/0'"},
    {HOME_WALLET_CARD_DASH, "m/44'/5'/0'"},
    {HOME_WALLET_CARD_BCH, "m/44'/145'/0'"}
};

static uint32_t g_showIndex;
static uint32_t g_selectIndex;

// to do: stored.
static uint32_t g_btcSelectIndex[3] = {0};
static uint32_t g_addressSettingsIndex[3] = {0};
static uint32_t g_ltcSelectIndex[3] = {0};
static uint32_t g_dashSelectIndex[3] = {0};
static uint32_t g_bchSelectIndex[3] = {0};
static uint8_t g_currentAccountIndex = 0;

static HOME_WALLET_CARD_ENUM g_chainCard;
static PageWidget_t *g_pageWidget;
static lv_obj_t *g_egCont = NULL;
static lv_obj_t *g_addressLabel[2];

static void InitDerivationPathDesc(uint8_t chain)
{
    switch (chain) {
    case HOME_WALLET_CARD_BTC:
        g_derivationPathDescs = GetDerivationPathDescs(BTC_DERIVATION_PATH_DESC);
        break;
    default:
        break;
    }
}

void GuiReceiveInit(uint8_t chain)
{
    InitDerivationPathDesc(chain);
    g_chainCard = chain;
    g_currentAccountIndex = GetCurrentAccountIndex();
    g_selectIndex = GetCurrentSelectIndex();
    g_pageWidget = CreatePageWidget();
    g_utxoReceiveWidgets.cont = g_pageWidget->contentZone;
    g_utxoReceiveWidgets.tileView = lv_tileview_create(g_utxoReceiveWidgets.cont);
    lv_obj_set_style_bg_opa(g_utxoReceiveWidgets.tileView, LV_OPA_0, LV_PART_SCROLLBAR & LV_STATE_SCROLLED);
    lv_obj_set_style_bg_opa(g_utxoReceiveWidgets.tileView, LV_OPA_0, LV_PART_SCROLLBAR | LV_STATE_DEFAULT);
    g_utxoReceiveWidgets.tileQrCode = lv_tileview_add_tile(g_utxoReceiveWidgets.tileView, UTXO_RECEIVE_TILE_QRCODE, 0, LV_DIR_HOR);
    GuiCreateQrCodeWidget(g_utxoReceiveWidgets.tileQrCode);
    g_utxoReceiveWidgets.tileSwitchAccount = lv_tileview_add_tile(g_utxoReceiveWidgets.tileView, UTXO_RECEIVE_TILE_SWITCH_ACCOUNT, 0, LV_DIR_HOR);
    GuiCreateSwitchAddressWidget(g_utxoReceiveWidgets.tileSwitchAccount);
    GuiCreateSwitchAddressButtons(g_utxoReceiveWidgets.tileSwitchAccount);
    g_utxoReceiveWidgets.tileAddressSettings = lv_tileview_add_tile(g_utxoReceiveWidgets.tileView, UTXO_RECEIVE_TILE_ADDRESS_SETTINGS, 0, LV_DIR_HOR);
    GuiCreateAddressSettingsWidget(g_utxoReceiveWidgets.tileAddressSettings);
    lv_obj_clear_flag(g_utxoReceiveWidgets.tileView, LV_OBJ_FLAG_SCROLLABLE);

    GuiReceiveRefresh();
}

void GuiReceiveDeInit(void)
{
    if (g_utxoReceiveWidgets.moreCont != NULL) {
        lv_obj_del(g_utxoReceiveWidgets.moreCont);
        g_utxoReceiveWidgets.moreCont = NULL;
    }

    if (g_utxoReceiveWidgets.attentionCont != NULL) {
        lv_obj_del(g_utxoReceiveWidgets.attentionCont);
        g_utxoReceiveWidgets.attentionCont = NULL;
    }

    if (g_utxoReceiveWidgets.inputAddressCont != NULL) {
        lv_obj_del(g_utxoReceiveWidgets.inputAddressCont);
        g_utxoReceiveWidgets.inputAddressCont = NULL;
    }

    SetCurrentSelectIndex(g_selectIndex);
    lv_obj_del(g_utxoReceiveWidgets.cont);
    CLEAR_OBJECT(g_utxoReceiveWidgets);
    g_utxoReceiveTileNow = 0;
    GuiFullscreenModeCleanUp();

    if (g_pageWidget != NULL) {
        DestroyPageWidget(g_pageWidget);
        g_pageWidget = NULL;
    }
}

static bool HasMoreBtn()
{
<<<<<<< HEAD
    switch (g_chainCard) {
=======
    switch (g_chainCard)
    {
>>>>>>> 7a4e343d
    case HOME_WALLET_CARD_LTC:
    case HOME_WALLET_CARD_BCH:
    case HOME_WALLET_CARD_DASH:
        return false;
<<<<<<< HEAD

=======
    
>>>>>>> 7a4e343d
    default:
        return true;
    }
}

void GuiReceiveRefresh(void)
{
    printf("g_utxoReceiveTileNow=%d\r\n", g_utxoReceiveTileNow);
    switch (g_utxoReceiveTileNow) {
    case UTXO_RECEIVE_TILE_QRCODE:
        SetNavBarLeftBtn(g_pageWidget->navBarWidget, NVS_BAR_CLOSE, CloseTimerCurrentViewHandler, NULL);
        TitleItem_t titleItem;
        GetCurrentTitle(&titleItem);
        SetCoinWallet(g_pageWidget->navBarWidget, titleItem.type, titleItem.title);
        SetNavBarRightBtn(g_pageWidget->navBarWidget, HasMoreBtn() ? NVS_BAR_MORE_INFO : NVS_RIGHT_BUTTON_BUTT, MoreHandler, NULL);
        RefreshQrCode();
        if (g_selectIndex == ADDRESS_INDEX_MAX) {
            lv_obj_set_style_img_opa(g_utxoReceiveWidgets.changeImg, LV_OPA_60, LV_PART_MAIN);
            lv_obj_set_style_text_opa(g_utxoReceiveWidgets.changeLabel, LV_OPA_60, LV_PART_MAIN);
        } else {
            lv_obj_set_style_img_opa(g_utxoReceiveWidgets.changeImg, LV_OPA_COVER, LV_PART_MAIN);
            lv_obj_set_style_text_opa(g_utxoReceiveWidgets.changeLabel, LV_OPA_COVER, LV_PART_MAIN);
        }
        break;
    case UTXO_RECEIVE_TILE_SWITCH_ACCOUNT:
        SetNavBarLeftBtn(g_pageWidget->navBarWidget, NVS_BAR_RETURN, ReturnHandler, NULL);
        SetMidBtnLabel(g_pageWidget->navBarWidget, NVS_BAR_MID_LABEL, _("switch_account"));
        SetNavBarRightBtn(g_pageWidget->navBarWidget, NVS_BAR_SKIP, GotoAddressHandler, NULL);
        g_showIndex = g_selectIndex / 5 * 5;
        if (g_showIndex < 5) {
            lv_obj_set_style_img_opa(g_utxoReceiveWidgets.leftBtnImg, LV_OPA_30, LV_PART_MAIN);
            lv_obj_set_style_img_opa(g_utxoReceiveWidgets.rightBtnImg, LV_OPA_COVER, LV_PART_MAIN);
        } else if (g_showIndex >= ADDRESS_INDEX_MAX - 5) {
            lv_obj_set_style_img_opa(g_utxoReceiveWidgets.leftBtnImg, LV_OPA_COVER, LV_PART_MAIN);
            lv_obj_set_style_img_opa(g_utxoReceiveWidgets.rightBtnImg, LV_OPA_30, LV_PART_MAIN);
        } else {
            lv_obj_set_style_img_opa(g_utxoReceiveWidgets.leftBtnImg, LV_OPA_COVER, LV_PART_MAIN);
            lv_obj_set_style_img_opa(g_utxoReceiveWidgets.rightBtnImg, LV_OPA_COVER, LV_PART_MAIN);
        }
        break;
    case UTXO_RECEIVE_TILE_ADDRESS_SETTINGS:
        SetNavBarLeftBtn(g_pageWidget->navBarWidget, NVS_BAR_RETURN, ReturnHandler, NULL);
        SetMidBtnLabel(g_pageWidget->navBarWidget, NVS_BAR_MID_LABEL, _("receive_btc_more_address_settings"));
        SetNavBarRightBtn(g_pageWidget->navBarWidget, NVS_RIGHT_BUTTON_BUTT, NULL, NULL);
        break;
    default:
        break;
    }
}

void GuiReceivePrevTile(void)
{
    GuiBitcoinReceiveGotoTile(UTXO_RECEIVE_TILE_QRCODE);
}

static void GetCurrentTitle(TitleItem_t *titleItem)
{
    switch (g_chainCard) {
    case HOME_WALLET_CARD_BTC:
        titleItem->type = CHAIN_BTC;
        sprintf(titleItem->title, _("receive_coin_fmt"), "BTC");
        break;
    case HOME_WALLET_CARD_LTC:
        titleItem->type = CHAIN_LTC;
        sprintf(titleItem->title, _("receive_coin_fmt"), "LTC");
        break;
    case HOME_WALLET_CARD_DASH:
        titleItem->type = CHAIN_DASH;
        sprintf(titleItem->title, _("receive_coin_fmt"), "DASH");
        break;
    case HOME_WALLET_CARD_BCH:
        titleItem->type = CHAIN_BCH;
        sprintf(titleItem->title, _("receive_coin_fmt"), "BCH");
        break;
    default:
        break;
    }
}

static void GuiCreateMoreWidgets(lv_obj_t *parent)
{
    lv_obj_t *cont, *btn, *img, *label;
    int height = 228;
    if (g_chainCard != HOME_WALLET_CARD_BTC) {
        height = 132;
    }
    g_utxoReceiveWidgets.moreCont = GuiCreateHintBox(parent, 480, height, true);
    lv_obj_add_event_cb(lv_obj_get_child(g_utxoReceiveWidgets.moreCont, 0), CloseHintBoxHandler, LV_EVENT_CLICKED, &g_utxoReceiveWidgets.moreCont);
    cont = g_utxoReceiveWidgets.moreCont;

    switch (g_chainCard) {
    case HOME_WALLET_CARD_BTC:
        btn = lv_btn_create(cont);
        lv_obj_set_size(btn, 456, 84);
        lv_obj_align(btn, LV_ALIGN_TOP_MID, 0, 24 + 572);
        lv_obj_set_style_bg_opa(btn, LV_OPA_TRANSP, LV_PART_MAIN);
        lv_obj_set_style_border_width(btn, 0, LV_PART_MAIN | LV_STATE_DEFAULT);
        lv_obj_set_style_outline_width(btn, 0, LV_PART_MAIN);
        lv_obj_set_style_shadow_width(btn, 0, LV_PART_MAIN);
        lv_obj_add_event_cb(btn, AddressSettingsHandler, LV_EVENT_CLICKED, NULL);
        img = GuiCreateImg(btn, &imgAddressType);
        lv_obj_align(img, LV_ALIGN_CENTER, -186, 0);
        label = GuiCreateLabelWithFont(btn, _("receive_btc_more_address_settings"), &openSans_24);
        lv_obj_align(label, LV_ALIGN_LEFT_MID, 60, 4);
        break;
    default:
        break;
    }

    btn = lv_btn_create(cont);
    lv_obj_set_size(btn, 456, 84);
    lv_obj_align(btn, LV_ALIGN_TOP_MID, 0, 120 + 572);
    lv_obj_set_style_bg_opa(btn, LV_OPA_TRANSP, LV_PART_MAIN);
    lv_obj_set_style_border_width(btn, 0, LV_PART_MAIN | LV_STATE_DEFAULT);
    lv_obj_set_style_outline_width(btn, 0, LV_PART_MAIN);
    lv_obj_set_style_shadow_width(btn, 0, LV_PART_MAIN);
    lv_obj_add_event_cb(btn, TutorialHandler, LV_EVENT_CLICKED, NULL);
    img = GuiCreateImg(btn, &imgTutorial);
    lv_obj_align(img, LV_ALIGN_CENTER, -186, 0);
    label = GuiCreateLabelWithFont(btn, _("Tutorial"), &openSans_24);
    lv_obj_align(label, LV_ALIGN_LEFT_MID, 60, 4);
}

static void GuiBitcoinReceiveGotoTile(UtxoReceiveTile tile)
{
    g_utxoReceiveTileNow = tile;
    GuiReceiveRefresh();
    lv_obj_set_tile_id(g_utxoReceiveWidgets.tileView, g_utxoReceiveTileNow, 0, LV_ANIM_OFF);
}

lv_obj_t* CreateUTXOReceiveQRCode(lv_obj_t* parent, uint16_t w, uint16_t h)
{
    lv_obj_t* qrcode = lv_qrcode_create(parent, w, BLACK_COLOR, WHITE_COLOR);
    lv_obj_add_flag(qrcode, LV_OBJ_FLAG_CLICKABLE);
    lv_obj_add_event_cb(qrcode, GuiFullscreenModeHandler, LV_EVENT_CLICKED, NULL);
    lv_qrcode_update(qrcode, "", 0);
    return qrcode;
}

static void GuiCreateQrCodeWidget(lv_obj_t *parent)
{
    lv_obj_t *tempObj;
    uint16_t yOffset = 0;

    g_utxoReceiveWidgets.qrCodeCont = GuiCreateContainerWithParent(parent, 408, 552);
    lv_obj_align(g_utxoReceiveWidgets.qrCodeCont, LV_ALIGN_TOP_MID, 0, 0);
    lv_obj_set_style_bg_color(g_utxoReceiveWidgets.qrCodeCont, DARK_BG_COLOR, LV_PART_MAIN);
    lv_obj_set_style_radius(g_utxoReceiveWidgets.qrCodeCont, 24, LV_PART_MAIN);

    yOffset += 36;
    g_utxoReceiveWidgets.qrCode = CreateUTXOReceiveQRCode(g_utxoReceiveWidgets.qrCodeCont, 336, 336);
    GuiFullscreenModeInit(480, 800, WHITE_COLOR);
    GuiFullscreenModeCreateObject(CreateUTXOReceiveQRCode, 420, 420);

    lv_obj_align(g_utxoReceiveWidgets.qrCode, LV_ALIGN_TOP_MID, 0, yOffset);
    yOffset += 336;

    yOffset += 16;
    g_utxoReceiveWidgets.addressLabel = GuiCreateNoticeLabel(g_utxoReceiveWidgets.qrCodeCont, "");
    lv_obj_set_width(g_utxoReceiveWidgets.addressLabel, 336);
    lv_obj_align(g_utxoReceiveWidgets.addressLabel, LV_ALIGN_TOP_MID, 0, yOffset);
    yOffset += 60;

    yOffset += 16;
    g_utxoReceiveWidgets.addressCountLabel = GuiCreateIllustrateLabel(g_utxoReceiveWidgets.qrCodeCont, "");
    lv_obj_align(g_utxoReceiveWidgets.addressCountLabel, LV_ALIGN_TOP_LEFT, 36, yOffset);
    yOffset += 30;

    yOffset += 4;
    g_utxoReceiveWidgets.pathLabel = GuiCreateNoticeLabel(g_utxoReceiveWidgets.qrCodeCont, "");
    lv_obj_align(g_utxoReceiveWidgets.pathLabel, LV_ALIGN_TOP_LEFT, 36, yOffset);

    g_utxoReceiveWidgets.addressButton = lv_btn_create(g_utxoReceiveWidgets.qrCodeCont);
    lv_obj_set_size(g_utxoReceiveWidgets.addressButton, 336, 64);
    lv_obj_align(g_utxoReceiveWidgets.addressButton, LV_ALIGN_TOP_MID, 0, 464);
    lv_obj_set_style_bg_opa(g_utxoReceiveWidgets.addressButton, LV_OPA_TRANSP, LV_PART_MAIN);
    lv_obj_set_style_border_width(g_utxoReceiveWidgets.addressButton, 0, LV_PART_MAIN | LV_STATE_DEFAULT);
    lv_obj_set_style_outline_width(g_utxoReceiveWidgets.addressButton, 0, LV_PART_MAIN);
    lv_obj_set_style_shadow_width(g_utxoReceiveWidgets.addressButton, 0, LV_PART_MAIN);
    lv_obj_add_event_cb(g_utxoReceiveWidgets.addressButton, OpenSwitchAddressHandler, LV_EVENT_CLICKED, NULL);
    tempObj = GuiCreateImg(g_utxoReceiveWidgets.addressButton, &imgArrowRight);
    lv_obj_set_style_img_opa(tempObj, LV_OPA_80, LV_PART_MAIN);
    lv_obj_align(tempObj, LV_ALIGN_CENTER, 150, 0);

    g_utxoReceiveWidgets.changeButton = lv_btn_create(parent);
    lv_obj_set_size(g_utxoReceiveWidgets.changeButton, 305, 66);
    lv_obj_align(g_utxoReceiveWidgets.changeButton, LV_ALIGN_BOTTOM_LEFT, 88, -24);
    lv_obj_set_style_bg_opa(g_utxoReceiveWidgets.changeButton, LV_OPA_TRANSP, LV_PART_MAIN);
    lv_obj_set_style_border_width(g_utxoReceiveWidgets.changeButton, 0, LV_PART_MAIN | LV_STATE_DEFAULT);
    lv_obj_set_style_outline_width(g_utxoReceiveWidgets.changeButton, 0, LV_PART_MAIN);
    lv_obj_set_style_shadow_width(g_utxoReceiveWidgets.changeButton, 0, LV_PART_MAIN);
    lv_obj_add_event_cb(g_utxoReceiveWidgets.changeButton, ChangeAddressHandler, LV_EVENT_CLICKED, NULL);

    g_utxoReceiveWidgets.changeImg = GuiCreateImg(g_utxoReceiveWidgets.changeButton, &imgChange);
    g_utxoReceiveWidgets.changeLabel = GuiCreateTextLabel(parent, _("receive_generate_new_address"));

    GuiButton_t table[2];
    table[0].obj = g_utxoReceiveWidgets.changeImg;
    table[0].position.x = -lv_obj_get_self_width(g_utxoReceiveWidgets.changeLabel) / 2 - 5;
    table[0].position.y = 0;
    table[0].align = LV_ALIGN_CENTER;

    table[1].obj = g_utxoReceiveWidgets.changeLabel;
    table[1].position.x = lv_obj_get_self_width(g_utxoReceiveWidgets.changeImg) / 2 + 5;
    table[1].position.y = 0;
    table[1].align = LV_ALIGN_CENTER;
    lv_obj_t *button = GuiCreateButton(parent, 350, 66, table, 2, NULL, NULL);
    lv_obj_clear_flag(button, LV_OBJ_FLAG_CLICKABLE);
    lv_obj_align(button, LV_ALIGN_BOTTOM_MID, 0, -24);

    const char* coin = GetCoinCardByIndex(g_chainCard)->coin;
    if (!GetFirstReceive(coin)) {
        g_utxoReceiveWidgets.attentionCont = GuiCreateHintBox(parent, 480, 386, false);
        tempObj = GuiCreateImg(g_utxoReceiveWidgets.attentionCont, &imgInformation);
        lv_obj_align(tempObj, LV_ALIGN_TOP_LEFT, 36, 462);
        tempObj = GuiCreateLittleTitleLabel(g_utxoReceiveWidgets.attentionCont, _("Attention"));
        lv_obj_align(tempObj, LV_ALIGN_TOP_LEFT, 36, 558);
        char hint[256];
        GetHint(hint);
        tempObj = GuiCreateLabelWithFont(g_utxoReceiveWidgets.attentionCont, hint, &openSans_20);
        lv_obj_align(tempObj, LV_ALIGN_TOP_LEFT, 36, 610);
        tempObj = GuiCreateBtn(g_utxoReceiveWidgets.attentionCont, _("got_it"));
        lv_obj_set_size(tempObj, 122, 66);
        lv_obj_set_style_bg_color(tempObj, WHITE_COLOR_OPA20, LV_PART_MAIN);
        lv_obj_align(tempObj, LV_ALIGN_BOTTOM_RIGHT, -36, -24);
        lv_obj_add_event_cb(tempObj, CloseAttentionHandler, LV_EVENT_CLICKED, NULL);
        SetFirstReceive(coin, true);
    }
}

static void GetHint(char *hint)
{
    switch (g_chainCard) {
    case HOME_WALLET_CARD_BTC:
        strcpy(hint, _("receive_btc_alert_desc"));
        break;
    case HOME_WALLET_CARD_LTC:
        sprintf(hint, _("receive_coin_hint_fmt"), "LTC");
        break;
    case HOME_WALLET_CARD_DASH:
        sprintf(hint, _("receive_coin_hint_fmt"), "DASH");
        break;
    case HOME_WALLET_CARD_BCH:
        sprintf(hint, _("receive_coin_hint_fmt"), "BCH");
        break;
    default:
        break;
    }
}

static uint32_t GetCurrentSelectIndex()
{
    switch (g_chainCard) {
    case HOME_WALLET_CARD_BTC:
        return g_btcSelectIndex[g_currentAccountIndex];
    case HOME_WALLET_CARD_LTC:
        return g_ltcSelectIndex[g_currentAccountIndex];
    case HOME_WALLET_CARD_DASH:
        return g_dashSelectIndex[g_currentAccountIndex];
    case HOME_WALLET_CARD_BCH:
        return g_bchSelectIndex[g_currentAccountIndex];
    default:
        break;
    }
    return g_btcSelectIndex[g_currentAccountIndex];
}

static void SetCurrentSelectIndex(uint32_t selectIndex)
{
    switch (g_chainCard) {
    case HOME_WALLET_CARD_BTC:
        g_btcSelectIndex[g_currentAccountIndex] = selectIndex;
        break;
    case HOME_WALLET_CARD_LTC:
        g_ltcSelectIndex[g_currentAccountIndex] = selectIndex;
        break;
    case HOME_WALLET_CARD_DASH:
        g_dashSelectIndex[g_currentAccountIndex] = selectIndex;
        break;
    case HOME_WALLET_CARD_BCH:
        g_bchSelectIndex[g_currentAccountIndex] = selectIndex;
        break;
    default:
        break;
    }
}

static void GuiCreateSwitchAddressWidget(lv_obj_t *parent)
{
    // Create the account list page.
    AddressDataItem_t addressDataItem;
    uint32_t index;
    lv_obj_t *cont = GuiCreateContainerWithParent(parent, 408, 514);
    lv_obj_t *line;
    static lv_point_t points[2] = {{0, 0}, {360, 0}};
    lv_obj_align(cont, LV_ALIGN_TOP_MID, 0, 0);
    lv_obj_set_style_bg_color(cont, DARK_BG_COLOR, LV_PART_MAIN);
    lv_obj_set_style_radius(cont, 24, LV_PART_MAIN);
    index = 0;
    for (uint32_t i = 0; i < 5; i++) {
        ModelGetUtxoAddress(index, &addressDataItem);
        g_utxoReceiveWidgets.switchAddressWidgets[i].addressCountLabel = GuiCreateLabelWithFont(cont, "", &openSans_24);
        lv_obj_align(g_utxoReceiveWidgets.switchAddressWidgets[i].addressCountLabel, LV_ALIGN_TOP_LEFT, 24, 30 + 103 * i);
        g_utxoReceiveWidgets.switchAddressWidgets[i].addressLabel = GuiCreateNoticeLabel(cont, "");
        lv_obj_align(g_utxoReceiveWidgets.switchAddressWidgets[i].addressLabel, LV_ALIGN_TOP_LEFT, 24, 56 + 103 * i);
        if (i > 0) {
            line = GuiCreateLine(cont, points, 2);
            lv_obj_align(line, LV_ALIGN_TOP_LEFT, 24, 102 * i);
        }

        g_utxoReceiveWidgets.switchAddressWidgets[i].checkBox = lv_btn_create(cont);
        lv_obj_set_size(g_utxoReceiveWidgets.switchAddressWidgets[i].checkBox, 408, 82);
        lv_obj_align(g_utxoReceiveWidgets.switchAddressWidgets[i].checkBox, LV_ALIGN_TOP_LEFT, 0, 10 + 102 * i);
        lv_obj_set_style_bg_opa(g_utxoReceiveWidgets.switchAddressWidgets[i].checkBox, LV_OPA_TRANSP, LV_PART_MAIN);
        lv_obj_set_style_bg_opa(g_utxoReceiveWidgets.switchAddressWidgets[i].checkBox, LV_OPA_TRANSP, LV_STATE_CHECKED);
        lv_obj_set_style_border_width(g_utxoReceiveWidgets.switchAddressWidgets[i].checkBox, 0, LV_PART_MAIN | LV_STATE_DEFAULT);
        lv_obj_set_style_outline_width(g_utxoReceiveWidgets.switchAddressWidgets[i].checkBox, 0, LV_PART_MAIN);
        lv_obj_set_style_shadow_width(g_utxoReceiveWidgets.switchAddressWidgets[i].checkBox, 0, LV_PART_MAIN);
        lv_obj_add_flag(g_utxoReceiveWidgets.switchAddressWidgets[i].checkBox, LV_OBJ_FLAG_CHECKABLE);
        lv_obj_add_event_cb(g_utxoReceiveWidgets.switchAddressWidgets[i].checkBox, SwitchAddressHandler, LV_EVENT_CLICKED, NULL);

        g_utxoReceiveWidgets.switchAddressWidgets[i].checkedImg = GuiCreateImg(g_utxoReceiveWidgets.switchAddressWidgets[i].checkBox, &imgMessageSelect);
        lv_obj_align(g_utxoReceiveWidgets.switchAddressWidgets[i].checkedImg, LV_ALIGN_CENTER, 162, 0);
        lv_obj_add_flag(g_utxoReceiveWidgets.switchAddressWidgets[i].checkedImg, LV_OBJ_FLAG_HIDDEN);
        g_utxoReceiveWidgets.switchAddressWidgets[i].uncheckedImg = GuiCreateImg(g_utxoReceiveWidgets.switchAddressWidgets[i].checkBox, &imgUncheckCircle);
        lv_obj_align(g_utxoReceiveWidgets.switchAddressWidgets[i].uncheckedImg, LV_ALIGN_CENTER, 162, 0);
        lv_obj_clear_flag(g_utxoReceiveWidgets.switchAddressWidgets[i].uncheckedImg, LV_OBJ_FLAG_HIDDEN);

        index++;
    }
    RefreshSwitchAccount();
}

static void GuiCreateSwitchAddressButtons(lv_obj_t *parent)
{
    lv_obj_t *btn;
    lv_obj_t *img;

    btn = GuiCreateBtn(parent, "");
    lv_obj_set_size(btn, 96, 66);
    lv_obj_set_style_radius(btn, 24, LV_PART_MAIN);
    lv_obj_set_style_bg_color(btn, DARK_BG_COLOR, LV_PART_MAIN);
    lv_obj_align(btn, LV_ALIGN_BOTTOM_LEFT, 36, -24);
    img = GuiCreateImg(btn, &imgArrowLeft);
    lv_obj_set_align(img, LV_ALIGN_CENTER);
    if (g_showIndex < 5) {
        lv_obj_set_style_img_opa(img, LV_OPA_30, LV_PART_MAIN);
    }
    lv_obj_add_event_cb(btn, LeftBtnHandler, LV_EVENT_CLICKED, NULL);
    g_utxoReceiveWidgets.leftBtnImg = img;

    btn = GuiCreateBtn(parent, "");
    lv_obj_set_size(btn, 96, 66);
    lv_obj_set_style_radius(btn, 24, LV_PART_MAIN);
    lv_obj_set_style_bg_color(btn, DARK_BG_COLOR, LV_PART_MAIN);
    lv_obj_align(btn, LV_ALIGN_BOTTOM_RIGHT, -36, -24);
    img = GuiCreateImg(btn, &imgArrowRight);
    lv_obj_set_align(img, LV_ALIGN_CENTER);
    lv_obj_set_style_opa(img, LV_OPA_COVER, LV_PART_MAIN);
    lv_obj_add_event_cb(btn, RightBtnHandler, LV_EVENT_CLICKED, NULL);
    g_utxoReceiveWidgets.rightBtnImg = img;
}

static void Highlight(char *address, uint8_t highlightStart, uint8_t highlightEnd, char *coloredAddress)
{
#ifndef COMPILE_SIMULATOR
    uint8_t addressLength = strlen(address);
    if (address == NULL || coloredAddress == NULL || highlightStart > highlightEnd || highlightEnd > addressLength) {
        return;
    }
    char beforeHighlight[addressLength];
    char highlight[addressLength];
    char afterHighlight[addressLength];

    strncpy(beforeHighlight, address, highlightStart);
    beforeHighlight[highlightStart] = '\0';
    strncpy(highlight, &address[highlightStart], highlightEnd - highlightStart);
    highlight[highlightEnd - highlightStart] = '\0';
    strcpy(afterHighlight, &address[highlightEnd]);

    sprintf(coloredAddress, "%s#F5870A %s#%s", beforeHighlight, highlight, afterHighlight);
#endif
}

static void RefreshDefaultAddress(void)
{
    char address[128];
    char highlightAddress[128];

    AddressDataItem_t addressDataItem;

    ChainType chainType;
    chainType = GetChainTypeByIndex(g_addressSettingsIndex[g_currentAccountIndex]);

    uint8_t highlightEnd = chainType == XPUB_TYPE_BTC_NATIVE_SEGWIT ? 3 : 1;
    ModelGetUtxoAddress(0, &addressDataItem);
    AddressLongModeCut(address, addressDataItem.address);
    Highlight(address, 0, highlightEnd, highlightAddress);
    lv_label_set_text(g_addressLabel[0], highlightAddress);
    lv_label_set_recolor(g_addressLabel[0], true);

    ModelGetUtxoAddress(1, &addressDataItem);
    AddressLongModeCut(address, addressDataItem.address);
    Highlight(address, 0, highlightEnd, highlightAddress);
    lv_label_set_text(g_addressLabel[1], highlightAddress);
    lv_label_set_recolor(g_addressLabel[1], true);
}

static void ShowEgAddressCont(lv_obj_t *egCont)
{
    if (egCont == NULL) {
        printf("egCont is NULL, cannot show eg address\n");
        return;
    }
    lv_obj_clean(egCont);
    lv_obj_t *prevLabel, *label;
    int egContHeight = 12;

    label = GuiCreateNoticeLabel(egCont, g_derivationPathDescs[g_addressSettingsIndex[g_currentAccountIndex]]);
    lv_obj_set_width(label, 360);
    lv_label_set_long_mode(label, LV_LABEL_LONG_WRAP);
    lv_obj_align(label, LV_ALIGN_TOP_LEFT, 24, 12);
    lv_obj_update_layout(label);
    egContHeight += lv_obj_get_height(label);
    prevLabel = label;

    char *desc = _("derivation_path_address_eg");
    label = GuiCreateNoticeLabel(egCont, desc);
    lv_obj_set_width(label, 360);
    lv_label_set_long_mode(label, LV_LABEL_LONG_WRAP);
    lv_obj_align_to(label, prevLabel, LV_ALIGN_OUT_BOTTOM_LEFT, 0, 4);
    lv_obj_update_layout(label);

    egContHeight = egContHeight + 4 + lv_obj_get_height(label);
    prevLabel = label;

    lv_obj_t *index = GuiCreateNoticeLabel(egCont, _("0"));
    lv_obj_align_to(index, prevLabel, LV_ALIGN_OUT_BOTTOM_LEFT, 0, 4);
    lv_label_set_long_mode(index, LV_LABEL_LONG_WRAP);
    lv_obj_update_layout(index);
    egContHeight = egContHeight + 4 + lv_obj_get_height(index);
    prevLabel = index;

    label = GuiCreateIllustrateLabel(egCont, "");
    lv_obj_align_to(label, prevLabel, LV_ALIGN_OUT_RIGHT_MID, 12, 0);
    g_addressLabel[0] = label;

    index = GuiCreateNoticeLabel(egCont, _("1"));
    lv_obj_align_to(index, prevLabel, LV_ALIGN_OUT_BOTTOM_LEFT, 0, 4);
    lv_label_set_long_mode(index, LV_LABEL_LONG_WRAP);
    lv_obj_update_layout(index);
    egContHeight =  egContHeight + 4 + lv_obj_get_height(index);
    prevLabel = index;
    label = GuiCreateIllustrateLabel(egCont, "");
    lv_obj_align_to(label, prevLabel, LV_ALIGN_OUT_RIGHT_MID, 12, 0);
    g_addressLabel[1] = label;

    RefreshDefaultAddress();
}

static void GetChangePathLabelHint(char* hint)
{
    switch (g_chainCard) {
    case HOME_WALLET_CARD_BTC:
        sprintf(hint, _("derivation_path_select_btc"));
        return;
    default:
        break;
    }
}

static void GuiCreateAddressSettingsWidget(lv_obj_t *parent)
{
    lv_obj_t *cont, *line, *label;
    static lv_point_t points[2] = {{0, 0}, {360, 0}};
    char string[64];
    char lableText[128] = {0};
    GetChangePathLabelHint(lableText);

    lv_obj_t *labelHint = GuiCreateIllustrateLabel(parent, lableText);
    lv_obj_set_style_text_opa(labelHint, LV_OPA_80, LV_PART_MAIN);
    lv_obj_align(labelHint, LV_ALIGN_TOP_LEFT, 36, 0);

    cont = GuiCreateContainerWithParent(parent, 408, 308);
    lv_obj_align(cont, LV_ALIGN_TOP_MID, 0, 84);
    lv_obj_set_style_bg_color(cont, WHITE_COLOR, LV_PART_MAIN);
    lv_obj_set_style_bg_opa(cont, LV_OPA_10 + LV_OPA_2, LV_PART_MAIN);
    lv_obj_set_style_radius(cont, 24, LV_PART_MAIN);
    for (uint32_t i = 0; i < 3; i++) {
        label = GuiCreateLabelWithFont(cont, g_addressSettings[i].title, &openSans_24);
        lv_obj_align(label, LV_ALIGN_TOP_LEFT, 24, 30 + 103 * i);
        sprintf(string, "%s (%s)", g_addressSettings[i].subTitle, g_addressSettings[i].path);
        label = GuiCreateNoticeLabel(cont, string);
        lv_obj_align(label, LV_ALIGN_TOP_LEFT, 24, 56 + 103 * i);
        if (i != 2) {
            line = GuiCreateLine(cont, points, 2);
            lv_obj_align(line, LV_ALIGN_TOP_LEFT, 24, 102 * (i + 1));
        }
        g_utxoReceiveWidgets.addressSettingsWidgets[i].checkBox = lv_btn_create(cont);
        lv_obj_set_size(g_utxoReceiveWidgets.addressSettingsWidgets[i].checkBox, 408, 82);
        lv_obj_align(g_utxoReceiveWidgets.addressSettingsWidgets[i].checkBox, LV_ALIGN_TOP_LEFT, 0, 10 + 102 * i);
        lv_obj_set_style_bg_opa(g_utxoReceiveWidgets.addressSettingsWidgets[i].checkBox, LV_OPA_TRANSP, LV_PART_MAIN);
        lv_obj_set_style_bg_opa(g_utxoReceiveWidgets.addressSettingsWidgets[i].checkBox, LV_OPA_TRANSP, LV_STATE_CHECKED);
        lv_obj_set_style_border_width(g_utxoReceiveWidgets.addressSettingsWidgets[i].checkBox, 0, LV_PART_MAIN | LV_STATE_DEFAULT);
        lv_obj_set_style_outline_width(g_utxoReceiveWidgets.addressSettingsWidgets[i].checkBox, 0, LV_PART_MAIN);
        lv_obj_set_style_shadow_width(g_utxoReceiveWidgets.addressSettingsWidgets[i].checkBox, 0, LV_PART_MAIN);
        lv_obj_add_flag(g_utxoReceiveWidgets.addressSettingsWidgets[i].checkBox, LV_OBJ_FLAG_CHECKABLE);
        lv_obj_add_event_cb(g_utxoReceiveWidgets.addressSettingsWidgets[i].checkBox, AddressSettingsCheckHandler, LV_EVENT_CLICKED, NULL);

        g_utxoReceiveWidgets.addressSettingsWidgets[i].checkedImg = GuiCreateImg(g_utxoReceiveWidgets.addressSettingsWidgets[i].checkBox, &imgMessageSelect);
        lv_obj_align(g_utxoReceiveWidgets.addressSettingsWidgets[i].checkedImg, LV_ALIGN_CENTER, 162, 0);
        lv_obj_add_flag(g_utxoReceiveWidgets.addressSettingsWidgets[i].checkedImg, LV_OBJ_FLAG_HIDDEN);
        g_utxoReceiveWidgets.addressSettingsWidgets[i].uncheckedImg = GuiCreateImg(g_utxoReceiveWidgets.addressSettingsWidgets[i].checkBox, &imgUncheckCircle);
        lv_obj_align(g_utxoReceiveWidgets.addressSettingsWidgets[i].uncheckedImg, LV_ALIGN_CENTER, 162, 0);
        lv_obj_clear_flag(g_utxoReceiveWidgets.addressSettingsWidgets[i].uncheckedImg, LV_OBJ_FLAG_HIDDEN);
    }
    lv_obj_clear_flag(g_utxoReceiveWidgets.addressSettingsWidgets[g_addressSettingsIndex[g_currentAccountIndex]].checkedImg, LV_OBJ_FLAG_HIDDEN);
    lv_obj_add_flag(g_utxoReceiveWidgets.addressSettingsWidgets[g_addressSettingsIndex[g_currentAccountIndex]].uncheckedImg, LV_OBJ_FLAG_HIDDEN);

    lv_obj_t *egCont = GuiCreateContainerWithParent(parent, 408, 186);
    lv_obj_align_to(egCont, cont, LV_ALIGN_OUT_BOTTOM_LEFT, 0, 24);
    lv_obj_set_style_bg_color(egCont, WHITE_COLOR, LV_PART_MAIN);
    lv_obj_set_style_bg_opa(egCont, LV_OPA_10 + LV_OPA_2, LV_PART_MAIN);
    lv_obj_set_style_radius(egCont, 24, LV_PART_MAIN);
    g_egCont = egCont;
    ShowEgAddressCont(g_egCont);
}

static void GuiCreateGotoAddressWidgets(lv_obj_t *parent)
{
    lv_obj_t *cont, *label, *line, *closeBtn, *closeImg;
    static lv_point_t points[2] = {{0, 0}, {408, 0}};
    g_gotoAddressValid = false;

    if (g_utxoReceiveWidgets.inputAddressCont == NULL) {
        g_utxoReceiveWidgets.inputAddressCont = GuiCreateHintBox(parent, 480, 530, true);
        lv_obj_add_event_cb(lv_obj_get_child(g_utxoReceiveWidgets.inputAddressCont, 0), CloseHintBoxHandler, LV_EVENT_CLICKED, &g_utxoReceiveWidgets.inputAddressCont);
        cont = g_utxoReceiveWidgets.inputAddressCont;

        label = GuiCreateLabelWithFont(cont, _("receive_btc_receive_change_address_title"), &openSans_20);
        lv_obj_align(label, LV_ALIGN_TOP_LEFT, 36, 30 + 270);
        lv_obj_set_style_text_opa(label, LV_OPA_80, LV_PART_MAIN);
        label = GuiCreateLabelWithFont(cont, "Address-", &openSans_24);
        lv_obj_align(label, LV_ALIGN_TOP_LEFT, 36, 108 + 270);
        lv_obj_set_style_text_opa(label, LV_OPA_80, LV_PART_MAIN);
        g_utxoReceiveWidgets.inputAddressLabel = GuiCreateLabelWithFont(cont, "", &openSans_24);
        lv_obj_align(g_utxoReceiveWidgets.inputAddressLabel, LV_ALIGN_TOP_LEFT, 38 + lv_obj_get_self_width(label), 108 + 270);
        label = GuiCreateLabelWithFont(cont, _("receive_btc_receive_change_address_limit"), &openSans_20);
        lv_obj_align(label, LV_ALIGN_TOP_LEFT, 36, 170 + 270);
        lv_obj_set_style_text_color(label, RED_COLOR, LV_PART_MAIN);
        lv_obj_add_flag(label, LV_OBJ_FLAG_HIDDEN);
        g_utxoReceiveWidgets.overflowLabel = label;

        line = GuiCreateLine(cont, points, 2);
        lv_obj_align(line, LV_ALIGN_TOP_MID, 0, 160 + 270);

        lv_obj_t *keyboard = GuiCreateNumKeyboard(cont, GotoAddressKeyboardHandler, NUM_KEYBOARD_NORMAL, NULL);
        lv_obj_align(keyboard, LV_ALIGN_BOTTOM_MID, 0, -2);
        lv_obj_add_style(keyboard, &g_numBtnmStyle, LV_PART_ITEMS);
        lv_obj_add_style(keyboard, &g_enterPressBtnmStyle, LV_STATE_PRESSED | LV_PART_ITEMS);
        lv_btnmatrix_set_btn_ctrl(keyboard, 11, LV_BTNMATRIX_CTRL_DISABLED);
        g_utxoReceiveWidgets.gotoAddressKeyboard = keyboard;

        closeBtn = lv_btn_create(cont);
        lv_obj_set_size(closeBtn, 36, 36);
        lv_obj_align(closeBtn, LV_ALIGN_TOP_RIGHT, -36, 27 + 270);
        lv_obj_set_style_bg_opa(closeBtn, LV_OPA_TRANSP, LV_PART_MAIN);
        lv_obj_set_style_border_width(closeBtn, 0, LV_PART_MAIN | LV_STATE_DEFAULT);
        lv_obj_set_style_outline_width(closeBtn, 0, LV_PART_MAIN);
        lv_obj_set_style_shadow_width(closeBtn, 0, LV_PART_MAIN);
        lv_obj_add_event_cb(closeBtn, CloseGotoAddressHandler, LV_EVENT_CLICKED, NULL);
        closeImg = GuiCreateImg(closeBtn, &imgClose);
        lv_obj_align(closeImg, LV_ALIGN_CENTER, 0, 0);
    } else {
        lv_label_set_text(g_utxoReceiveWidgets.inputAddressLabel, "");
        lv_obj_clear_flag(g_utxoReceiveWidgets.inputAddressCont, LV_OBJ_FLAG_HIDDEN);
        lv_obj_add_flag(g_utxoReceiveWidgets.overflowLabel, LV_OBJ_FLAG_HIDDEN);
    }
}

static void RefreshQrCode(void)
{
    AddressDataItem_t addressDataItem;
    ModelGetUtxoAddress(g_selectIndex, &addressDataItem);

    lv_qrcode_update(g_utxoReceiveWidgets.qrCode, addressDataItem.address, strlen(addressDataItem.address));
    lv_obj_t *fullscreen_qrcode = GuiFullscreenModeGetCreatedObjectWhenVisible();
    if (fullscreen_qrcode) {
        lv_qrcode_update(fullscreen_qrcode, addressDataItem.address, strlen(addressDataItem.address));
    }
    lv_label_set_text(g_utxoReceiveWidgets.addressLabel, addressDataItem.address);
    lv_label_set_text_fmt(g_utxoReceiveWidgets.addressCountLabel, "Address-%u", addressDataItem.index);
    lv_label_set_text(g_utxoReceiveWidgets.pathLabel, addressDataItem.path);
}

static void RefreshSwitchAccount(void)
{
    AddressDataItem_t addressDataItem;
    char string[128];
    uint32_t index = g_showIndex;
    bool end = false;
    for (uint32_t i = 0; i < 5; i++) {
        ModelGetUtxoAddress(index, &addressDataItem);
        lv_label_set_text_fmt(g_utxoReceiveWidgets.switchAddressWidgets[i].addressCountLabel, "Address-%u", addressDataItem.index);
        AddressLongModeCut(string, addressDataItem.address);
        lv_label_set_text(g_utxoReceiveWidgets.switchAddressWidgets[i].addressLabel, string);
        if (end) {
            lv_obj_add_flag(g_utxoReceiveWidgets.switchAddressWidgets[i].addressCountLabel, LV_OBJ_FLAG_HIDDEN);
            lv_obj_add_flag(g_utxoReceiveWidgets.switchAddressWidgets[i].addressLabel, LV_OBJ_FLAG_HIDDEN);
            lv_obj_add_flag(g_utxoReceiveWidgets.switchAddressWidgets[i].checkBox, LV_OBJ_FLAG_HIDDEN);
            lv_obj_add_flag(g_utxoReceiveWidgets.switchAddressWidgets[i].checkedImg, LV_OBJ_FLAG_HIDDEN);
            lv_obj_add_flag(g_utxoReceiveWidgets.switchAddressWidgets[i].uncheckedImg, LV_OBJ_FLAG_HIDDEN);
            continue;
        }
        lv_obj_clear_flag(g_utxoReceiveWidgets.switchAddressWidgets[i].addressCountLabel, LV_OBJ_FLAG_HIDDEN);
        lv_obj_clear_flag(g_utxoReceiveWidgets.switchAddressWidgets[i].addressLabel, LV_OBJ_FLAG_HIDDEN);
        lv_obj_clear_flag(g_utxoReceiveWidgets.switchAddressWidgets[i].checkBox, LV_OBJ_FLAG_HIDDEN);
        lv_obj_clear_flag(g_utxoReceiveWidgets.switchAddressWidgets[i].checkedImg, LV_OBJ_FLAG_HIDDEN);
        lv_obj_clear_flag(g_utxoReceiveWidgets.switchAddressWidgets[i].uncheckedImg, LV_OBJ_FLAG_HIDDEN);
        if (index == g_selectIndex) {
            lv_obj_add_state(g_utxoReceiveWidgets.switchAddressWidgets[i].checkBox, LV_STATE_CHECKED);
            lv_obj_clear_flag(g_utxoReceiveWidgets.switchAddressWidgets[i].checkedImg, LV_OBJ_FLAG_HIDDEN);
            lv_obj_add_flag(g_utxoReceiveWidgets.switchAddressWidgets[i].uncheckedImg, LV_OBJ_FLAG_HIDDEN);
        } else {
            lv_obj_clear_state(g_utxoReceiveWidgets.switchAddressWidgets[i].checkBox, LV_STATE_CHECKED);
            lv_obj_add_flag(g_utxoReceiveWidgets.switchAddressWidgets[i].checkedImg, LV_OBJ_FLAG_HIDDEN);
            lv_obj_clear_flag(g_utxoReceiveWidgets.switchAddressWidgets[i].uncheckedImg, LV_OBJ_FLAG_HIDDEN);
        }
        if (index == ADDRESS_INDEX_MAX) {
            end = true;
        }
        index++;
    }
}

static void CloseAttentionHandler(lv_event_t *e)
{
    lv_event_code_t code = lv_event_get_code(e);
    if (code == LV_EVENT_CLICKED) {
        lv_obj_add_flag(g_utxoReceiveWidgets.attentionCont, LV_OBJ_FLAG_HIDDEN);
    }
}

static void MoreHandler(lv_event_t *e)
{
    lv_event_code_t code = lv_event_get_code(e);
    if (code == LV_EVENT_CLICKED) {
        if (g_utxoReceiveWidgets.moreCont == NULL) {
            GuiCreateMoreWidgets(g_utxoReceiveWidgets.tileQrCode);
        } else {
            lv_obj_del(g_utxoReceiveWidgets.moreCont);
            g_utxoReceiveWidgets.moreCont = NULL;
        }
    }
}

static void AddressSettingsHandler(lv_event_t *e)
{
    lv_event_code_t code = lv_event_get_code(e);
    if (code == LV_EVENT_CLICKED) {
        if (g_utxoReceiveWidgets.moreCont != NULL) {
            lv_obj_del(g_utxoReceiveWidgets.moreCont);
            g_utxoReceiveWidgets.moreCont = NULL;
        }
        GuiBitcoinReceiveGotoTile(UTXO_RECEIVE_TILE_ADDRESS_SETTINGS);
    }
}

static void TutorialHandler(lv_event_t *e)
{
    lv_event_code_t code = lv_event_get_code(e);
    if (code == LV_EVENT_CLICKED) {
        GUI_DEL_OBJ(g_utxoReceiveWidgets.moreCont);
        if (g_chainCard == HOME_WALLET_CARD_BTC) {
            TUTORIAL_LIST_INDEX_ENUM tIndex = TUTORIAL_BTC_RECEIVE;
            GuiFrameOpenViewWithParam(&g_tutorialView, &tIndex, sizeof(tIndex));
        }
    }
}

static void LeftBtnHandler(lv_event_t *e)
{
    lv_event_code_t code = lv_event_get_code(e);
    if (code == LV_EVENT_CLICKED) {
        lv_obj_set_style_img_opa(g_utxoReceiveWidgets.rightBtnImg, LV_OPA_COVER, LV_PART_MAIN);
        if (g_showIndex >= 5) {
            g_showIndex -= 5;
            RefreshSwitchAccount();
        }
        if (g_showIndex < 5) {
            lv_obj_set_style_img_opa(g_utxoReceiveWidgets.leftBtnImg, LV_OPA_30, LV_PART_MAIN);
        }
    }
}

static void RightBtnHandler(lv_event_t *e)
{
    lv_event_code_t code = lv_event_get_code(e);
    if (code == LV_EVENT_CLICKED) {
        lv_obj_set_style_img_opa(g_utxoReceiveWidgets.leftBtnImg, LV_OPA_COVER, LV_PART_MAIN);
        if (g_showIndex < ADDRESS_INDEX_MAX - 5) {
            g_showIndex += 5;
            RefreshSwitchAccount();
        }
        if (g_showIndex >= ADDRESS_INDEX_MAX - 5) {
            lv_obj_set_style_img_opa(g_utxoReceiveWidgets.rightBtnImg, LV_OPA_30, LV_PART_MAIN);
        }
    }
}

static void AddressSettingsCheckHandler(lv_event_t *e)
{
    lv_event_code_t code = lv_event_get_code(e);
    lv_obj_t *checkBox;

    if (code == LV_EVENT_CLICKED) {
        checkBox = lv_event_get_target(e);
        for (uint32_t i = 0; i < 3; i++) {
            if (checkBox == g_utxoReceiveWidgets.addressSettingsWidgets[i].checkBox) {
                lv_obj_add_state(g_utxoReceiveWidgets.addressSettingsWidgets[i].checkBox, LV_STATE_CHECKED);
                lv_obj_clear_flag(g_utxoReceiveWidgets.addressSettingsWidgets[i].checkedImg, LV_OBJ_FLAG_HIDDEN);
                lv_obj_add_flag(g_utxoReceiveWidgets.addressSettingsWidgets[i].uncheckedImg, LV_OBJ_FLAG_HIDDEN);
                if (g_addressSettingsIndex[g_currentAccountIndex] != i) {
                    g_addressSettingsIndex[g_currentAccountIndex] = i;
                    g_selectIndex = 0;
                    ShowEgAddressCont(g_egCont);
                }
            } else {
                lv_obj_clear_state(g_utxoReceiveWidgets.addressSettingsWidgets[i].checkBox, LV_STATE_CHECKED);
                lv_obj_add_flag(g_utxoReceiveWidgets.addressSettingsWidgets[i].checkedImg, LV_OBJ_FLAG_HIDDEN);
                lv_obj_clear_flag(g_utxoReceiveWidgets.addressSettingsWidgets[i].uncheckedImg, LV_OBJ_FLAG_HIDDEN);
            }
        }
    }
}

static void SwitchAddressHandler(lv_event_t *e)
{
    lv_event_code_t code = lv_event_get_code(e);
    lv_obj_t *checkBox;

    if (code == LV_EVENT_CLICKED) {
        checkBox = lv_event_get_target(e);
        for (uint32_t i = 0; i < 5; i++) {
            if (checkBox == g_utxoReceiveWidgets.switchAddressWidgets[i].checkBox) {
                lv_obj_add_state(g_utxoReceiveWidgets.switchAddressWidgets[i].checkBox, LV_STATE_CHECKED);
                lv_obj_clear_flag(g_utxoReceiveWidgets.switchAddressWidgets[i].checkedImg, LV_OBJ_FLAG_HIDDEN);
                lv_obj_add_flag(g_utxoReceiveWidgets.switchAddressWidgets[i].uncheckedImg, LV_OBJ_FLAG_HIDDEN);
                g_selectIndex = g_showIndex + i;
            } else {
                lv_obj_clear_state(g_utxoReceiveWidgets.switchAddressWidgets[i].checkBox, LV_STATE_CHECKED);
                lv_obj_add_flag(g_utxoReceiveWidgets.switchAddressWidgets[i].checkedImg, LV_OBJ_FLAG_HIDDEN);
                lv_obj_clear_flag(g_utxoReceiveWidgets.switchAddressWidgets[i].uncheckedImg, LV_OBJ_FLAG_HIDDEN);
            }
        }
    }
}

static void ChangeAddressHandler(lv_event_t *e)
{
    lv_event_code_t code = lv_event_get_code(e);

    if (code == LV_EVENT_CLICKED) {
        if (g_selectIndex < ADDRESS_INDEX_MAX) {
            g_selectIndex++;
        }
        RefreshQrCode();
        if (g_selectIndex == ADDRESS_INDEX_MAX) {
            lv_obj_set_style_img_opa(g_utxoReceiveWidgets.changeImg, LV_OPA_60, LV_PART_MAIN);
            lv_obj_set_style_text_opa(g_utxoReceiveWidgets.changeLabel, LV_OPA_60, LV_PART_MAIN);
        } else {
            lv_obj_set_style_img_opa(g_utxoReceiveWidgets.changeImg, LV_OPA_COVER, LV_PART_MAIN);
            lv_obj_set_style_text_opa(g_utxoReceiveWidgets.changeLabel, LV_OPA_COVER, LV_PART_MAIN);
        }
    }
}

static void OpenSwitchAddressHandler(lv_event_t *e)
{
    lv_event_code_t code = lv_event_get_code(e);

    if (code == LV_EVENT_CLICKED) {
        GuiBitcoinReceiveGotoTile(UTXO_RECEIVE_TILE_SWITCH_ACCOUNT);
        RefreshSwitchAccount();
    }
}

static void GotoAddressHandler(lv_event_t *e)
{
    lv_event_code_t code = lv_event_get_code(e);

    if (code == LV_EVENT_CLICKED) {
        GuiCreateGotoAddressWidgets(g_utxoReceiveWidgets.tileSwitchAccount);
    }
}

static void SetKeyboardValid(bool validation)
{
    if (validation) {
        if (lv_btnmatrix_has_btn_ctrl(g_utxoReceiveWidgets.gotoAddressKeyboard, 11, LV_BTNMATRIX_CTRL_DISABLED)) {
            lv_btnmatrix_clear_btn_ctrl(g_utxoReceiveWidgets.gotoAddressKeyboard, 11, LV_BTNMATRIX_CTRL_DISABLED);
        }
        lv_btnmatrix_set_btn_ctrl(g_utxoReceiveWidgets.gotoAddressKeyboard, 11, LV_BTNMATRIX_CTRL_CHECKED);
    } else {
        if (lv_btnmatrix_has_btn_ctrl(g_utxoReceiveWidgets.gotoAddressKeyboard, 11, LV_BTNMATRIX_CTRL_CHECKED)) {
            lv_btnmatrix_clear_btn_ctrl(g_utxoReceiveWidgets.gotoAddressKeyboard, 11, LV_BTNMATRIX_CTRL_CHECKED);
        }
        lv_btnmatrix_set_btn_ctrl(g_utxoReceiveWidgets.gotoAddressKeyboard, 11, LV_BTNMATRIX_CTRL_DISABLED);
    }
}

static void GotoAddressKeyboardHandler(lv_event_t *e)
{
    lv_event_code_t code = lv_event_get_code(e);
    lv_obj_t *obj = lv_event_get_target(e);
    uint32_t id = lv_btnmatrix_get_selected_btn(obj);
    lv_obj_draw_part_dsc_t *dsc;
    const char *txt;
    char input[16];
    uint32_t len;
    uint64_t longInt;

    if (code == LV_EVENT_CLICKED) {
        txt = lv_btnmatrix_get_btn_text(obj, id);
        strcpy(input, lv_label_get_text(g_utxoReceiveWidgets.inputAddressLabel));
        if (strcmp(txt, LV_SYMBOL_OK) == 0) {
            if (g_gotoAddressValid) {
                sscanf(input, "%u", &g_selectIndex);
                g_showIndex = g_selectIndex / 5 * 5;
                RefreshSwitchAccount();
                GuiReceiveRefresh();
                lv_obj_add_flag(g_utxoReceiveWidgets.inputAddressCont, LV_OBJ_FLAG_HIDDEN);
                g_gotoAddressValid = false;
            }
        } else if (strcmp(txt, "-") == 0) {
            len = strlen(input);
            if (len >= 1) {
                input[len - 1] = '\0';
                lv_label_set_text(g_utxoReceiveWidgets.inputAddressLabel, input);
                lv_obj_add_flag(g_utxoReceiveWidgets.overflowLabel, LV_OBJ_FLAG_HIDDEN);
                if (strlen(input) >= 1) {
                    g_gotoAddressValid = true;
                } else {
                    g_gotoAddressValid = false;
                }
            }
        } else if (strlen(input) < 15) {
            strcat(input, txt);
            longInt = strtol(input, NULL, 10);
            if (longInt >= ADDRESS_INDEX_MAX) {
                input[9] = '\0';
                lv_obj_clear_flag(g_utxoReceiveWidgets.overflowLabel, LV_OBJ_FLAG_HIDDEN);
            } else {
                lv_obj_add_flag(g_utxoReceiveWidgets.overflowLabel, LV_OBJ_FLAG_HIDDEN);
            }
            if (longInt > 0) {
                if (input[0] == '0') {
                    lv_label_set_text(g_utxoReceiveWidgets.inputAddressLabel, input + 1);
                } else {
                    lv_label_set_text(g_utxoReceiveWidgets.inputAddressLabel, input);
                }
            } else {
                lv_label_set_text(g_utxoReceiveWidgets.inputAddressLabel, "0");
            }
            g_gotoAddressValid = true;
        } else {
            g_gotoAddressValid = false;
            printf("input to long\r\n");
        }
        SetKeyboardValid(g_gotoAddressValid);
    } else if (code == LV_EVENT_DRAW_PART_BEGIN) {
        dsc = lv_event_get_draw_part_dsc(e);
        if (dsc->class_p == &lv_btnmatrix_class && dsc->type == LV_BTNMATRIX_DRAW_PART_BTN) {
            /*Change the draw descriptor of the 12th button*/
            if (dsc->id == 9) {
                dsc->label_dsc->opa = LV_OPA_TRANSP;
            } else if (dsc->id == 11) {
                dsc->rect_dsc->bg_color = ORANGE_COLOR;
                dsc->label_dsc->opa = LV_OPA_TRANSP;
            } else {
                dsc->rect_dsc->bg_color = DARK_GRAY_COLOR;
            }
        }
    } else if (code == LV_EVENT_DRAW_PART_END) {
        dsc = lv_event_get_draw_part_dsc(e);
        /*When the button matrix draws the buttons...*/
        if (dsc->class_p == &lv_btnmatrix_class && dsc->type == LV_BTNMATRIX_DRAW_PART_BTN) {
            /*Add custom content to the 4th button when the button itself was drawn*/
            if (dsc->id == 9 || dsc->id == 11) {
                lv_img_header_t header;
                lv_draw_img_dsc_t img_draw_dsc;
                lv_area_t a;
                const lv_img_dsc_t *imgDsc;
                lv_res_t res;
                imgDsc = dsc->id == 9 ? &imgBackspace : &imgCheck;
                res = lv_img_decoder_get_info(imgDsc, &header);
                if (res != LV_RES_OK)
                    return;
                a.x1 = dsc->draw_area->x1 + (lv_area_get_width(dsc->draw_area) - header.w) / 2;
                a.x2 = a.x1 + header.w - 1;
                a.y1 = dsc->draw_area->y1 + (lv_area_get_height(dsc->draw_area) - header.h) / 2;
                a.y2 = a.y1 + header.h - 1;
                lv_draw_img_dsc_init(&img_draw_dsc);
                img_draw_dsc.recolor = lv_color_black();
                if (lv_btnmatrix_get_selected_btn(obj) == dsc->id)
                    img_draw_dsc.recolor_opa = LV_OPA_30;

                lv_draw_img(dsc->draw_ctx, &img_draw_dsc, &a, imgDsc);
            }
        }
    }
}

static void CloseGotoAddressHandler(lv_event_t *e)
{
    lv_event_code_t code = lv_event_get_code(e);

    if (code == LV_EVENT_CLICKED) {
        lv_obj_add_flag(g_utxoReceiveWidgets.inputAddressCont, LV_OBJ_FLAG_HIDDEN);
    }
}

static void AddressLongModeCut(char *out, const char *address)
{
    uint32_t len;

    len = strlen(address);
    if (len <= 24) {
        strcpy(out, address);
        return;
    }
    strncpy(out, address, 12);
    out[12] = 0;
    strcat(out, "...");
    strcat(out, address + len - 12);
}

static ChainType GetChainTypeByIndex(uint32_t index)
{
    switch (g_chainCard) {
    case HOME_WALLET_CARD_BTC: {
        if (index == 0) {
            return XPUB_TYPE_BTC_NATIVE_SEGWIT;
        } else if (index == 1) {
            return XPUB_TYPE_BTC;
        } else {
            return XPUB_TYPE_BTC_LEGACY;
        }
        break;
    }
    case HOME_WALLET_CARD_LTC:
        return XPUB_TYPE_LTC;
    case HOME_WALLET_CARD_DASH:
        return XPUB_TYPE_DASH;
    case HOME_WALLET_CARD_BCH:
        return XPUB_TYPE_BCH;
    default:
        break;
    }
    return XPUB_TYPE_BTC;
}

#ifdef COMPILE_SIMULATOR

static void ModelGetUtxoAddress(uint32_t index, AddressDataItem_t *item)
{
    char hdPath[128];
    // sprintf(hdPath, "m/44'/0'/0'/0/%u", index);
    sprintf(hdPath, "%s/0/%u", g_addressSettings[g_addressSettingsIndex[g_currentAccountIndex]].path, index);
    item->index = index;
    sprintf(item->address, "tb1qkcp7vdhczgk5eh59d2l0dxvmpzhx%010u", index);
    strcpy(item->path, hdPath);
}

#else

static void GetRootHdPath(char *hdPath)
{

    switch (g_chainCard) {
    case HOME_WALLET_CARD_BTC:
        sprintf(hdPath, "%s", g_addressSettings[g_addressSettingsIndex[g_currentAccountIndex]].path);
        break;
    case HOME_WALLET_CARD_LTC:
        sprintf(hdPath, "%s", g_chainPathItems[1].path);
        break;
    case HOME_WALLET_CARD_DASH:
        sprintf(hdPath, "%s", g_chainPathItems[2].path);
        break;
    case HOME_WALLET_CARD_BCH:
        sprintf(hdPath, "%s", g_chainPathItems[3].path);
        break;
    default:
        break;
    }
}

static void ModelGetUtxoAddress(uint32_t index, AddressDataItem_t *item)
{
    char *xPub, rootPath[128], hdPath[128];
    ChainType chainType;
    chainType = GetChainTypeByIndex(g_addressSettingsIndex[g_currentAccountIndex]);
    xPub = GetCurrentAccountPublicKey(chainType);
    ASSERT(xPub);
    SimpleResponse_c_char *result;
    GetRootHdPath(rootPath);
    sprintf(hdPath, "%s/0/%u", rootPath, index);
    do {
        result = utxo_get_address(hdPath, xPub);
        CHECK_CHAIN_BREAK(result);
    } while (0);
    item->index = index;
    strcpy(item->address, result->data);
    strcpy(item->path, hdPath);
    free_simple_response_c_char(result);
}

#endif

void GuiResetCurrentUtxoAddressIndex(uint8_t index)
{
    if (index > 2) {
        return;
    }

    g_btcSelectIndex[index] = 0;
    g_ltcSelectIndex[index] = 0;
    g_dashSelectIndex[index] = 0;
    g_bchSelectIndex[index] = 0;
    g_addressSettingsIndex[index] = 0;
}

void GuiResetAllUtxoAddressIndex(void)
{
    memset(g_btcSelectIndex, 0, sizeof(g_btcSelectIndex));
    memset(g_ltcSelectIndex, 0, sizeof(g_ltcSelectIndex));
    memset(g_dashSelectIndex, 0, sizeof(g_dashSelectIndex));
    memset(g_bchSelectIndex, 0, sizeof(g_bchSelectIndex));
    memset(g_addressSettingsIndex, 0, sizeof(g_addressSettingsIndex));
}<|MERGE_RESOLUTION|>--- conflicted
+++ resolved
@@ -228,21 +228,13 @@
 
 static bool HasMoreBtn()
 {
-<<<<<<< HEAD
-    switch (g_chainCard) {
-=======
     switch (g_chainCard)
     {
->>>>>>> 7a4e343d
     case HOME_WALLET_CARD_LTC:
     case HOME_WALLET_CARD_BCH:
     case HOME_WALLET_CARD_DASH:
         return false;
-<<<<<<< HEAD
-
-=======
     
->>>>>>> 7a4e343d
     default:
         return true;
     }
