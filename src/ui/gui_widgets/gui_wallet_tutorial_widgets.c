--- conflicted
+++ resolved
@@ -39,198 +39,6 @@
 static void WalletTutorialsInit()
 {
 #ifndef BTC_ONLY
-<<<<<<< HEAD
-        //WALLET_LIST_BLUE
-        g_tutorials[WALLET_LIST_BLUE].len = 1;
-        g_tutorials[WALLET_LIST_BLUE].desc = _("connect_wallet_desc");
-        g_tutorials[WALLET_LIST_BLUE].items[0].walletName = _("connect_bw_title");
-        g_tutorials[WALLET_LIST_BLUE].items[0].url = _("connect_bw_link");
-        g_tutorials[WALLET_LIST_BLUE].items[0].qrTitle = _("connect_bw_title");
-        g_tutorials[WALLET_LIST_BLUE].items[0].qrUrl = _("connect_bw_link");
-
-        //WALLET_LIST_METAMASK
-        g_tutorials[WALLET_LIST_METAMASK].len = 2;
-        g_tutorials[WALLET_LIST_METAMASK].desc = _("connect_wallet_desc");
-        g_tutorials[WALLET_LIST_METAMASK].items[0].walletName = _("connect_mm_title");
-        g_tutorials[WALLET_LIST_METAMASK].items[0].url = _("connect_mm_link");
-        g_tutorials[WALLET_LIST_METAMASK].items[0].qrTitle = _("connect_mm_title");
-        g_tutorials[WALLET_LIST_METAMASK].items[0].qrUrl = _("connect_mm_link");
-
-        g_tutorials[WALLET_LIST_METAMASK].items[1].walletName = _("connect_mm_title2");
-        g_tutorials[WALLET_LIST_METAMASK].items[1].url = _("connect_mm_link2");
-        g_tutorials[WALLET_LIST_METAMASK].items[1].qrTitle = _("connect_mm_link2");
-        g_tutorials[WALLET_LIST_METAMASK].items[1].qrUrl = _("connect_mm_link2");
-
-        //WALLET_LIST_OKX
-        g_tutorials[WALLET_LIST_OKX].len = 2;
-        g_tutorials[WALLET_LIST_OKX].desc = _("connect_wallet_desc");
-        g_tutorials[WALLET_LIST_OKX].items[0].walletName = _("connect_okx_title");
-        g_tutorials[WALLET_LIST_OKX].items[0].url = _("connect_okx_link");
-        g_tutorials[WALLET_LIST_OKX].items[0].qrTitle = _("connect_okx_title");
-        g_tutorials[WALLET_LIST_OKX].items[0].qrUrl = _("connect_okx_link");
-
-        g_tutorials[WALLET_LIST_OKX].items[1].walletName = _("connect_okx_title2");
-        g_tutorials[WALLET_LIST_OKX].items[1].url = _("connect_okx_link2");
-        g_tutorials[WALLET_LIST_OKX].items[1].qrTitle = _("connect_okx_title2");
-        g_tutorials[WALLET_LIST_OKX].items[1].qrUrl = _("connect_okx_link2");
-
-        //WALLET_LIST_SOLFARE
-        g_tutorials[WALLET_LIST_SOLFARE].len = 1;
-        g_tutorials[WALLET_LIST_SOLFARE].desc = _("connect_wallet_desc");
-        g_tutorials[WALLET_LIST_SOLFARE].items[0].walletName = _("connect_solflare_title");
-        g_tutorials[WALLET_LIST_SOLFARE].items[0].url = _("connect_solflare_link");
-        g_tutorials[WALLET_LIST_SOLFARE].items[0].qrTitle = _("connect_solflare_title");
-        g_tutorials[WALLET_LIST_SOLFARE].items[0].qrUrl = _("connect_solflare_link");
-
-        //WALLET_LIST_ETERNL
-        g_tutorials[WALLET_LIST_ETERNL].len = 1;
-        g_tutorials[WALLET_LIST_ETERNL].desc = _("connect_wallet_desc");
-        g_tutorials[WALLET_LIST_ETERNL].items[0].walletName = _("connect_eternl_title");
-        g_tutorials[WALLET_LIST_ETERNL].items[0].url = _("connect_eternl_link");
-        g_tutorials[WALLET_LIST_ETERNL].items[0].qrTitle = _("connect_eternl_title");
-        g_tutorials[WALLET_LIST_ETERNL].items[0].qrUrl = _("connect_eternl_link");
-
-        //WALLET_LIST_YOROI
-        // g_tutorials[WALLET_LIST_YOROI].len = 1;
-        // g_tutorials[WALLET_LIST_YOROI].desc = _("connect_wallet_desc");
-        // g_tutorials[WALLET_LIST_YOROI].items[0].walletName = _("connect_yoroi_title");
-        // g_tutorials[WALLET_LIST_YOROI].items[0].url = _("connect_yoroi_link");
-        // g_tutorials[WALLET_LIST_YOROI].items[0].qrTitle = _("connect_yoroi_qr_title");
-        // g_tutorials[WALLET_LIST_YOROI].items[0].qrUrl = _("connect_yoroi_qr_link");
-
-        //WALLET_LIST_Typhon
-        g_tutorials[WALLET_LIST_TYPHON].len = 1;
-        g_tutorials[WALLET_LIST_TYPHON].desc = _("connect_wallet_desc");
-        g_tutorials[WALLET_LIST_TYPHON].items[0].walletName = _("connect_typhon_title");
-        g_tutorials[WALLET_LIST_TYPHON].items[0].url = _("connect_typhon_link");
-        g_tutorials[WALLET_LIST_TYPHON].items[0].qrTitle = _("connect_typhon_title");
-        g_tutorials[WALLET_LIST_TYPHON].items[0].qrUrl = _("connect_typhon_link");
-
-        //WALLET_LIST_RABBY
-        g_tutorials[WALLET_LIST_RABBY].len = 1;
-        g_tutorials[WALLET_LIST_RABBY].desc = _("connect_wallet_desc");
-        g_tutorials[WALLET_LIST_RABBY].items[0].walletName = _("connect_rabby_title");
-        g_tutorials[WALLET_LIST_RABBY].items[0].url = _("connect_rabby_link");
-        g_tutorials[WALLET_LIST_RABBY].items[0].qrTitle = _("connect_rabby_title");
-        g_tutorials[WALLET_LIST_RABBY].items[0].qrUrl = _("connect_rabby_link");
-
-        //WALLET_LIST_BLOCK_WALLET
-        g_tutorials[WALLET_LIST_BLOCK_WALLET].len = 1;
-        g_tutorials[WALLET_LIST_BLOCK_WALLET].desc = _("connect_wallet_desc");
-        g_tutorials[WALLET_LIST_BLOCK_WALLET].items[0].walletName = _("connect_block_title");
-        g_tutorials[WALLET_LIST_BLOCK_WALLET].items[0].url = _("connect_block_link");
-        g_tutorials[WALLET_LIST_BLOCK_WALLET].items[0].qrTitle = _("connect_block_title");
-        g_tutorials[WALLET_LIST_BLOCK_WALLET].items[0].qrUrl = _("connect_block_link");
-
-        //WALLET_LIST_SAFE
-        g_tutorials[WALLET_LIST_SAFE].len = 2;
-        g_tutorials[WALLET_LIST_SAFE].desc = _("connect_wallet_desc");
-        g_tutorials[WALLET_LIST_SAFE].items[0].walletName = _("connect_safe_title");
-        g_tutorials[WALLET_LIST_SAFE].items[0].url = _("connect_safe_link");
-        g_tutorials[WALLET_LIST_SAFE].items[0].qrTitle = _("connect_safe_title");
-        g_tutorials[WALLET_LIST_SAFE].items[0].qrUrl = _("connect_safe_link");
-
-        g_tutorials[WALLET_LIST_SAFE].items[1].walletName = _("connect_safe_title2");
-        g_tutorials[WALLET_LIST_SAFE].items[1].url = _("connect_safe_link2");
-        g_tutorials[WALLET_LIST_SAFE].items[1].qrTitle = _("connect_safe_title2");
-        g_tutorials[WALLET_LIST_SAFE].items[1].qrUrl = _("connect_safe_link2");
-
-        //WALLET_LIST_ZAPPER
-        g_tutorials[WALLET_LIST_ZAPPER].len = 1;
-        g_tutorials[WALLET_LIST_ZAPPER].desc = _("connect_wallet_desc");
-        g_tutorials[WALLET_LIST_ZAPPER].items[0].walletName = _("connect_zapper_title");
-        g_tutorials[WALLET_LIST_ZAPPER].items[0].url = _("connect_zapper_link");
-        g_tutorials[WALLET_LIST_ZAPPER].items[0].qrTitle = _("connect_zapper_title");
-        g_tutorials[WALLET_LIST_ZAPPER].items[0].qrUrl = _("connect_zapper_link");
-
-        //WALLET_LIST_YEARN_FINANCE
-        g_tutorials[WALLET_LIST_YEARN_FINANCE].len = 1;
-        g_tutorials[WALLET_LIST_YEARN_FINANCE].desc = _("connect_wallet_desc");
-        g_tutorials[WALLET_LIST_YEARN_FINANCE].items[0].walletName = _("connect_yearn_title");
-        g_tutorials[WALLET_LIST_YEARN_FINANCE].items[0].url = _("connect_yearn_link");
-        g_tutorials[WALLET_LIST_YEARN_FINANCE].items[0].qrTitle = _("connect_yearn_title");
-        g_tutorials[WALLET_LIST_YEARN_FINANCE].items[0].qrUrl = _("connect_yearn_link");
-
-        //WALLET_LIST_SUSHISWAP
-        g_tutorials[WALLET_LIST_SUSHISWAP].len = 1;
-        g_tutorials[WALLET_LIST_SUSHISWAP].desc = _("connect_wallet_desc");
-        g_tutorials[WALLET_LIST_SUSHISWAP].items[0].walletName = _("connect_sushi_title");
-        g_tutorials[WALLET_LIST_SUSHISWAP].items[0].url = _("connect_sushi_link");
-        g_tutorials[WALLET_LIST_SUSHISWAP].items[0].qrTitle = _("connect_sushi_title");
-        g_tutorials[WALLET_LIST_SUSHISWAP].items[0].qrUrl = _("connect_sushi_link");
-
-        //WALLET_LIST_IMTOKEN
-        g_tutorials[WALLET_LIST_IMTOKEN].len = 1;
-        g_tutorials[WALLET_LIST_IMTOKEN].desc = _("connect_wallet_desc");
-        g_tutorials[WALLET_LIST_IMTOKEN].items[0].walletName = _("connect_imtoken_title");
-        g_tutorials[WALLET_LIST_IMTOKEN].items[0].url = _("connect_imtoken_link");
-        g_tutorials[WALLET_LIST_IMTOKEN].items[0].qrTitle = _("connect_imtoken_title");
-        g_tutorials[WALLET_LIST_IMTOKEN].items[0].qrUrl = _("connect_imtoken_link");
-
-        //WALLET_LIST_SPARROW
-        g_tutorials[WALLET_LIST_SPARROW].len = 1;
-        g_tutorials[WALLET_LIST_SPARROW].desc = _("connect_wallet_desc");
-        g_tutorials[WALLET_LIST_SPARROW].items[0].walletName = _("connect_sparrow_title");
-        g_tutorials[WALLET_LIST_SPARROW].items[0].url = _("connect_sparrow_link");
-        g_tutorials[WALLET_LIST_SPARROW].items[0].qrTitle = _("connect_sparrow_title");
-        g_tutorials[WALLET_LIST_SPARROW].items[0].qrUrl = _("connect_sparrow_link");
-
-        //WALLET_LIST_UNISAT
-        g_tutorials[WALLET_LIST_UNISAT].len = 1;
-        g_tutorials[WALLET_LIST_UNISAT].desc = _("connect_unisat_desc");
-        g_tutorials[WALLET_LIST_UNISAT].items[0].walletName = _("connect_unisat_title");
-        g_tutorials[WALLET_LIST_UNISAT].items[0].url = _("connect_unisat_link");
-        g_tutorials[WALLET_LIST_UNISAT].items[0].qrTitle = _("connect_unisat_qr_title");
-        g_tutorials[WALLET_LIST_UNISAT].items[0].qrUrl = _("connect_unisat_qr_link");
-
-        //WALLET_LIST_UNISAT
-        g_tutorials[WALLET_LIST_UNISAT].len = 1;
-        g_tutorials[WALLET_LIST_UNISAT].desc = _("connect_unisat_desc");
-        g_tutorials[WALLET_LIST_UNISAT].items[0].walletName = _("connect_unisat_title");
-        g_tutorials[WALLET_LIST_UNISAT].items[0].url = _("connect_unisat_link");
-        g_tutorials[WALLET_LIST_UNISAT].items[0].qrTitle = _("connect_unisat_qr_title");
-        g_tutorials[WALLET_LIST_UNISAT].items[0].qrUrl = _("connect_unisat_qr_link");
-
-        //WALLET_LIST_KEPLR
-        g_tutorials[WALLET_LIST_KEPLR].len = 1;
-        g_tutorials[WALLET_LIST_KEPLR].desc = _("connect_wallet_desc");
-        g_tutorials[WALLET_LIST_KEPLR].items[0].walletName = _("connect_keplr_title");
-        g_tutorials[WALLET_LIST_KEPLR].items[0].url = _("connect_keplr_link");
-        g_tutorials[WALLET_LIST_KEPLR].items[0].qrTitle = _("connect_keplr_title");
-        g_tutorials[WALLET_LIST_KEPLR].items[0].qrUrl = _("connect_keplr_link");
-
-        //WALLET_LIST_ARCONNECT
-        g_tutorials[WALLET_LIST_ARCONNECT].len = 1;
-        g_tutorials[WALLET_LIST_ARCONNECT].desc = _("connect_keplr_desc");
-        g_tutorials[WALLET_LIST_ARCONNECT].items[0].walletName = _("connect_keplr_title");
-        g_tutorials[WALLET_LIST_ARCONNECT].items[0].url = _("connect_keplr_link");
-        g_tutorials[WALLET_LIST_ARCONNECT].items[0].qrTitle = _("connect_keplr_qr_title");
-        g_tutorials[WALLET_LIST_ARCONNECT].items[0].qrUrl = _("connect_keplr_qr_link");
-
-        //WALLET_LIST_FEWCHA
-        g_tutorials[WALLET_LIST_FEWCHA].len = 1;
-        g_tutorials[WALLET_LIST_FEWCHA].desc = _("connect_wallet_desc");
-        g_tutorials[WALLET_LIST_FEWCHA].items[0].walletName = _("connect_fewcha_title");
-        g_tutorials[WALLET_LIST_FEWCHA].items[0].url = _("connect_fewcha_link");
-        g_tutorials[WALLET_LIST_FEWCHA].items[0].qrTitle = _("connect_fewcha_title");
-        g_tutorials[WALLET_LIST_FEWCHA].items[0].qrUrl = _("connect_fewcha_link");
-
-        //WALLET_LIST_PETRA
-        g_tutorials[WALLET_LIST_PETRA].len = 1;
-        g_tutorials[WALLET_LIST_PETRA].desc = _("connect_wallet_desc");
-        g_tutorials[WALLET_LIST_PETRA].items[0].walletName = _("connect_petra_title");
-        g_tutorials[WALLET_LIST_PETRA].items[0].url = _("connect_petra_link");
-        g_tutorials[WALLET_LIST_PETRA].items[0].qrTitle = _("connect_petra_title");
-        g_tutorials[WALLET_LIST_PETRA].items[0].qrUrl = _("connect_petra_link");
-
-        //WALLET_LIST_XRP_TOOLKIT
-        g_tutorials[WALLET_LIST_XRP_TOOLKIT].len = 1;
-        g_tutorials[WALLET_LIST_XRP_TOOLKIT].desc = _("connect_wallet_desc");
-        g_tutorials[WALLET_LIST_XRP_TOOLKIT].items[0].walletName = _("connect_xrp_toolkit_title");
-        g_tutorials[WALLET_LIST_XRP_TOOLKIT].items[0].url = _("connect_xrp_toolkit_link");
-        g_tutorials[WALLET_LIST_XRP_TOOLKIT].items[0].qrTitle = _("connect_xrp_toolkit_title");
-        g_tutorials[WALLET_LIST_XRP_TOOLKIT].items[0].qrUrl = _("connect_xrp_toolkit_link");
-=======
     // WALLET_LIST_BLUE
     g_tutorials[WALLET_LIST_BLUE].len = 1;
     g_tutorials[WALLET_LIST_BLUE].desc = _("connect_wallet_desc");
@@ -390,7 +198,15 @@
     g_tutorials[WALLET_LIST_KEPLR].items[0].qrTitle = _("connect_keplr_title");
     g_tutorials[WALLET_LIST_KEPLR].items[0].qrUrl = _("connect_keplr_link");
 
-    // WALLET_LIST_FEWCHA
+    //WALLET_LIST_ARCONNECT
+    g_tutorials[WALLET_LIST_ARCONNECT].len = 1;
+    g_tutorials[WALLET_LIST_ARCONNECT].desc = _("connect_keplr_desc");
+    g_tutorials[WALLET_LIST_ARCONNECT].items[0].walletName = _("connect_keplr_title");
+    g_tutorials[WALLET_LIST_ARCONNECT].items[0].url = _("connect_keplr_link");
+    g_tutorials[WALLET_LIST_ARCONNECT].items[0].qrTitle = _("connect_keplr_qr_title");
+    g_tutorials[WALLET_LIST_ARCONNECT].items[0].qrUrl = _("connect_keplr_qr_link");
+
+    //WALLET_LIST_FEWCHA
     g_tutorials[WALLET_LIST_FEWCHA].len = 1;
     g_tutorials[WALLET_LIST_FEWCHA].desc = _("connect_wallet_desc");
     g_tutorials[WALLET_LIST_FEWCHA].items[0].walletName = _("connect_fewcha_title");
@@ -413,7 +229,6 @@
     g_tutorials[WALLET_LIST_XRP_TOOLKIT].items[0].url = _("connect_xrp_toolkit_link");
     g_tutorials[WALLET_LIST_XRP_TOOLKIT].items[0].qrTitle = _("connect_xrp_toolkit_title");
     g_tutorials[WALLET_LIST_XRP_TOOLKIT].items[0].qrUrl = _("connect_xrp_toolkit_link");
->>>>>>> e615c834
 #else
     g_tutorials[WALLET_LIST_BLUE].len = 1;
     g_tutorials[WALLET_LIST_BLUE].desc = _("connect_wallet_desc");
