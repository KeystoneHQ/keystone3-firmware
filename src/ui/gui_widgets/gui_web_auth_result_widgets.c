#include "gui.h"
#include "gui_views.h"
#include "gui_status_bar.h"
#include "gui_keyboard.h"
#include "gui_button.h"
#include "gui_hintbox.h"
#include "gui_model.h"
#include "user_memory.h"
#include "presetting.h"
#include "gui_web_auth_widgets.h"
#include "gui_web_auth_result_widgets.h"
#include "screen_manager.h"
#include "gui_page.h"

#ifdef COMPILE_SIMULATOR
#include "simulator_mock_define.h"
#endif

static void *g_web_auth_data;
static bool g_isMulti = false;
static URParseResult *g_urResult = NULL;
static URParseMultiResult *g_urMultiResult = NULL;
static char *g_authCode = NULL;
static lv_obj_t *g_hintBox = NULL;
static PageWidget_t *g_pageWidget;

typedef struct WebAuthResultWidget {
    uint8_t currentTile;
    lv_obj_t *cont;
    lv_obj_t *tileView;
    lv_obj_t *result;
    lv_obj_t *failed;
    lv_obj_t *qrCodeCont;
} WebAuthResultWidget_t;
static WebAuthResultWidget_t g_WebAuthResultTileView;

static WebAuthSuccessCb g_webAuthSuccessCb = NULL;
void GuiWebAuthCalculateAuthCode();

void GuiWebAuthResultRenderAuthCode(lv_obj_t *parent);
void GuiWebAuthResultAreaInit();
void GuiWebAuthResultHidePending();
void GuiWebAuthResultInitNVSBar();
void GuiWebAuthResultShowPending();
static void WebAuthWipeDeviceHandler(lv_event_t *e);
static void WebAuthWipeDevice(void);
void GuiWebAuthResultShowPending();

void GuiWebAuthResultSetSuccessCb(WebAuthSuccessCb cb)
{
    g_webAuthSuccessCb = cb;
}

typedef enum {
    WEB_AUTH_RESULT_CODE = 1,
    WEB_AUTH_RESULT_FAILED,

    WEB_AUTH_RESULT_BUTT,
} WEB_AUTH_RESULT_ENUM;

void GuiSetWebAuthResultData(URParseResult *urResult, URParseMultiResult *multiResult, bool multi)
{
#ifndef COMPILE_SIMULATOR
    g_urResult = urResult;
    g_urMultiResult = multiResult;
    g_isMulti = multi;
    g_web_auth_data = g_isMulti ? g_urMultiResult->data : g_urResult->data;
#endif
}

void GuiWebAuthResultSuccessHandler(lv_event_t *e)
{
    lv_event_code_t code = lv_event_get_code(e);
    if (code == LV_EVENT_CLICKED) {
        if (g_webAuthSuccessCb != NULL) {
            g_webAuthSuccessCb();
        }
        GuiFrameCLoseView(&g_webAuthResultView);
    }
}

void GuiWebAuthResultCodeWidget(lv_obj_t *parent)
{
    lv_obj_t *btn, *label;

    label = GuiCreateTitleLabel(parent, _("verification_code_title"));
    lv_obj_align(label, LV_ALIGN_DEFAULT, 36, 156 - GUI_MAIN_AREA_OFFSET);

    label = GuiCreateIllustrateLabel(parent, _("verification_code_desc"));
    lv_obj_align(label, LV_ALIGN_DEFAULT, 36, 352 - GUI_MAIN_AREA_OFFSET);

    btn = GuiCreateBtn(parent, _("verification_failed"));
    lv_obj_set_style_bg_color(btn, RED_COLOR, LV_PART_MAIN);
    lv_obj_align(btn, LV_ALIGN_BOTTOM_LEFT, 36, -24);
    lv_obj_set_size(btn, 192, 66);
    lv_obj_add_event_cb(btn, NextTileHandler, LV_EVENT_ALL, NULL);

    btn = GuiCreateBtn(parent, _("verification_success"));
    lv_obj_set_style_bg_color(btn, GREEN_COLOR, LV_PART_MAIN);
    lv_obj_align(btn, LV_ALIGN_BOTTOM_LEFT, 252, -24);
    lv_obj_set_size(btn, 192, 66);

    lv_obj_add_event_cb(btn, GuiWebAuthResultSuccessHandler, LV_EVENT_CLICKED, NULL);
}

void GuiWebAuthResultCreateAuthCode(lv_obj_t *parent, char *code, int xOffset)
{
    lv_obj_t *label, *cont;
    cont = GuiCreateContainerWithParent(parent, 44, 56);
    lv_obj_align(cont, LV_ALIGN_DEFAULT, xOffset, 108);
    lv_obj_set_style_radius(cont, 6, LV_PART_MAIN);
    lv_obj_set_style_bg_color(cont, lv_color_hex(0x2d2d2d), 0);
    label = GuiCreateLittleTitleLabel(cont, code);
    lv_obj_align(label, LV_ALIGN_CENTER, 0, 0);
}

void GuiWebAuthResultRenderAuthCode(lv_obj_t *parent)
{
    if (g_authCode != NULL && strnlen_s(g_authCode, SIMPLERESPONSE_C_CHAR_MAX_LEN) >= 8) {
        char c1[2] = {g_authCode[0], '\0'};
        char c2[2] = {g_authCode[1], '\0'};
        char c3[2] = {g_authCode[2], '\0'};
        char c4[2] = {g_authCode[3], '\0'};
        char c5[2] = {g_authCode[4], '\0'};
        char c6[2] = {g_authCode[5], '\0'};
        char c7[2] = {g_authCode[6], '\0'};
        char c8[2] = {g_authCode[7], '\0'};

        GuiWebAuthResultCreateAuthCode(parent, c1, 36);
        GuiWebAuthResultCreateAuthCode(parent, c2, 86);
        GuiWebAuthResultCreateAuthCode(parent, c3, 136);
        GuiWebAuthResultCreateAuthCode(parent, c4, 186);

        GuiWebAuthResultCreateAuthCode(parent, c5, 250);
        GuiWebAuthResultCreateAuthCode(parent, c6, 300);
        GuiWebAuthResultCreateAuthCode(parent, c7, 350);
        GuiWebAuthResultCreateAuthCode(parent, c8, 400);
    }
}

static void WebAuthWipeDeviceHandler(lv_event_t *e)
{
    lv_event_code_t code = lv_event_get_code(e);
    if (code == LV_EVENT_CLICKED) {
        if (CHECK_BATTERY_LOW_POWER()) {
            g_hintBox = GuiCreateErrorCodeHintbox(ERR_KEYSTORE_SAVE_LOW_POWER, &g_hintBox);
        } else {
            WebAuthWipeDevice();
        }
    }
}

static void WebAuthWipeDevice(void)
{
    GuiWebAuthAreaDeInit();

    SetPageLockScreen(false);
    lv_obj_t *g_cont = GuiCreateContainer(lv_obj_get_width(lv_scr_act()), lv_obj_get_height(lv_scr_act()) -
                                          GUI_STATUS_BAR_HEIGHT);
    lv_obj_align(g_cont, LV_ALIGN_DEFAULT, 0, GUI_STATUS_BAR_HEIGHT);
    lv_obj_add_flag(g_cont, LV_OBJ_FLAG_CLICKABLE);
    GuiCreateCircleAroundAnimation(g_cont, -84);
    lv_obj_set_size(g_cont, lv_obj_get_width(lv_scr_act()), lv_obj_get_height(lv_scr_act()) -
                    GUI_STATUS_BAR_HEIGHT);

    lv_obj_t *label = GuiCreateTextLabel(g_cont, _("system_settings_wipe_device_generating_title"));
    lv_obj_align(label, LV_ALIGN_TOP_MID, 0, 355);

    label = GuiCreateNoticeLabel(g_cont, _("system_settings_wipe_device_generating_desc1"));
    lv_obj_align(label, LV_ALIGN_TOP_MID, 0, 410);

    label = GuiCreateNoticeLabel(g_cont, _("system_settings_wipe_device_generating_desc2"));
    lv_obj_set_width(label, 408);
    lv_obj_set_style_text_align(label, LV_TEXT_ALIGN_CENTER, 0);
    lv_obj_align(label, LV_ALIGN_TOP_MID, 0, 612);

    GuiModelLockedDeviceDelAllWalletDesc();
}

void GuiWebAuthResultFailedWidget(lv_obj_t *parent)
{
    lv_obj_t *img, *label;
    img = GuiCreateImg(parent, &imgWarn);
    lv_obj_align(img, LV_ALIGN_TOP_MID, 0, 36);

    label = GuiCreateLittleTitleLabel(parent, _("verification_code_failed_title"));
    GuiAlignToPrevObj(label, LV_ALIGN_OUT_BOTTOM_MID, 0, 8);
    lv_obj_set_style_text_align(label, LV_TEXT_ALIGN_CENTER, 0);

    label = GuiCreateIllustrateLabel(parent, _("verification_code_failed_desc"));
    GuiAlignToPrevObj(label, LV_ALIGN_OUT_BOTTOM_MID, 0, 8);
    lv_obj_set_style_text_opa(label, LV_OPA_80, LV_PART_MAIN | LV_STATE_DEFAULT);
    lv_obj_set_style_text_align(label, LV_TEXT_ALIGN_CENTER, 0);

<<<<<<< HEAD
    label = GuiCreateIllustrateLabel(parent, _("verification_code_failed_link"));
    GuiAlignToPrevObj(label, LV_ALIGN_OUT_BOTTOM_MID, 0, 8);
    lv_obj_set_style_text_color(label, BLUE_GREEN_COLOR, LV_PART_MAIN);

    label = GuiCreateTextLabel(parent, _("wipe_device"));
    lv_obj_set_style_text_color(label, RED_COLOR, LV_PART_MAIN);
=======
    char mail[BUFFER_SIZE_64] = {0};
    snprintf_s(mail, BUFFER_SIZE_64, "#1BE0C6 %s#", _("verification_code_failed_link"));

    label = GuiCreateIllustrateLabel(parent, mail);
    lv_obj_align(label, LV_ALIGN_TOP_MID, 0, 420);
    lv_label_set_recolor(label, true);

    char erase[BUFFER_SIZE_64] = {0};
    snprintf_s(erase, BUFFER_SIZE_64, "#F55831 %s#", _("wipe_device"));

    label = GuiCreateTextLabel(parent, erase);
>>>>>>> 5e324406
    lv_obj_align(label, LV_ALIGN_BOTTOM_MID, 0, -64);
    lv_obj_add_flag(label, LV_OBJ_FLAG_CLICKABLE);
    lv_obj_add_event_cb(label, WebAuthWipeDeviceHandler, LV_EVENT_CLICKED, NULL);
}

void GuiWebAuthResultAreaInit()
{
    g_pageWidget = CreatePageWidget();
    lv_obj_t *cont = g_pageWidget->contentZone;

    lv_obj_t *tileView = lv_tileview_create(cont);
    lv_obj_clear_flag(tileView, LV_OBJ_FLAG_SCROLLABLE);
    if (GuiDarkMode()) {
        lv_obj_set_style_bg_color(tileView, BLACK_COLOR, LV_PART_MAIN);
    } else {
        lv_obj_set_style_bg_color(tileView, WHITE_COLOR, LV_PART_MAIN);
    }
    lv_obj_set_style_bg_opa(tileView, LV_OPA_0, LV_PART_SCROLLBAR | LV_STATE_SCROLLED);
    lv_obj_set_style_bg_opa(tileView, LV_OPA_0, LV_PART_SCROLLBAR | LV_STATE_DEFAULT);

    lv_obj_t *tile = lv_tileview_add_tile(tileView, WEB_AUTH_RESULT_CODE, 0, LV_DIR_RIGHT);
    g_WebAuthResultTileView.result = tile;
    GuiWebAuthResultCodeWidget(tile);

    tile = lv_tileview_add_tile(tileView, WEB_AUTH_RESULT_FAILED, 0, LV_DIR_HOR);
    g_WebAuthResultTileView.failed = tile;
    GuiWebAuthResultFailedWidget(tile);

    g_WebAuthResultTileView.currentTile = WEB_AUTH_RESULT_CODE;
    g_WebAuthResultTileView.tileView = tileView;
    g_WebAuthResultTileView.cont = cont;

    lv_obj_set_tile_id(g_WebAuthResultTileView.tileView, g_WebAuthResultTileView.currentTile, 0, LV_ANIM_OFF);
    if (g_web_auth_data != NULL) {
        GuiWebAuthResultShowPending();
        GuiWebAuthCalculateAuthCode();
    }
}

void GuiWebAuthResultAreaDeInit()
{
    lv_obj_del(g_WebAuthResultTileView.cont);
    GUI_DEL_OBJ(g_hintBox)
    g_WebAuthResultTileView.cont = NULL;
    g_webAuthSuccessCb = NULL;
    GuiWebAuthResultHidePending();
    if (g_urResult != NULL) {
        if (g_isMulti) {
            // has already free
            g_urMultiResult->data = NULL;
            free_ur_parse_multi_result(g_urMultiResult);
        } else {
            // has already free
            g_urResult->data = NULL;
            free_ur_parse_result(g_urResult);
        }
        g_urResult = NULL;
        g_urMultiResult = NULL;
    }
    if (g_pageWidget != NULL) {
        DestroyPageWidget(g_pageWidget);
        g_pageWidget = NULL;
    }
}

// Unlock, Return from QRCode, Return from Purpose(in setup)
void GuiWebAuthResultAreaRefresh()
{
    GuiWebAuthResultInitNVSBar();
}

void GuiWebAuthResultAreaRestart()
{
    GuiWebAuthResultAreaDeInit();
    GuiWebAuthResultAreaInit();
}

void GuiWebAuthResultInitNVSBar()
{
    SetNavBarLeftBtn(g_pageWidget->navBarWidget, NVS_BAR_RETURN, CloseCurrentViewHandler, NULL);
}

uint32_t GuiWebAuthResultPrevTile()
{
    // it starts from result tile;
    switch (g_WebAuthResultTileView.currentTile) {
    case WEB_AUTH_RESULT_CODE:
        return SUCCESS_CODE;
    case WEB_AUTH_RESULT_FAILED:
        SetNavBarLeftBtn(g_pageWidget->navBarWidget, NVS_BAR_RETURN, CloseCurrentViewHandler, NULL);
        break;
    }
    g_WebAuthResultTileView.currentTile--;
    lv_obj_set_tile_id(g_WebAuthResultTileView.tileView, g_WebAuthResultTileView.currentTile, 0, LV_ANIM_OFF);
    return SUCCESS_CODE;
}

uint32_t GuiWebAuthResultNextTile()
{
    switch (g_WebAuthResultTileView.currentTile) {
    case WEB_AUTH_RESULT_CODE:
        SetNavBarLeftBtn(g_pageWidget->navBarWidget, NVS_BAR_CLOSE, ReturnHandler, NULL);
        break;
    case WEB_AUTH_RESULT_FAILED:
        return SUCCESS_CODE;
    }
    g_WebAuthResultTileView.currentTile++;
    lv_obj_set_tile_id(g_WebAuthResultTileView.tileView, g_WebAuthResultTileView.currentTile, 0, LV_ANIM_OFF);
    return SUCCESS_CODE;
}

static lv_obj_t *g_WebAuthResultPendingCont;

void GuiWebAuthResultShowPending()
{
    g_WebAuthResultPendingCont = GuiCreateAnimHintBox(lv_scr_act(), 480, 326, 82);
    lv_obj_t *title = GuiCreateTextLabel(g_WebAuthResultPendingCont, _("verify_modal_title"));
    lv_obj_align(title, LV_ALIGN_BOTTOM_MID, 0, -124);
    lv_obj_t *desc = GuiCreateNoticeLabel(g_WebAuthResultPendingCont, _("verify_modal_desc"));
    lv_obj_align(desc, LV_ALIGN_BOTTOM_MID, 0, -76);
}

void GuiWebAuthResultHidePending()
{
    if (g_WebAuthResultPendingCont != NULL) {
        lv_obj_del(g_WebAuthResultPendingCont);
        g_WebAuthResultPendingCont = NULL;
    }
}

void GuiWebAuthCalculateAuthCode()
{
    GuiModelCalculateWebAuthCode(g_web_auth_data);
}

void GuiWebAuthShowAuthCode(char *authCode)
{
    g_authCode = authCode;
    GuiWebAuthResultRenderAuthCode(g_WebAuthResultTileView.result);
    GuiWebAuthResultHidePending();
}<|MERGE_RESOLUTION|>--- conflicted
+++ resolved
@@ -192,26 +192,12 @@
     lv_obj_set_style_text_opa(label, LV_OPA_80, LV_PART_MAIN | LV_STATE_DEFAULT);
     lv_obj_set_style_text_align(label, LV_TEXT_ALIGN_CENTER, 0);
 
-<<<<<<< HEAD
     label = GuiCreateIllustrateLabel(parent, _("verification_code_failed_link"));
     GuiAlignToPrevObj(label, LV_ALIGN_OUT_BOTTOM_MID, 0, 8);
     lv_obj_set_style_text_color(label, BLUE_GREEN_COLOR, LV_PART_MAIN);
 
     label = GuiCreateTextLabel(parent, _("wipe_device"));
     lv_obj_set_style_text_color(label, RED_COLOR, LV_PART_MAIN);
-=======
-    char mail[BUFFER_SIZE_64] = {0};
-    snprintf_s(mail, BUFFER_SIZE_64, "#1BE0C6 %s#", _("verification_code_failed_link"));
-
-    label = GuiCreateIllustrateLabel(parent, mail);
-    lv_obj_align(label, LV_ALIGN_TOP_MID, 0, 420);
-    lv_label_set_recolor(label, true);
-
-    char erase[BUFFER_SIZE_64] = {0};
-    snprintf_s(erase, BUFFER_SIZE_64, "#F55831 %s#", _("wipe_device"));
-
-    label = GuiCreateTextLabel(parent, erase);
->>>>>>> 5e324406
     lv_obj_align(label, LV_ALIGN_BOTTOM_MID, 0, -64);
     lv_obj_add_flag(label, LV_OBJ_FLAG_CLICKABLE);
     lv_obj_add_event_cb(label, WebAuthWipeDeviceHandler, LV_EVENT_CLICKED, NULL);
