--- conflicted
+++ resolved
@@ -98,7 +98,6 @@
 static void GuiShowWipeDeviceHintBox(void)
 {
     if (g_wipeDeviceHintBox == NULL) {
-<<<<<<< HEAD
         g_wipeDeviceHintBox = GuiCreateGeneralHintBox(lv_scr_act(), &imgWarn, _("wipe_device"), _("system_settings_wipe_device_wipe_alert_desc"), NULL, 
                                                       _("not_now"), WHITE_COLOR_OPA20, _("system_settings_wipe_device_wipe_start_text"), ORANGE_COLOR);
         lv_obj_t *leftBtn = GuiGetHintBoxLeftBtn(g_wipeDeviceHintBox);
@@ -108,41 +107,6 @@
         lv_obj_clear_flag(rightBtn, LV_OBJ_FLAG_CLICKABLE);
         lv_obj_set_style_bg_opa(rightBtn, LV_OPA_50, LV_STATE_DEFAULT);
         g_countDownTimer = lv_timer_create(CountDownTimerHandler, 1000, rightBtn);
-=======
-        g_wipeDeviceHintBox = GuiCreateHintBox(lv_scr_act(), 480, 416, false);
-        arc = lv_arc_create(g_wipeDeviceHintBox);
-        lv_obj_set_size(arc, 72, 72);
-        lv_obj_align(arc, LV_ALIGN_BOTTOM_LEFT, 36, -296);
-        lv_arc_set_bg_angles(arc, 0, 360);
-        lv_obj_remove_style(arc, NULL, LV_PART_KNOB);   /*Be sure the knob is not displayed*/
-        lv_obj_clear_flag(arc, LV_OBJ_FLAG_CLICKABLE);  /*To not allow adjusting by click*/
-        lv_arc_set_value(arc, 0);
-        lv_obj_set_style_arc_width(arc, 2, LV_PART_MAIN);
-        lv_obj_set_style_arc_color(arc, WHITE_COLOR, LV_PART_MAIN);
-        lv_obj_set_style_arc_opa(arc, LV_OPA_30, LV_PART_MAIN);
-        lv_obj_align(arc, LV_ALIGN_BOTTOM_LEFT, 36, -296);
-        img = GuiCreateImg(g_wipeDeviceHintBox, &imgWarn);
-        lv_obj_align(img, LV_ALIGN_BOTTOM_LEFT, 36, -296);
-
-        label = GuiCreateLittleTitleLabel(g_wipeDeviceHintBox, _("wipe_device"));
-        lv_obj_align(label, LV_ALIGN_BOTTOM_LEFT, 36, -232);
-        label = GuiCreateIllustrateLabel(g_wipeDeviceHintBox, _("system_settings_wipe_device_wipe_alert_desc"));
-        lv_obj_align(label, LV_ALIGN_BOTTOM_LEFT, 36, -130);
-
-        button = GuiCreateBtnWithFont(g_wipeDeviceHintBox, _("not_now"), g_defTextFont);
-        lv_obj_align(button, LV_ALIGN_BOTTOM_LEFT, 36, -24);
-        lv_obj_set_size(button, 192, 66);
-        lv_obj_set_style_bg_color(button, DARK_GRAY_COLOR, LV_PART_MAIN);
-        lv_obj_add_event_cb(button, NotNowHandler, LV_EVENT_CLICKED, NULL);
-        button = GuiCreateBtnWithFont(g_wipeDeviceHintBox, _("system_settings_wipe_device_wipe_start_text"), g_defTextFont);
-        lv_obj_align(button, LV_ALIGN_BOTTOM_RIGHT, -36, -24);
-        lv_obj_set_size(button, 192, 66);
-        lv_obj_set_style_bg_color(button, ORANGE_COLOR, LV_PART_MAIN);
-        lv_obj_add_event_cb(button, ExecWipeDeviceHandler, LV_EVENT_CLICKED, NULL);
-        lv_obj_clear_flag(button, LV_OBJ_FLAG_CLICKABLE);
-        lv_obj_set_style_bg_opa(button, LV_OPA_50, LV_STATE_DEFAULT);
-        g_countDownTimer = lv_timer_create(CountDownTimerHandler, 1000, button);
->>>>>>> 5e324406
     }
 }
 
