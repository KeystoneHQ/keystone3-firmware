#include "gui_connect_wallet_widgets.h"
#include "account_public_info.h"
#include "gui.h"
#include "gui_button.h"
#include "gui_hintbox.h"
#include "gui_keyboard.h"
#include "gui_status_bar.h"
#include "gui_views.h"
#include "gui_wallet.h"
#include "rust.h"
#include "user_memory.h"
#ifdef WEB3_VERSION
#include "gui_multi_path_coin_receive_widgets.h"
#include "gui_connect_ada_widgets.h"
#include "gui_keyboard_hintbox.h"
#include "gui_pending_hintbox.h"
#endif
#include "account_manager.h"
#include "gui_animating_qrcode.h"
#include "gui_global_resources.h"
#include "gui_page.h"
#include "keystore.h"
#include "gui_select_address_widgets.h"
#include "account_public_info.h"

#define DERIVATION_PATH_EG_LEN 2

typedef enum {
    CONNECT_WALLET_SELECT_WALLET = 0,
    CONNECT_WALLET_QRCODE,

    CONNECT_WALLET_BUTT,
} CONNECT_WALLET_ENUM;

typedef struct {
    int8_t                  index;
    bool                    state;
    lv_obj_t                *checkBox;
    lv_obj_t                *uncheckedImg;
    lv_obj_t                *checkedImg;
} CoinState_t;

typedef struct ConnectWalletWidget {
    uint32_t currentTile;
    lv_obj_t *cont;
    lv_obj_t *tileView;
    WALLET_LIST_INDEX_ENUM walletIndex;
    lv_obj_t *qrCode;
} ConnectWalletWidget_t;

WalletListItem_t g_walletListArray[] = {
    {WALLET_LIST_KEYSTONE, &walletListKeystone, false, WALLET_FILTER_BTC | WALLET_FILTER_ETH | WALLET_FILTER_OTHER},
    {WALLET_LIST_OKX, &walletListOkx, true, WALLET_FILTER_BTC | WALLET_FILTER_ETH | WALLET_FILTER_OTHER},
    {WALLET_LIST_METAMASK, &walletListMetaMask, true, WALLET_FILTER_ETH},
    {WALLET_LIST_BACKPACK, &walletListBackpack, true, WALLET_FILTER_ETH | WALLET_FILTER_SOL | WALLET_FILTER_OTHER},
    {WALLET_LIST_SOLFARE, &walletListSolfare, true, WALLET_FILTER_SOL},
    {WALLET_LIST_NUFI, &walletListNufi, true, WALLET_FILTER_BTC | WALLET_FILTER_ETH | WALLET_FILTER_SOL | WALLET_FILTER_ADA},
    {WALLET_LIST_CORE, &walletListCore, true, WALLET_FILTER_BTC | WALLET_FILTER_ETH | WALLET_FILTER_OTHER},
    {WALLET_LIST_HELIUM, &walletListHelium, true, WALLET_FILTER_SOL},
    {WALLET_LIST_BLUE, &walletListBlue, true, WALLET_FILTER_BTC},
    {WALLET_LIST_ZEUS, &walletListZeus, true, WALLET_FILTER_BTC},
    {WALLET_LIST_BABYLON, &walletListBabylon, true, WALLET_FILTER_BTC},
    {WALLET_LIST_SPARROW, &walletListSparrow, true, WALLET_FILTER_BTC},
    {WALLET_LIST_TONKEEPER, &walletListTonkeeper, false, WALLET_FILTER_OTHER},
    {WALLET_LIST_RABBY, &walletListRabby, true, WALLET_FILTER_ETH},
    {WALLET_LIST_BITGET, &walletListBitget, true, WALLET_FILTER_BTC | WALLET_FILTER_ETH | WALLET_FILTER_OTHER},
    {WALLET_LIST_ETERNL, &walletListEternl, true, WALLET_FILTER_ADA},
    {WALLET_LIST_VESPR, &walletListVespr, true, WALLET_FILTER_ADA},
    {WALLET_LIST_BEGIN, &walletListBegin, true, WALLET_FILTER_ADA},
    {WALLET_LIST_UNISAT, &walletListUniSat, true, WALLET_FILTER_BTC},
    {WALLET_LIST_SUIET, &walletListSuiet, true, WALLET_FILTER_OTHER},
    {WALLET_LIST_NIGHTLY, &walletListNightly, true, WALLET_FILTER_OTHER},
    // {WALLET_LIST_YOROI, &walletListYoroi, true},
    {WALLET_LIST_TYPHON, &walletListTyphon, true, WALLET_FILTER_ADA},
    {WALLET_LIST_MEDUSA, &walletListMedusa, true, WALLET_FILTER_ADA},
    {WALLET_LIST_SAFE, &walletListSafe, true, WALLET_FILTER_ETH},
    {WALLET_LIST_BLOCK_WALLET, &walletListBlockWallet, true, WALLET_FILTER_ETH},
    {WALLET_LIST_XRP_TOOLKIT, &walletListXRPToolkit, true, WALLET_FILTER_OTHER},
    {WALLET_LIST_THORWALLET, &walletListThorWallet, true, WALLET_FILTER_ETH | WALLET_FILTER_OTHER},
    {WALLET_LIST_PETRA, &walletListPetra, true, WALLET_FILTER_OTHER},
    {WALLET_LIST_KEPLR, &walletListKeplr, true, WALLET_FILTER_OTHER},
    {WALLET_LIST_LEAP, &walletListLeap, true, WALLET_FILTER_OTHER},
    {WALLET_LIST_MINT_SCAN, &walletListMintScan, true, WALLET_FILTER_OTHER},
    {WALLET_LIST_WANDER, &walletListWander, true, WALLET_FILTER_OTHER},
    {WALLET_LIST_BEACON, &walletListBeacon, true, WALLET_FILTER_OTHER},
    {WALLET_LIST_XBULL, &walletListXBull, true, WALLET_FILTER_OTHER},
    {WALLET_LIST_IMTOKEN, &walletListImToken, true, WALLET_FILTER_ETH},
    {WALLET_LIST_FEWCHA, &walletListFewcha, true, WALLET_FILTER_OTHER},
    {WALLET_LIST_ZAPPER, &walletListZapper, true, WALLET_FILTER_ETH},
    {WALLET_LIST_YEARN_FINANCE, &walletListYearn, true, WALLET_FILTER_ETH},
    {WALLET_LIST_IOTA, &walletListIota, true, WALLET_FILTER_OTHER},
    {WALLET_LIST_SUSHISWAP, &walletListSushi, true, WALLET_FILTER_ETH},
};

typedef struct {
    int8_t index;
    const char *coin;
    const lv_img_dsc_t *icon;
} CoinCard_t;

static const CoinCard_t g_fewchaCoinCardArray[FEWCHA_COINS_BUTT] = {
    {
        .index = APT,
        .coin = "Aptos",
        .icon = &coinApt,
    },
    {
        .index = SUI,
        .coin = "Sui",
        .icon = &coinSui,
    },
};

static const lv_img_dsc_t *g_metaMaskCoinArray[5] = {
    &coinEth, &coinBnb, &coinAva, &coinMatic, &coinScroll,
};

static const lv_img_dsc_t *g_ethWalletCoinArray[4] = {
    &coinEth,
    &coinBnb,
    &coinAva,
    &coinMatic,
};

static const lv_img_dsc_t *g_okxWalletCoinArray[] = {
    &coinBtc, &coinEth, &coinBnb, &coinMatic, &coinOkb,
    &coinTrx, &coinLtc, &coinBch, &coinDash,
};

static const lv_img_dsc_t *g_bitgetWalletCoinArray[] = {
    &coinBtc, &coinEth, &coinTon
};

static const lv_img_dsc_t *g_backpackWalletCoinArray[3] = {
    &coinSol, &coinEth, &coinSui
};

static const lv_img_dsc_t *g_keystoneWalletCoinArray[] = {
    &coinBtc, &coinEth, &coinTrx, &coinXrp, &coinDoge
};

static const lv_img_dsc_t *g_blueWalletCoinArray[4] = {
    &coinBtc,
};

static const lv_img_dsc_t *g_UniSatCoinArray[5] = {
    &coinBtc, &coinOrdi, &coinSats, &coinMubi, &coinTrac,
};

static const lv_img_dsc_t *g_keplrCoinArray[8] = {
    &coinAtom, &coinOsmo, &coinBld, &coinAkt,
    &coinXprt, &coinAxl, &coinBoot, &coinCro,
};

static const lv_img_dsc_t *g_leapCoinArray[8] = {
    &coinAtom, &coinOsmo, &coinInj, &coinStrd, &coinStars, &coinJuno, &coinScrt, &coinDym
};

static const lv_img_dsc_t *g_wanderCoinArray[1] = {
    &coinAr,
};

static const lv_img_dsc_t *g_beaconCoinArray[2] = {
    &coinAr,
    // todo add ao
    &coinAo,
};

static const lv_img_dsc_t *g_xbullCoinArray[1] = {
    &coinXlm,
};

static const lv_img_dsc_t *g_fewchaCoinArray[FEWCHA_COINS_BUTT] = {
    &coinApt,
    &coinSui,
};

static const lv_img_dsc_t *g_coreCoinArray[] = {
    &coinAva,
    &coinEth,
    &coinBtc,
};

static const lv_img_dsc_t *g_petraCoinArray[1] = {
    &coinApt,
};

<<<<<<< HEAD
static const lv_img_dsc_t *g_nightlyCoinArray[1] = {
    &coinSui, &coinIota, &coinApt
};

static const lv_img_dsc_t *g_iotaCoinArray[1] = {
    &coinIota,
=======
static const lv_img_dsc_t *g_nightlyCoinArray[] = {
    &coinSui, &coinApt
};

static const lv_img_dsc_t *g_suiWalletCoinArray[] = {
    &coinSui
>>>>>>> f4fa3dc9
};

static const lv_img_dsc_t *g_solfareCoinArray[1] = {
    &coinSol,
};

static const lv_img_dsc_t *g_heliumCoinArray[2] = {
    &coinSol,
    &coinHelium,
};

static const lv_img_dsc_t *g_tonKeeperCoinArray[1] = {
    &coinTon,
};

static const lv_img_dsc_t *g_ThorWalletCoinArray[3] = {
    // todo thorchain will support bitcoin later
    // &coinBtc,
    &coinEth,
    &coinRune,
};

static CoinState_t g_defaultFewchaState[FEWCHA_COINS_BUTT] = {
    {APT, true},
    {SUI, false},
};

typedef struct {
    const char *accountType;
    const char *path;
} ChangeDerivationItem_t;

const static ChangeDerivationItem_t g_changeDerivationList[] = {
    {"BIP44 Standard", "#8E8E8E m/44'/60'/0'/0/##F5870A X#"},
    {"Ledger Live", "#8E8E8E m/44'/60'/##F5870A X##8E8E8E '/0/0#"},
    {"Ledger Legacy", "#8E8E8E m/44'/60'/0'/##F5870A X#"},
};

const static ChangeDerivationItem_t g_solChangeDerivationList[] = {
    {"Account-based Path", "#8E8E8E m/44'/501'/##F5870A X##8E8E8E '#"},
    {"Single Account Path", "#8E8E8E m/44'/501'#"},
    {"Sub-account Path", "#8E8E8E m/44'/501'/##F5870A X##8E8E8E '/0'#"},
};

const static ChangeDerivationItem_t g_adaChangeDerivationList[] = {
    {"Icarus", ""},
    {"Ledger/BitBox02", ""},
};

#define WALLET_FILTER_SLIP39 {"All", "BTC", "ETH", "SOL", "", "· · ·"}
#define WALLET_FILTER_NORMAL {"All", "BTC", "ETH", "SOL", "ADA", "· · ·"}
static char *g_walletFilter[6];
static uint8_t g_currentFilter = WALLET_FILTER_ALL;

static uint32_t g_currentSelectedPathIndex[3] = {0};
static lv_obj_t *g_walletListCont = NULL;
static lv_obj_t *g_coinListCont = NULL;
static KeyboardWidget_t *g_keyboardWidget = NULL;

static lv_obj_t *g_noticeWindow = NULL;
static ConnectWalletWidget_t g_connectWalletTileView;
static PageWidget_t *g_pageWidget;

static void UpdategAddress(void);
static void GetEgAddress(void);
static void GetEthEgAddress(void);
static void initFewchaCoinsConfig(void);
static void OpenQRCodeHandler(lv_event_t *e);
static void ReturnShowQRHandler(lv_event_t *e);
static void UpdateFewchaCoinStateHandler(lv_event_t *e);
static void JumpSelectCoinPageHandler(lv_event_t *e);
static void ConfirmSelectFewchaCoinsHandler(lv_event_t *e);
static void GuiCreateSelectFewchaCoinWidget();
void ConnectWalletReturnHandler(lv_event_t *e);
static void OpenMoreHandler(lv_event_t *e);
static void AddMetaMaskCoins(void);
static void AddOkxWalletCoins(void);
static void AddBlueWalletCoins(void);
static void AddFewchaCoins(void);
static void AddCoreWalletCoins(void);
static void AddSolflareCoins(void);
static void AddNightlyCoins(void);
static void AddHeliumWalletCoins(void);
static void AddThorWalletCoins(void);
static void ShowEgAddressCont(lv_obj_t *egCont);
static uint32_t GetCurrentSelectedIndex();
static bool HasSelectAddressWidget();
static uint32_t GetDerivedPathTypeCount();
static int GetAccountType(void);

CoinState_t g_fewchaCoinState[FEWCHA_COINS_BUTT];
static char g_derivationPathAddr[LedgerLegacy + 1][DERIVATION_PATH_EG_LEN][64];
static char g_solDerivationPathAddr[SOLBip44Change + 1][DERIVATION_PATH_EG_LEN][64];
static char g_adaDerivationPathAddr[LEDGER_ADA + 1][DERIVATION_PATH_EG_LEN][64];
static lv_obj_t *g_derivationCheck[LedgerLegacy + 1];
static ETHAccountType g_currentEthPathIndex[3] = {Bip44Standard, Bip44Standard, Bip44Standard};
static SOLAccountType g_currentSOLPathIndex[3] = {SOLBip44, SOLBip44, SOLBip44};
static SOLAccountType g_currentHeliumPathIndex[3] = {SOLBip44, SOLBip44, SOLBip44};
static AdaXPubType g_currentAdaPathIndex[3] = {STANDARD_ADA, STANDARD_ADA, STANDARD_ADA};

static lv_obj_t *g_egAddress[DERIVATION_PATH_EG_LEN];
static lv_obj_t *g_egAddressIndex[DERIVATION_PATH_EG_LEN];

static CoinState_t g_tempFewchaCoinState[FEWCHA_COINS_BUTT];

static lv_obj_t *g_coinCont = NULL;
static lv_obj_t *g_coinTitleLabel = NULL;
static lv_obj_t *g_openMoreHintBox = NULL;
static lv_obj_t *g_bottomCont = NULL;
static lv_obj_t *g_manageImg = NULL;
static bool g_isCoinReselected = false;
static lv_obj_t *g_derivationPathCont = NULL;
static char **g_derivationPathDescs = NULL;
static lv_obj_t *g_derivationPathConfirmBtn = NULL;
static lv_obj_t *g_egCont = NULL;

static void QRCodePause(bool);
static void GuiInitWalletListArray()
{
    bool isTON = false;
    bool isSLIP39 = false;
    bool isTempAccount = false;
    bool isRussian = false;

    isTON = (GetMnemonicType() == MNEMONIC_TYPE_TON);
    isSLIP39 = (GetMnemonicType() == MNEMONIC_TYPE_SLIP39);
    isTempAccount = GetIsTempAccount();
    isRussian = (LanguageGetIndex() == LANG_RU);

    for (size_t i = 0; i < NUMBER_OF_ARRAYS(g_walletListArray); i++) {
        bool enable = true;
        int index = g_walletListArray[i].index;

        if (isTON) {
            enable = (index == WALLET_LIST_TONKEEPER);
        } else {
            switch (index) {
            case WALLET_LIST_ETERNL:
            case WALLET_LIST_MEDUSA:
            case WALLET_LIST_VESPR:
            case WALLET_LIST_TYPHON:
            case WALLET_LIST_BEGIN:
                enable = !isSLIP39;
                break;
            case WALLET_LIST_WANDER:
            case WALLET_LIST_BEACON:
                enable = !isTempAccount;
                break;
            // open keystone for test
            // case WALLET_LIST_KEYSTONE:
            //     enable = isRussian;
            //     break;
            default:
                break;
            }
        }
        g_walletListArray[i].enable = enable && (g_currentFilter & g_walletListArray[i].filter);
    }
}

static bool IsEVMChain(int walletIndex)
{
    switch (walletIndex) {
    case WALLET_LIST_METAMASK:
    case WALLET_LIST_RABBY:
    case WALLET_LIST_SAFE:
    case WALLET_LIST_BLOCK_WALLET:
    case WALLET_LIST_ZAPPER:
    case WALLET_LIST_YEARN_FINANCE:
    case WALLET_LIST_SUSHISWAP:
    case WALLET_LIST_NUFI:
        return true;
    default:
        return false;
    }
}

static bool IsSOL(int walletIndex)
{
    switch (walletIndex) {
    case WALLET_LIST_SOLFARE:
    case WALLET_LIST_HELIUM:
    case WALLET_LIST_NUFI:
        return true;
    default:
        return false;
    }
}

static bool IsAda(int walletIndex)
{
    switch (walletIndex) {
    case WALLET_LIST_VESPR:
    case WALLET_LIST_ETERNL:
    case WALLET_LIST_MEDUSA:
    case WALLET_LIST_TYPHON:
    case WALLET_LIST_BEGIN:
        return true;
    default:
        return false;
    }
}

static void GuiARAddressCheckConfirmHandler(lv_event_t *event)
{
    GUI_DEL_OBJ(g_noticeWindow);
    GuiCreateAttentionHintbox(SIG_SETUP_RSA_PRIVATE_KEY_CONNECT_CONFIRM);
}

static void GuiOpenARAddressNoticeWindow()
{
    g_noticeWindow = GuiCreateGeneralHintBox(&imgWarn, _("ar_address_check"), _("ar_address_check_desc"), NULL, _("not_now"), WHITE_COLOR_OPA20, _("understand"), ORANGE_COLOR);
    lv_obj_add_event_cb(lv_obj_get_child(g_noticeWindow, 0), CloseHintBoxHandler, LV_EVENT_CLICKED, &g_noticeWindow);

    lv_obj_t *btn = GuiGetHintBoxRightBtn(g_noticeWindow);
    lv_obj_set_width(btn, 192);
    lv_obj_add_event_cb(btn, GuiARAddressCheckConfirmHandler, LV_EVENT_CLICKED, &g_noticeWindow);

    btn = GuiGetHintBoxLeftBtn(g_noticeWindow);
    lv_obj_set_width(btn, 192);
    lv_obj_add_event_cb(btn, CloseHintBoxHandler, LV_EVENT_CLICKED, &g_noticeWindow);

    lv_obj_t *img = GuiCreateImg(g_noticeWindow, &imgClose);
    lv_obj_add_flag(img, LV_OBJ_FLAG_CLICKABLE);
    lv_obj_add_event_cb(img, CloseHintBoxHandler, LV_EVENT_CLICKED, &g_noticeWindow);
    lv_obj_align_to(img, lv_obj_get_child(g_noticeWindow, 1), LV_ALIGN_TOP_RIGHT, -36, 36);
}


static void GuiOpenNufiNoticeWindow()
{
    g_noticeWindow = GuiCreateGeneralHintBox(&imgBlueInformation, _("nufi_connection_notice"), _("nufi_connection_notice_desc"), NULL, NULL, WHITE_COLOR_OPA20, _("understand"), ORANGE_COLOR);
    lv_obj_add_event_cb(lv_obj_get_child(g_noticeWindow, 0), CloseHintBoxHandler, LV_EVENT_CLICKED, &g_noticeWindow);

    // understand button
    lv_obj_t *btn = GuiGetHintBoxRightBtn(g_noticeWindow);
    lv_obj_set_width(btn, 408);
    lv_obj_add_event_cb(btn, CloseHintBoxHandler, LV_EVENT_CLICKED, &g_noticeWindow);
}


static void OpenQRCodeHandler(lv_event_t *e)
{
    WalletListItem_t *wallet = lv_event_get_user_data(e);
    g_connectWalletTileView.walletIndex = wallet->index;
    if (IsEVMChain(g_connectWalletTileView.walletIndex)) {
        g_derivationPathDescs = GetDerivationPathDescs(ETH_DERIVATION_PATH_DESC);
    }
    if (IsSOL(g_connectWalletTileView.walletIndex)) {
        g_derivationPathDescs = GetDerivationPathDescs(SOL_DERIVATION_PATH_DESC);
    }
    if (IsAda(g_connectWalletTileView.walletIndex)) {
        g_derivationPathDescs = GetDerivationPathDescs(ADA_DERIVATION_PATH_DESC);
    }
    if (g_connectWalletTileView.walletIndex == WALLET_LIST_ETERNL ||
            g_connectWalletTileView.walletIndex == WALLET_LIST_TYPHON ||
            g_connectWalletTileView.walletIndex == WALLET_LIST_BEGIN ||
            g_connectWalletTileView.walletIndex == WALLET_LIST_MEDUSA
       ) {
        GuiCreateConnectADAWalletWidget(g_connectWalletTileView.walletIndex);
        return;
    }
    // todo: notice if current wallet is nufi , we show a hintbox to notify user to connect usb
    if (g_connectWalletTileView.walletIndex == WALLET_LIST_NUFI) {
        GuiOpenNufiNoticeWindow();
        return;
    }
    bool skipGenerateArweaveKey = IsArweaveSetupComplete();
    if (g_connectWalletTileView.walletIndex == WALLET_LIST_WANDER && !skipGenerateArweaveKey) {
        GuiOpenARAddressNoticeWindow();
        return;
    }
    if (g_connectWalletTileView.walletIndex == WALLET_LIST_BEACON && !skipGenerateArweaveKey) {
        GuiOpenARAddressNoticeWindow();
        return;
    }
    g_isCoinReselected = false;
    GuiEmitSignal(SIG_SETUP_VIEW_TILE_NEXT, NULL, 0);
}

void GuiConnectWalletPasswordErrorCount(void *param)
{
    PasswordVerifyResult_t *passwordVerifyResult = (PasswordVerifyResult_t *)param;
    GuiShowErrorNumber(g_keyboardWidget, passwordVerifyResult);
}

void GuiConnectShowRsaSetupasswordHintbox(void)
{
    g_keyboardWidget = GuiCreateKeyboardWidget(g_pageWidget->contentZone);
    SetKeyboardWidgetSelf(g_keyboardWidget, &g_keyboardWidget);
    static uint16_t sig = SIG_SETUP_RSA_PRIVATE_KEY_WITH_PASSWORD;
    SetKeyboardWidgetSig(g_keyboardWidget, &sig);
}

static void ReturnShowQRHandler(lv_event_t *e)
{
    GUI_DEL_OBJ(g_coinListCont)
    QRCodePause(false);
    SetNavBarLeftBtn(g_pageWidget->navBarWidget, NVS_BAR_RETURN,
                     ConnectWalletReturnHandler, NULL);
    SetNavBarRightBtn(g_pageWidget->navBarWidget, NVS_BAR_MORE_INFO,
                      OpenMoreHandler, NULL);
}

static void UpdateFewchaCoinStateHandler(lv_event_t *e)
{
    lv_obj_t *checkBox = lv_event_get_target(e);
    for (int i = 0; i < FEWCHA_COINS_BUTT; i++) {
        g_tempFewchaCoinState[i].state =
            checkBox == g_defaultFewchaState[i].checkBox;
        if (g_tempFewchaCoinState[i].state) {
            SetConnectWalletNetwork(GetWalletNameByIndex(g_connectWalletTileView.walletIndex), i);
            lv_obj_add_flag(g_defaultFewchaState[i].uncheckedImg, LV_OBJ_FLAG_HIDDEN);
            lv_obj_clear_flag(g_defaultFewchaState[i].checkedImg, LV_OBJ_FLAG_HIDDEN);
        } else {
            lv_obj_clear_flag(g_defaultFewchaState[i].uncheckedImg,
                              LV_OBJ_FLAG_HIDDEN);
            lv_obj_add_flag(g_defaultFewchaState[i].checkedImg, LV_OBJ_FLAG_HIDDEN);
        }
    }
}

static void ConfirmSelectFewchaCoinsHandler(lv_event_t *e)
{

    g_isCoinReselected = true;
    memcpy(g_fewchaCoinState, g_tempFewchaCoinState,
           sizeof(g_tempFewchaCoinState));
    GUI_DEL_OBJ(g_coinListCont)
    GuiAnimatingQRCodeDestroyTimer();
    GuiConnectWalletSetQrdata(g_connectWalletTileView.walletIndex);
    SetNavBarLeftBtn(g_pageWidget->navBarWidget, NVS_BAR_RETURN,
                     ConnectWalletReturnHandler, NULL);
    SetNavBarRightBtn(g_pageWidget->navBarWidget, NVS_BAR_MORE_INFO,
                      OpenMoreHandler, &g_connectWalletTileView.walletIndex);
}

static void RefreshAddressIndex(uint32_t index)
{
    if (GetConnectWalletAccountIndex(GetWalletNameByIndex(g_connectWalletTileView.walletIndex)) != index) {
        SetConnectWalletAccountIndex(GetWalletNameByIndex(g_connectWalletTileView.walletIndex), index);
        GuiAnimatingQRCodeDestroyTimer();
        GuiConnectWalletSetQrdata(g_connectWalletTileView.walletIndex);
    } else {
        QRCodePause(false);
    }
    g_coinListCont = NULL;
}

static void JumpSelectCoinPageHandler(lv_event_t *e)
{
    if (g_coinListCont != NULL) {
        return;
    }
#ifndef COMPILE_SIMULATOR
    QRCodePause(true);
#endif
    if (g_connectWalletTileView.walletIndex == WALLET_LIST_FEWCHA) {
        GuiCreateSelectFewchaCoinWidget();
    } else if (HasSelectAddressWidget()) {
        if (g_connectWalletTileView.walletIndex == WALLET_LIST_XRP_TOOLKIT) {
            g_coinListCont = GuiCreateSelectAddressWidget(
                                 CHAIN_XRP, GetConnectWalletAccountIndex(GetWalletNameByIndex(g_connectWalletTileView.walletIndex)),
                                 RefreshAddressIndex);
        } else if (g_connectWalletTileView.walletIndex == WALLET_LIST_VESPR) {
            g_coinListCont = GuiCreateSelectAddressWidget(
                                 CHAIN_ADA, GetConnectWalletAccountIndex(GetWalletNameByIndex(g_connectWalletTileView.walletIndex)),
                                 RefreshAddressIndex);
        }
    }
    if (g_connectWalletTileView.walletIndex == WALLET_LIST_KEPLR || g_connectWalletTileView.walletIndex == WALLET_LIST_MINT_SCAN) {
        g_coinListCont = GuiCreateSelectAddressWidget(
                             CHAIN_ATOM, GetConnectWalletAccountIndex(GetWalletNameByIndex(g_connectWalletTileView.walletIndex)),
                             RefreshAddressIndex);
    }
}

static void GuiCreateSelectFewchaCoinWidget()
{
    // root container
    lv_obj_t *cont = GuiCreateContainer(lv_obj_get_width(lv_scr_act()),
                                        lv_obj_get_height(lv_scr_act()) -
                                        GUI_MAIN_AREA_OFFSET);
    g_coinListCont = cont;
    lv_obj_align(cont, LV_ALIGN_DEFAULT, 0, GUI_MAIN_AREA_OFFSET);

    // coin list container
    lv_obj_t *coinListCont = GuiCreateContainerWithParent(cont, 408, 542);
    lv_obj_set_align(coinListCont, LV_ALIGN_TOP_MID);
    lv_obj_add_flag(coinListCont, LV_OBJ_FLAG_SCROLLABLE);
    lv_obj_set_scrollbar_mode(coinListCont, LV_SCROLLBAR_MODE_OFF);

    lv_obj_t *labelHint = GuiCreateIllustrateLabel(
                              coinListCont, _("connect_wallet_select_network_hint"));
    lv_obj_set_style_text_opa(labelHint, LV_OPA_80, LV_PART_MAIN);
    lv_obj_align(labelHint, LV_ALIGN_TOP_LEFT, 0, 0);

    lv_obj_t *coinLabel;
    lv_obj_t *icon;

    for (int i = 0; i < FEWCHA_COINS_BUTT; i++) {
        coinLabel = GuiCreateTextLabel(coinListCont, g_fewchaCoinCardArray[i].coin);
        icon = GuiCreateScaleImg(coinListCont, g_fewchaCoinCardArray[i].icon, 118);
        g_defaultFewchaState[i].uncheckedImg =
            GuiCreateImg(coinListCont, &imgUncheckCircle);
        g_defaultFewchaState[i].checkedImg =
            GuiCreateImg(coinListCont, &imgMessageSelect);

        if (g_tempFewchaCoinState[i].state) {
            lv_obj_add_flag(g_defaultFewchaState[i].uncheckedImg, LV_OBJ_FLAG_HIDDEN);
            lv_obj_clear_flag(g_defaultFewchaState[i].checkedImg, LV_OBJ_FLAG_HIDDEN);
        } else {
            lv_obj_clear_flag(g_defaultFewchaState[i].uncheckedImg,
                              LV_OBJ_FLAG_HIDDEN);
            lv_obj_add_flag(g_defaultFewchaState[i].checkedImg, LV_OBJ_FLAG_HIDDEN);
        }

        GuiButton_t table[4] = {
            {
                .obj = coinLabel,
                .align = LV_ALIGN_DEFAULT,
                .position = {24, 16},
            },
            {
                .obj = icon,
                .align = LV_ALIGN_DEFAULT,
                .position = {24, 60},
            },
            {
                .obj = g_defaultFewchaState[i].checkedImg,
                .align = LV_ALIGN_CENTER,
                .position = {160, 0},
            },
            {
                .obj = g_defaultFewchaState[i].uncheckedImg,
                .align = LV_ALIGN_CENTER,
                .position = {160, 0},
            },
        };
        int buttonNum = 4;
        lv_obj_t *button = GuiCreateButton(
                               coinListCont, lv_obj_get_width(coinListCont), 100, table, buttonNum,
                               UpdateFewchaCoinStateHandler, &g_fewchaCoinState[i]);
        lv_obj_align(button, LV_ALIGN_DEFAULT, 0,
                     100 * i + 16 * i + lv_obj_get_height(labelHint) + 24);
        g_defaultFewchaState[i].checkBox = button;
    }

    lv_obj_t *btn = GuiCreateBtn(cont, USR_SYMBOL_CHECK);
    lv_obj_add_event_cb(btn, ConfirmSelectFewchaCoinsHandler, LV_EVENT_CLICKED,
                        NULL);
    lv_obj_align(btn, LV_ALIGN_BOTTOM_RIGHT, -36, -24);

    SetMidBtnLabel(g_pageWidget->navBarWidget, NVS_BAR_MID_LABEL,
                   _("connect_wallet_select_network"));
    SetNavBarLeftBtn(g_pageWidget->navBarWidget, NVS_BAR_RETURN,
                     ReturnShowQRHandler, cont);
    SetNavBarRightBtn(g_pageWidget->navBarWidget, NVS_RIGHT_BUTTON_BUTT, NULL,
                      NULL);
}

static void GuiUpdateWalletListWidget(void)
{
    lv_obj_clean(g_walletListCont);
    int offsetY = 0;
    for (int i = 0, j = 0; i < NUMBER_OF_ARRAYS(g_walletListArray); i++) {
        if (!g_walletListArray[i].enable) {
            continue;
        }
        lv_obj_t *img = GuiCreateImg(g_walletListCont, g_walletListArray[i].img);
        lv_obj_align(img, LV_ALIGN_TOP_MID, 0, offsetY);
        lv_obj_add_flag(img, LV_OBJ_FLAG_CLICKABLE);
        lv_obj_add_event_cb(img, OpenQRCodeHandler, LV_EVENT_CLICKED,
                            &g_walletListArray[i]);
        j++;
        offsetY = j  * 107;
    }
}

static void GuiUpdateConnectWalletHandler(lv_event_t *e)
{
    char *selectFilter = lv_event_get_user_data(e);
    int i = 0;
    lv_obj_t *parent = lv_obj_get_parent(lv_event_get_target(e));
    for (i = 0; i < NUMBER_OF_ARRAYS(g_walletFilter); i++) {
        if (strcmp(g_walletFilter[i], selectFilter) == 0) {
            uint8_t currentFilter = (i == 0) ? WALLET_FILTER_ALL : (1 << (i - 1));
            if (currentFilter == g_currentFilter) {
                return;
            }
            g_currentFilter = currentFilter;
            lv_obj_set_style_border_width(lv_obj_get_child(parent, i), 2, LV_PART_MAIN | LV_STATE_DEFAULT);
            break;
        }
        lv_obj_set_style_border_width(lv_obj_get_child(parent, i), 0, LV_PART_MAIN | LV_STATE_DEFAULT);
    }

    for (++i; i < NUMBER_OF_ARRAYS(g_walletFilter); i++) {
        lv_obj_set_style_border_width(lv_obj_get_child(parent, i), 0, LV_PART_MAIN | LV_STATE_DEFAULT);
    }

    lv_obj_t *obj = lv_event_get_target(e);
    lv_obj_set_style_border_color(obj, RED_COLOR, 0);
    lv_obj_set_style_border_side(obj, LV_BORDER_SIDE_BOTTOM, 0);
    lv_obj_set_style_border_width(obj, 2, LV_PART_MAIN | LV_STATE_DEFAULT);

    GuiInitWalletListArray();
    GuiUpdateWalletListWidget();
}

static void GuiCreateSelectWalletWidget(lv_obj_t *parent)
{
    lv_obj_clear_flag(parent, LV_OBJ_FLAG_SCROLL_ELASTIC);
    lv_obj_set_scrollbar_mode(parent, LV_SCROLLBAR_MODE_OFF);
    bool isTon = GetMnemonicType() == MNEMONIC_TYPE_TON;
    bool isSlip39 = GetMnemonicType() == MNEMONIC_TYPE_SLIP39;
    if (isTon) {
        WalletListItem_t *t = NULL;
        for (size_t i = 0; i < NUMBER_OF_ARRAYS(g_walletListArray); i++) {
            if (g_walletListArray[i].index == WALLET_LIST_TONKEEPER) {
                t = &g_walletListArray[i];
                break;
            }
        }
        ASSERT(t != NULL);
        lv_obj_t *img = GuiCreateImg(parent, t->img);
        lv_obj_align(img, LV_ALIGN_TOP_MID, 0, 0);
        lv_obj_add_flag(img, LV_OBJ_FLAG_CLICKABLE);
        lv_obj_add_event_cb(img, OpenQRCodeHandler, LV_EVENT_CLICKED,
                            t);
    } else {
        lv_obj_t *filterBar = GuiCreateContainerWithParent(parent, 408, 64);
        lv_obj_align(filterBar, LV_ALIGN_TOP_MID, 0, 0);
        lv_obj_set_flex_flow(filterBar, LV_FLEX_FLOW_ROW);

        for (int i = 0; i < NUMBER_OF_ARRAYS(g_walletFilter); i++) {
            lv_obj_t *btn = GuiCreateBtnWithFont(filterBar, g_walletFilter[i], &openSansEnIllustrate);
            lv_obj_set_size(btn, 40, 64);
            lv_obj_set_style_radius(btn, 0, 0);
            lv_obj_set_style_bg_color(btn, BLACK_COLOR, 0);
            lv_obj_set_flex_grow(btn, 1);
            lv_obj_set_style_border_color(btn, ORANGE_COLOR, 0);
            lv_obj_set_style_border_side(btn, LV_BORDER_SIDE_BOTTOM, LV_PART_MAIN | LV_STATE_DEFAULT);
            lv_obj_set_style_border_width(btn, i == 0 ? 2 : 0, LV_PART_MAIN | LV_STATE_DEFAULT);
            lv_obj_add_event_cb(btn, GuiUpdateConnectWalletHandler, LV_EVENT_CLICKED, g_walletFilter[i]);
            if (i == 4 && isSlip39) {
                lv_obj_add_flag(btn, LV_OBJ_FLAG_HIDDEN);
            }
        }

        lv_obj_t *line = GuiCreateDividerLine(parent);
        lv_obj_align(line, LV_ALIGN_DEFAULT, 0, 64);

        lv_obj_t *walletListCont = GuiCreateContainerWithParent(parent, 480, 656 - 64 - 1);
        g_walletListCont = walletListCont;
        lv_obj_align(walletListCont, LV_ALIGN_TOP_MID, 0, 65);
        lv_obj_add_flag(walletListCont, LV_OBJ_FLAG_SCROLLABLE);
        lv_obj_clear_flag(walletListCont, LV_OBJ_FLAG_SCROLL_ELASTIC);
        lv_obj_set_scrollbar_mode(walletListCont, LV_SCROLLBAR_MODE_OFF);
        GuiUpdateWalletListWidget();
    }
}

static void GuiCreateSupportedNetworks(uint8_t index)
{
    if (g_coinCont != NULL && g_manageImg != NULL && g_coinTitleLabel != NULL) {
        return;
    }
    lv_obj_clean(g_bottomCont);
    if (index == WALLET_LIST_UNISAT) {
        g_coinTitleLabel = GuiCreateNoticeLabel(g_bottomCont, _("connect_wallet_supported_tokens"));
    } else {
        g_coinTitleLabel = GuiCreateNoticeLabel(g_bottomCont, _("connect_wallet_supported_networks"));
    }
    lv_obj_align(g_coinTitleLabel, LV_ALIGN_TOP_LEFT, 36, 12);
    lv_obj_add_event_cb(g_bottomCont, JumpSelectCoinPageHandler, LV_EVENT_CLICKED, NULL);
    g_coinCont = GuiCreateContainerWithParent(g_bottomCont, 280, 30);
    lv_obj_align(g_coinCont, LV_ALIGN_TOP_LEFT, 36, 50);
    lv_obj_set_style_bg_color(g_coinCont, DARK_BG_COLOR, LV_PART_MAIN);

    g_manageImg = GuiCreateImg(g_bottomCont, &imgManage);
    lv_obj_set_style_img_opa(g_manageImg, LV_OPA_30, LV_PART_MAIN);
    lv_obj_align(g_manageImg, LV_ALIGN_BOTTOM_RIGHT, -45, -41);
    lv_obj_add_flag(g_manageImg, LV_OBJ_FLAG_HIDDEN);
}

static void GuiCreateQrCodeWidget(lv_obj_t *parent)
{
    lv_obj_t *label = GuiCreateIllustrateLabel(parent, _("connect_wallet_scan"));
    lv_obj_align(label, LV_ALIGN_TOP_MID, 0, 152 - GUI_MAIN_AREA_OFFSET);
    lv_obj_set_style_text_opa(label, LV_OPA_60, LV_PART_MAIN);
    lv_obj_t *qrCont = GuiCreateContainerWithParent(parent, 408, 490);
    lv_obj_add_flag(qrCont, LV_OBJ_FLAG_CLICKABLE);
    lv_obj_align_to(qrCont, label, LV_ALIGN_OUT_BOTTOM_MID, 0, 6);
    lv_obj_set_style_bg_color(qrCont, DARK_BG_COLOR, LV_PART_MAIN);
    lv_obj_set_style_radius(qrCont, 24, LV_PART_MAIN);

    lv_obj_t *qrBgCont = GuiCreateContainerWithParent(qrCont, 336, 336);
    lv_obj_align(qrBgCont, LV_ALIGN_TOP_MID, 0, 36);
    lv_obj_set_style_bg_color(qrBgCont, WHITE_COLOR, LV_PART_MAIN);

    lv_obj_t *qrcode = GuiCreateContainerWithParent(qrBgCont, 294, 294);
    lv_obj_align(qrcode, LV_ALIGN_TOP_MID, 0, 21);
    g_connectWalletTileView.qrCode = qrcode;

    g_bottomCont = GuiCreateContainerWithParent(qrCont, 408, 124);
    lv_obj_align(g_bottomCont, LV_ALIGN_BOTTOM_MID, 0, 0);
    lv_obj_set_style_bg_color(g_bottomCont, DARK_BG_COLOR, LV_PART_MAIN);
    lv_obj_set_style_bg_opa(g_bottomCont, LV_OPA_0,
                            LV_STATE_DEFAULT | LV_PART_MAIN);
    // GuiCreateSupportedNetworks(g_connectWalletTileView.walletIndex);
}

static void AddMetaMaskCoins(void)
{
    if (lv_obj_get_child_cnt(g_coinCont) > 0) {
        lv_obj_clean(g_coinCont);
    }
    for (int i = 0; i < 5; i++) {
        lv_obj_t *img = GuiCreateImg(g_coinCont, g_metaMaskCoinArray[i]);
        lv_img_set_zoom(img, 110);
        lv_img_set_pivot(img, 0, 0);
        lv_obj_align(img, LV_ALIGN_TOP_LEFT, 32 * i, 0);
    }

    lv_obj_t *img = GuiCreateImg(g_coinCont, &imgMore);
    lv_img_set_zoom(img, 150);
    lv_img_set_pivot(img, 0, 0);
    lv_obj_set_style_img_opa(img, LV_OPA_30, LV_PART_MAIN);
    lv_obj_align(img, LV_ALIGN_TOP_LEFT, 132, 2);
}

static void AddEthWalletCoins(void)
{
    if (lv_obj_get_child_cnt(g_coinCont) > 0) {
        lv_obj_clean(g_coinCont);
    }
    for (int i = 0; i < 4; i++) {
        lv_obj_t *img = GuiCreateImg(g_coinCont, g_ethWalletCoinArray[i]);
        lv_img_set_zoom(img, 110);
        lv_img_set_pivot(img, 0, 0);
        lv_obj_align(img, LV_ALIGN_TOP_LEFT, 32 * i, 0);
    }
    lv_obj_t *img = GuiCreateImg(g_coinCont, &imgMore);
    lv_img_set_zoom(img, 150);
    lv_img_set_pivot(img, 0, 0);
    lv_obj_set_style_img_opa(img, LV_OPA_30, LV_PART_MAIN);
    lv_obj_align(img, LV_ALIGN_TOP_LEFT, 132, 2);
}

static void AddOkxWalletCoins(void)
{
    if (lv_obj_get_child_cnt(g_coinCont) > 0) {
        lv_obj_clean(g_coinCont);
    }
    for (int i = 0;
            i < sizeof(g_okxWalletCoinArray) / sizeof(g_okxWalletCoinArray[0]);
            i++) {
        lv_obj_t *img = GuiCreateImg(g_coinCont, g_okxWalletCoinArray[i]);
        lv_img_set_zoom(img, 110);
        lv_img_set_pivot(img, 0, 0);
        lv_obj_align(img, LV_ALIGN_TOP_LEFT, 32 * i, 0);
    }
    lv_obj_t *img = GuiCreateImg(g_coinCont, &imgMore);
    lv_img_set_zoom(img, 150);
    lv_img_set_pivot(img, 0, 0);
    lv_obj_set_style_img_opa(img, LV_OPA_30, LV_PART_MAIN);
    lv_obj_align(img, LV_ALIGN_TOP_LEFT, 132, 2);
}

static void AddBitgetWalletCoins(void)
{
    if (lv_obj_get_child_cnt(g_coinCont) > 0) {
        lv_obj_clean(g_coinCont);
    }
    for (int i = 0;
            i < sizeof(g_bitgetWalletCoinArray) / sizeof(g_bitgetWalletCoinArray[0]);
            i++) {
        lv_obj_t *img = GuiCreateImg(g_coinCont, g_bitgetWalletCoinArray[i]);
        lv_img_set_zoom(img, 110);
        lv_img_set_pivot(img, 0, 0);
        lv_obj_align(img, LV_ALIGN_TOP_LEFT, 32 * i, 0);
    }
}

static void AddKeystoneWalletCoins(void)
{
    if (lv_obj_get_child_cnt(g_coinCont) > 0) {
        lv_obj_clean(g_coinCont);
    }
    for (int i = 0;
            i < sizeof(g_keystoneWalletCoinArray) / sizeof(g_keystoneWalletCoinArray[0]);
            i++) {
        lv_obj_t *img = GuiCreateImg(g_coinCont, g_keystoneWalletCoinArray[i]);
        lv_img_set_zoom(img, 110);
        lv_img_set_pivot(img, 0, 0);
        lv_obj_align(img, LV_ALIGN_TOP_LEFT, 32 * i, 0);
    }
    // lv_obj_t *img = GuiCreateImg(g_coinCont, &imgMore);
    // lv_img_set_zoom(img, 150);
    // lv_img_set_pivot(img, 0, 0);
    // lv_obj_set_style_img_opa(img, LV_OPA_30, LV_PART_MAIN);
    // lv_obj_align(img, LV_ALIGN_TOP_LEFT, 132, 2);
}

static void AddBlueWalletCoins(void)
{
    if (lv_obj_get_child_cnt(g_coinCont) > 0) {
        lv_obj_clean(g_coinCont);
    }
    for (int i = 0; i < 1; i++) {
        lv_obj_t *img = GuiCreateImg(g_coinCont, g_blueWalletCoinArray[i]);
        lv_img_set_zoom(img, 110);
        lv_img_set_pivot(img, 0, 0);
        lv_obj_align(img, LV_ALIGN_TOP_LEFT, 32 * i, 0);
    }
}

static void AddUniSatWalletCoins(void)
{
    if (lv_obj_get_child_cnt(g_coinCont) > 0) {
        lv_obj_clean(g_coinCont);
    }
    for (int i = 0; i < 5; i++) {
        lv_obj_t *img = GuiCreateImg(g_coinCont, g_UniSatCoinArray[i]);
        lv_img_set_zoom(img, 110);
        lv_img_set_pivot(img, 0, 0);
        lv_obj_align(img, LV_ALIGN_TOP_LEFT, 32 * i, 0);
    }
    // Add more
    lv_obj_t *img = GuiCreateImg(g_coinCont, &imgMore);
    lv_img_set_zoom(img, 150);
    lv_img_set_pivot(img, 0, 0);
    lv_obj_set_style_img_opa(img, LV_OPA_30, LV_PART_MAIN);
    lv_obj_align(img, LV_ALIGN_TOP_LEFT, 32 * 5, 2);
}

static void AddWanderConnectCoins(void)
{
    if (lv_obj_get_child_cnt(g_coinCont) > 0) {
        lv_obj_clean(g_coinCont);
    }

    lv_obj_t *img = GuiCreateImg(g_coinCont, g_wanderCoinArray[0]);
    lv_img_set_zoom(img, 110);
    lv_img_set_pivot(img, 0, 0);
    lv_obj_align(img, LV_ALIGN_TOP_LEFT, 0, 0);
}

static void AddBeaconCoins(void)
{
    if (lv_obj_get_child_cnt(g_coinCont) > 0) {
        lv_obj_clean(g_coinCont);
    }

    for (int i = 0; i < 2; i++) {
        lv_obj_t *img = GuiCreateImg(g_coinCont, g_beaconCoinArray[i]);
        lv_img_set_zoom(img, 110);
        lv_img_set_pivot(img, 0, 0);
        lv_obj_align(img, LV_ALIGN_TOP_LEFT, 32 * i, 0);
    }
}

static void AddXBullCoins(void)
{
    if (lv_obj_get_child_cnt(g_coinCont) > 0) {
        lv_obj_clean(g_coinCont);
    }

    lv_obj_t *img = GuiCreateImg(g_coinCont, g_xbullCoinArray[0]);
    lv_img_set_zoom(img, 110);
    lv_img_set_pivot(img, 0, 0);
    lv_obj_align(img, LV_ALIGN_TOP_LEFT, 0, 0);
}

static void AddFewchaCoins()
{
    lv_obj_add_flag(g_bottomCont, LV_OBJ_FLAG_CLICKABLE);
    lv_obj_clear_flag(g_manageImg, LV_OBJ_FLAG_HIDDEN);
    if (lv_obj_get_child_cnt(g_coinCont) > 0) {
        lv_obj_clean(g_coinCont);
    }
    int count = 0;
    for (int i = 0; i < FEWCHA_COINS_BUTT; i++) {
        if (g_fewchaCoinState[i].state) {
            lv_obj_t *img = GuiCreateImg(
                                g_coinCont, g_fewchaCoinArray[g_fewchaCoinState[i].index]);
            lv_img_set_zoom(img, 110);
            lv_img_set_pivot(img, 0, 0);
            lv_obj_align(img, LV_ALIGN_TOP_LEFT, 32 * count, 0);
            count++;
        }
    }
}

static void AddCoreWalletCoins(void)
{
    if (lv_obj_get_child_cnt(g_coinCont) > 0) {
        lv_obj_clean(g_coinCont);
    }
    for (int i = 0; i < CORE_COINS_BUTT; i++) {
        lv_obj_t *img = GuiCreateImg(g_coinCont, g_coreCoinArray[i]);
        lv_img_set_zoom(img, 110);
        lv_img_set_pivot(img, 0, 0);
        lv_obj_align(img, LV_ALIGN_TOP_LEFT, 32 * i, 0);
    }
}

static void AddPetraCoins(void)
{
    if (lv_obj_get_child_cnt(g_coinCont) > 0) {
        lv_obj_clean(g_coinCont);
    }
    for (int i = 0; i < 1; i++) {
        lv_obj_t *img = GuiCreateImg(g_coinCont, g_petraCoinArray[i]);
        lv_img_set_zoom(img, 110);
        lv_img_set_pivot(img, 0, 0);
        lv_obj_align(img, LV_ALIGN_TOP_LEFT, 32 * i, 0);
    }
}

static void AddTonCoins(void)
{
    if (lv_obj_get_child_cnt(g_coinCont) > 0) {
        lv_obj_clean(g_coinCont);
    }
    for (int i = 0; i < 1; i++) {
        lv_obj_t *img = GuiCreateImg(g_coinCont, g_tonKeeperCoinArray[i]);
        lv_img_set_zoom(img, 110);
        lv_img_set_pivot(img, 0, 0);
        lv_obj_align(img, LV_ALIGN_TOP_LEFT, 32 * i, 0);
    }
}

static void AddThorWalletCoins(void)
{
    if (lv_obj_get_child_cnt(g_coinCont) > 0) {
        lv_obj_clean(g_coinCont);
    }
    for (int i = 0; i < 3; i++) {
        lv_obj_t *img = GuiCreateImg(g_coinCont, g_ThorWalletCoinArray[i]);
        lv_img_set_zoom(img, 110);
        lv_img_set_pivot(img, 0, 0);
        lv_obj_align(img, LV_ALIGN_TOP_LEFT, 32 * i, 0);
    }
}

static void AddWalletCoins(const char *coinArray[], uint32_t arraySize)
{
    if (lv_obj_get_child_cnt(g_coinCont) > 0) {
        lv_obj_clean(g_coinCont);
    }
<<<<<<< HEAD
    for (int i = 0; i < NUMBER_OF_ARRAYS(g_nightlyCoinArray); i++) {
        // todo add more coins
        lv_obj_t *img = GuiCreateImg(g_coinCont, g_nightlyCoinArray[i]);
=======
    for (uint32_t i = 0; i < arraySize; i++) {
        lv_obj_t *img = GuiCreateImg(g_coinCont, coinArray[i]);
>>>>>>> f4fa3dc9
        lv_img_set_zoom(img, 110);
        lv_img_set_pivot(img, 0, 0);
        lv_obj_align(img, LV_ALIGN_TOP_LEFT, 32 * i, 0);
    }
}

static void AddIotaCoins(void)
{
    if (lv_obj_get_child_cnt(g_coinCont) > 0) {
        lv_obj_clean(g_coinCont);
    }
    for (int i = 0; i < NUMBER_OF_ARRAYS(g_iotaCoinArray); i++) {
        // todo add more coins
        lv_obj_t *img = GuiCreateImg(g_coinCont, g_iotaCoinArray[i]);
        lv_img_set_zoom(img, 110);
        lv_img_set_pivot(img, 0, 0);
        lv_obj_align(img, LV_ALIGN_TOP_LEFT, 32 * i, 0);
    }
}

static void AddChainAddress(void)
{
    if (lv_obj_get_child_cnt(g_bottomCont) > 0) {
        lv_obj_clean(g_bottomCont);
        g_manageImg = NULL;
        g_coinCont = NULL;
    }
    lv_obj_add_flag(g_bottomCont, LV_OBJ_FLAG_CLICKABLE);

    char name[BUFFER_SIZE_32] = {0};
    snprintf_s(name, sizeof(name), "%s-%d", _("account_head"),
               GetConnectWalletAccountIndex(GetWalletNameByIndex(g_connectWalletTileView.walletIndex)));
    lv_obj_t *label = GuiCreateIllustrateLabel(g_bottomCont, name);
    lv_obj_align(label, LV_ALIGN_TOP_LEFT, 36, 24);

    if (g_connectWalletTileView.walletIndex == WALLET_LIST_XRP_TOOLKIT) {
        char addr[BUFFER_SIZE_256] = {0};
        CutAndFormatString(
            addr, sizeof(addr),
            GuiGetXrpAddressByIndex(GetConnectWalletAccountIndex(GetWalletNameByIndex(g_connectWalletTileView.walletIndex))),
            20);
        label = GuiCreateNoticeLabel(g_bottomCont, addr);
        lv_obj_align(label, LV_ALIGN_TOP_LEFT, 36, 58);
    } else if (IsAda(g_connectWalletTileView.walletIndex)) {
        char addr[BUFFER_SIZE_256] = {0};
        char *xpub = GetCurrentAccountPublicKey(GetAdaXPubTypeByIndexAndDerivationType(
                GetConnectWalletPathIndex(GetWalletNameByIndex(g_connectWalletTileView.walletIndex)),
                GetConnectWalletAccountIndex(GetWalletNameByIndex(g_connectWalletTileView.walletIndex))));
        CutAndFormatString(addr, sizeof(addr), GuiGetADABaseAddressByXPub(xpub), 20);
        label = GuiCreateNoticeLabel(g_bottomCont, addr);
        lv_obj_align(label, LV_ALIGN_TOP_LEFT, 36, 58);
    }

    label = GuiCreateImg(g_bottomCont, &imgArrowRight);
    lv_obj_align(label, LV_ALIGN_CENTER, 150, 0);
}

static void AddKeplrCoinsAndAddressUI(void)
{
    if (lv_obj_get_child_cnt(g_bottomCont) > 0 && g_bottomCont != NULL) {
        lv_obj_clean(g_bottomCont);
        g_manageImg = NULL;
        g_coinCont = NULL;
    }
    lv_obj_add_flag(g_bottomCont, LV_OBJ_FLAG_CLICKABLE);
    g_coinTitleLabel = GuiCreateNoticeLabel(g_bottomCont, _("connect_wallet_supported_networks"));
    lv_label_set_text(g_coinTitleLabel, _("connect_wallet_supported_networks"));
    lv_obj_align(g_coinTitleLabel, LV_ALIGN_TOP_LEFT, 36, 10);
    // supported network icons
    for (int i = 0; i < 8; i++) {
        lv_obj_t *img = GuiCreateImg(g_bottomCont, g_keplrCoinArray[i]);
        lv_img_set_zoom(img, 110);
        lv_img_set_pivot(img, 0, 0);
        lv_obj_align(img, LV_ALIGN_TOP_LEFT, 36 + 32 * i, 38);
    }

    lv_obj_t *img = GuiCreateImg(g_bottomCont, &imgMore);
    lv_img_set_zoom(img, 150);
    lv_img_set_pivot(img, 0, 0);
    lv_obj_set_style_img_opa(img, LV_OPA_30, LV_PART_MAIN);
    lv_obj_align(img, LV_ALIGN_TOP_LEFT, 292, 38);

    // select address ui
    lv_obj_add_flag(g_bottomCont, LV_OBJ_FLAG_CLICKABLE);
    char name[BUFFER_SIZE_32] = {0};
    snprintf_s(name, sizeof(name), "%s-%d", _("account_head"),
               GetConnectWalletAccountIndex(GetWalletNameByIndex(g_connectWalletTileView.walletIndex)));
    lv_obj_t *label = GuiCreateIllustrateLabel(g_bottomCont, name);
    lv_obj_align(label, LV_ALIGN_TOP_LEFT, 36, 70);

    label = GuiCreateImg(g_bottomCont, &imgArrowRight);
    lv_obj_align(label, LV_ALIGN_CENTER, 150, 30);
}

static void AddLeapCoins(void)
{
    if (lv_obj_get_child_cnt(g_coinCont) > 0) {
        lv_obj_clean(g_coinCont);
    }
    for (int i = 0; i < 8; i++) {
        lv_obj_t *img = GuiCreateImg(g_coinCont, g_leapCoinArray[i]);
        lv_img_set_zoom(img, 110);
        lv_img_set_pivot(img, 0, 0);
        lv_obj_align(img, LV_ALIGN_TOP_LEFT, 32 * i, 0);
    }
    // Add more
    lv_obj_t *img = GuiCreateImg(g_coinCont, &imgMore);
    lv_img_set_zoom(img, 150);
    lv_img_set_pivot(img, 0, 0);
    lv_obj_set_style_img_opa(img, LV_OPA_30, LV_PART_MAIN);
    lv_obj_align(img, LV_ALIGN_TOP_LEFT, 32 * 8, 2);
}

static void AddSolflareCoins(void)
{
    if (lv_obj_get_child_cnt(g_coinCont) > 0) {
        lv_obj_clean(g_coinCont);
    }
    for (int i = 0; i < 1; i++) {
        lv_obj_t *img = GuiCreateImg(g_coinCont, g_solfareCoinArray[i]);
        lv_img_set_zoom(img, 110);
        lv_img_set_pivot(img, 0, 0);
        lv_obj_align(img, LV_ALIGN_TOP_LEFT, 32 * i, 0);
    }
}

static void AddHeliumWalletCoins(void)
{
    if (lv_obj_get_child_cnt(g_coinCont) > 0) {
        lv_obj_clean(g_coinCont);
    }

    for (int i = 0; i < 2; i++) {
        lv_obj_t *img = GuiCreateImg(g_coinCont, g_heliumCoinArray[i]);
        lv_img_set_zoom(img, 110);
        lv_img_set_pivot(img, 0, 0);
        lv_obj_align(img, LV_ALIGN_TOP_LEFT, 32 * i, 0);
    }
}

static void AddBackpackWalletCoins(void)
{
    if (lv_obj_get_child_cnt(g_coinCont) > 0) {
        lv_obj_clean(g_coinCont);
    }
    for (int i = 0;
            i < sizeof(g_backpackWalletCoinArray) / sizeof(g_backpackWalletCoinArray[0]);
            i++) {
        lv_obj_t *img = GuiCreateImg(g_coinCont, g_backpackWalletCoinArray[i]);
        lv_img_set_zoom(img, 110);
        lv_img_set_pivot(img, 0, 0);
        lv_obj_align(img, LV_ALIGN_TOP_LEFT, 32 * i, 0);
    }
}

void GuiConnectWalletInit(void)
{
    g_currentFilter = WALLET_FILTER_ALL;
    static const char *slip39Filters[] = WALLET_FILTER_SLIP39;
    static const char *normalFilters[] = WALLET_FILTER_NORMAL;
    if (GetMnemonicType() == MNEMONIC_TYPE_SLIP39) {
        memcpy_s(g_walletFilter, sizeof(g_walletFilter), slip39Filters, sizeof(slip39Filters));
    } else {
        memcpy_s(g_walletFilter, sizeof(g_walletFilter), normalFilters, sizeof(normalFilters));
    }
    GuiInitWalletListArray();
    g_pageWidget = CreatePageWidget();
    lv_obj_t *cont = g_pageWidget->contentZone;

    lv_obj_t *tileView = GuiCreateTileView(cont);
    lv_obj_t *tile = lv_tileview_add_tile(tileView, CONNECT_WALLET_SELECT_WALLET,
                                          0, LV_DIR_HOR);
    GuiCreateSelectWalletWidget(tile);

    tile = lv_tileview_add_tile(tileView, CONNECT_WALLET_QRCODE, 0, LV_DIR_HOR);
    GuiCreateQrCodeWidget(tile);

    g_connectWalletTileView.currentTile = CONNECT_WALLET_SELECT_WALLET;
    g_connectWalletTileView.tileView = tileView;
    g_connectWalletTileView.cont = cont;

    lv_obj_set_tile_id(g_connectWalletTileView.tileView,
                       g_connectWalletTileView.currentTile, 0, LV_ANIM_OFF);
}

UREncodeResult *GuiGetFewchaData(void)
{
    GuiChainCoinType coin = CHAIN_APT;
    if (g_fewchaCoinState[1].state) {
        coin = CHAIN_SUI;
    }
    return GuiGetFewchaDataByCoin(coin);
}

UREncodeResult *GuiGetNightlyData(void)
{
    return GuiGetWalletDataByCoin(true);
}

UREncodeResult *GuiGetSuiWalletData(void)
{
    return GuiGetWalletDataByCoin(false);
}

UREncodeResult *GuiGetXrpToolkitData(void)
{
    return GuiGetXrpToolkitDataByIndex(
               GetConnectWalletAccountIndex(GetWalletNameByIndex(g_connectWalletTileView.walletIndex)));
}
UREncodeResult *GuiGetKeplrData(void)
{
    return GuiGetKeplrDataByIndex(GetConnectWalletAccountIndex(GetWalletNameByIndex(g_connectWalletTileView.walletIndex)));
}

UREncodeResult *GuiGetADAData(void)
{
    return GuiGetADADataByIndex(GetWalletNameByIndex(g_connectWalletTileView.walletIndex));
}

UREncodeResult *GuiGetTonData(void)
{
    bool isTon = GetMnemonicType() == MNEMONIC_TYPE_TON;
    uint8_t* mfp = NULL;
    char* path = NULL;
    char* xpub;
    if (isTon) {
        xpub = GetCurrentAccountPublicKey(XPUB_TYPE_TON_NATIVE);
    } else {
        mfp = SRAM_MALLOC(4);
        GetMasterFingerPrint(mfp);
        xpub = GetCurrentAccountPublicKey(XPUB_TYPE_TON_BIP39);
        path = GetXPubPath(XPUB_TYPE_TON_BIP39);
    }
    char* walletName = GetWalletName();
    if (walletName == NULL) {
        walletName = "Keystone";
    }
    return get_tonkeeper_wallet_ur(xpub, walletName, mfp, mfp == NULL ? 0 : 4, path);
}

void GuiPrepareArConnectWalletView(void)
{
    GuiDeleteKeyboardWidget(g_keyboardWidget);
    GuiEmitSignal(SIG_SETUP_VIEW_TILE_NEXT, NULL, 0);
}

void GuiSetupArConnectWallet(void)
{
    RsaGenerateKeyPair(false);
}

void GuiConnectWalletSetQrdata(WALLET_LIST_INDEX_ENUM index)
{
    GenerateUR func = NULL;
    SetWallet(g_pageWidget->navBarWidget, index, NULL);
    GuiCreateSupportedNetworks(index);
    lv_label_set_text(g_coinTitleLabel, _("connect_wallet_supported_networks"));
    lv_obj_clear_flag(g_bottomCont, LV_OBJ_FLAG_CLICKABLE);
    lv_obj_add_flag(g_manageImg, LV_OBJ_FLAG_HIDDEN);
    switch (index) {
    case WALLET_LIST_METAMASK:
        func = GuiGetMetamaskData;
        AddMetaMaskCoins();
        break;
    case WALLET_LIST_RABBY:
    case WALLET_LIST_SAFE:
    case WALLET_LIST_BLOCK_WALLET:
    case WALLET_LIST_ZAPPER:
    case WALLET_LIST_YEARN_FINANCE:
    case WALLET_LIST_SUSHISWAP:
        func = GuiGetMetamaskData;
        AddEthWalletCoins();
        break;
    case WALLET_LIST_IMTOKEN:
        func = GuiGetImTokenData;
        AddEthWalletCoins();
        break;
    case WALLET_LIST_CORE:
        func = GuiGetCoreWalletData;
        AddCoreWalletCoins();
        break;
    case WALLET_LIST_BITGET:
        func = GuiGetBitgetWalletData;
        AddBitgetWalletCoins();
        break;
    case WALLET_LIST_OKX:
        func = GuiGetOkxWalletData;
        AddOkxWalletCoins();
        break;

    case WALLET_LIST_BLUE:
        func = GuiGetBlueWalletBtcData;
        AddBlueWalletCoins();
        break;
    // todo  zeus wallet use same ur logic as sparrow wallet (m/49'/0'/0' 、 m/44'/0'/0' 、 m/84'/0'/0' and m/86'/0'/0' )
    case WALLET_LIST_ZEUS:
    case WALLET_LIST_SPARROW:
    case WALLET_LIST_BABYLON:
        func = GuiGetSparrowWalletBtcData;
        AddBlueWalletCoins();
        break;
    case WALLET_LIST_UNISAT:
        func = GuiGetSparrowWalletBtcData;
        AddUniSatWalletCoins();
        lv_label_set_text(g_coinTitleLabel, _("connect_wallet_supported_tokens"));
        break;
    case WALLET_LIST_SUB:
        break;
    case WALLET_LIST_SOLFARE:
        func = GuiGetSolflareData;
        AddSolflareCoins();
        break;
    case WALLET_LIST_HELIUM:
        func = GuiGetHeliumData;
        AddHeliumWalletCoins();
        break;
    case WALLET_LIST_BACKPACK:
        func = GuiGetBackpackData;
        AddBackpackWalletCoins();
        break;
    case WALLET_LIST_MINT_SCAN:
    case WALLET_LIST_KEPLR:
        func = GuiGetKeplrData;
        AddKeplrCoinsAndAddressUI();
        break;
    case WALLET_LIST_LEAP:
        func = GuiGetLeapData;
        AddLeapCoins();
        break;
    case WALLET_LIST_WANDER:
        func = GuiGetWanderData;
        AddWanderConnectCoins();
        break;
    case WALLET_LIST_BEACON:
        func = GuiGetWanderData;
        AddBeaconCoins();
        break;
    case WALLET_LIST_XBULL:
        func = GuiGetXBullData;
        AddXBullCoins();
        break;
    case WALLET_LIST_TYPHON:
        func = GuiGetADAData;
        AddChainAddress();
        break;
    case WALLET_LIST_VESPR:
        func = GuiGetADAData;
        AddChainAddress();
        break;
    case WALLET_LIST_NIGHTLY:
        func = GuiGetNightlyData;
        AddWalletCoins(g_nightlyCoinArray, NUMBER_OF_ARRAYS(g_nightlyCoinArray));
        break;
    case WALLET_LIST_IOTA:
        func = GuiGetIotaWalletData;
        AddIotaCoins();
        break;
    case WALLET_LIST_SUIET:
        func = GuiGetSuiWalletData;
        AddWalletCoins(g_suiWalletCoinArray, NUMBER_OF_ARRAYS(g_suiWalletCoinArray));
        break;
    case WALLET_LIST_FEWCHA:
        if (!g_isCoinReselected) {
            initFewchaCoinsConfig();
        }
        func = GuiGetFewchaData;
        AddFewchaCoins();
        break;
    case WALLET_LIST_PETRA:
        func = GuiGetPetraData;
        AddPetraCoins();
        break;
    case WALLET_LIST_XRP_TOOLKIT:
        func = GuiGetXrpToolkitData;
        AddChainAddress();
        break;
    case WALLET_LIST_THORWALLET:
        func = GuiGetThorWalletBtcData;
        AddThorWalletCoins();
        break;
    case WALLET_LIST_TONKEEPER:
        func = GuiGetTonData;
        AddTonCoins();
        break;
    case WALLET_LIST_KEYSTONE:
        // todo  add keystone ur logic
        func = GuiGetKeystoneConnectWalletData;
        AddKeystoneWalletCoins();
        break;
    default:
        return;
    }
    if (func) {
        bool skipGenerateArweaveKey = IsArweaveSetupComplete();
        if (index == WALLET_LIST_WANDER && !skipGenerateArweaveKey) {
            GuiAnimatingQRCodeInitWithLoadingParams(g_connectWalletTileView.qrCode, func, true, _("InitializingRsaTitle"), _("FindingRsaPrimes"));
            return;
        }
        if (index == WALLET_LIST_BEACON && !skipGenerateArweaveKey) {
            GuiAnimatingQRCodeInitWithLoadingParams(g_connectWalletTileView.qrCode, func, true, _("InitializingRsaTitle"), _("FindingRsaPrimes"));
            return;
        }
        GuiAnimatingQRCodeInit(g_connectWalletTileView.qrCode, func, true);
    }
}

static void QRCodePause(bool pause)
{
    GuiAnimatingQRCodeControl(pause);
}

void GuiConnectWalletHandleURGenerate(char *data, uint16_t len)
{
    GuiAnimantingQRCodeFirstUpdate(data, len);
}

void GuiConnectWalletHandleURUpdate(char *data, uint16_t len)
{
    GuiAnimatingQRCodeUpdate(data, len);
}

void ConnectWalletReturnHandler(lv_event_t *e)
{
    // CloseQRTimer();
    GuiEmitSignal(SIG_SETUP_VIEW_TILE_PREV, NULL, 0);
}

static void initFewchaCoinsConfig(void)
{
    uint8_t index = GetConnectWalletNetwork(GetWalletNameByIndex(g_connectWalletTileView.walletIndex));
    for (int i = 0; i < NUMBER_OF_ARRAYS(g_defaultFewchaState); i++) {
        if (i == index) {
            g_defaultFewchaState[index].state = true;
        } else {
            g_defaultFewchaState[i].state = false;
        }
    }
    memcpy(g_tempFewchaCoinState, g_defaultFewchaState,
           sizeof(g_defaultFewchaState));
    memcpy(g_fewchaCoinState, g_defaultFewchaState, sizeof(g_defaultFewchaState));
}

ETHAccountType GetMetamaskAccountType(void)
{
    return GetConnectWalletPathIndex(GetWalletNameByIndex(g_connectWalletTileView.walletIndex));
}

SOLAccountType GetSolflareAccountType(void)
{
    return GetConnectWalletPathIndex(GetWalletNameByIndex(g_connectWalletTileView.walletIndex));
}

SOLAccountType GetHeliumAccountType(void)
{
    return GetConnectWalletPathIndex(GetWalletNameByIndex(g_connectWalletTileView.walletIndex));
}

static int GetAccountType(void)
{
    return GetConnectWalletPathIndex(GetWalletNameByIndex(g_connectWalletTileView.walletIndex));
}

static void SetAccountType(uint8_t index)
{
    switch (g_connectWalletTileView.walletIndex) {
    case WALLET_LIST_SOLFARE:
        g_currentSOLPathIndex[GetCurrentAccountIndex()] = index;
        break;
    case WALLET_LIST_HELIUM:
        g_currentHeliumPathIndex[GetCurrentAccountIndex()] = index;
        break;
    case WALLET_LIST_VESPR:
        g_currentAdaPathIndex[GetCurrentAccountIndex()] = index;
        break;
    default:
        g_currentEthPathIndex[GetCurrentAccountIndex()] = index;
        break;
    }

    SetConnectWalletPathIndex(GetWalletNameByIndex(g_connectWalletTileView.walletIndex), index);
}

static bool IsSelectChanged(void)
{
    return GetCurrentSelectedIndex() != GetAccountType();
}

static bool HasSelectAddressWidget()
{
    switch (g_connectWalletTileView.walletIndex) {
    case WALLET_LIST_XRP_TOOLKIT:
    case WALLET_LIST_KEPLR:
    case WALLET_LIST_VESPR:
    case WALLET_LIST_MINT_SCAN:
        return true;
        break;
    default:
        return false;
    }
}

static void CloseDerivationHandler(lv_event_t *e)
{
    QRCodePause(false);
    GUI_DEL_OBJ(g_derivationPathCont);
    SetNavBarLeftBtn(g_pageWidget->navBarWidget, NVS_BAR_RETURN, ReturnHandler,
                     NULL);
    SetWallet(g_pageWidget->navBarWidget, g_connectWalletTileView.walletIndex,
              NULL);
    SetNavBarRightBtn(g_pageWidget->navBarWidget, NVS_BAR_MORE_INFO,
                      OpenMoreHandler, &g_connectWalletTileView.walletIndex);
}

static void ConfirmDerivationHandler(lv_event_t *e)
{
    lv_event_code_t code = lv_event_get_code(e);
    if (code == LV_EVENT_CLICKED && IsSelectChanged()) {
        SetAccountType(GetCurrentSelectedIndex());
        GuiAnimatingQRCodeDestroyTimer();
        GuiConnectWalletSetQrdata(g_connectWalletTileView.walletIndex);
        GUI_DEL_OBJ(g_derivationPathCont);
        SetNavBarLeftBtn(g_pageWidget->navBarWidget, NVS_BAR_RETURN, ReturnHandler,
                         NULL);
        SetWallet(g_pageWidget->navBarWidget, g_connectWalletTileView.walletIndex,
                  NULL);
        SetNavBarRightBtn(g_pageWidget->navBarWidget, NVS_BAR_MORE_INFO,
                          OpenMoreHandler, &g_connectWalletTileView.walletIndex);
    }
}

static void UpdateConfirmBtn(void)
{
    if (IsSelectChanged()) {
        lv_obj_set_style_bg_opa(g_derivationPathConfirmBtn, LV_OPA_COVER,
                                LV_PART_MAIN);
        lv_obj_set_style_text_opa(lv_obj_get_child(g_derivationPathConfirmBtn, 0),
                                  LV_OPA_COVER, LV_PART_MAIN);
    } else {
        lv_obj_set_style_bg_opa(g_derivationPathConfirmBtn, LV_OPA_30,
                                LV_PART_MAIN);
        lv_obj_set_style_text_opa(lv_obj_get_child(g_derivationPathConfirmBtn, 0),
                                  LV_OPA_30, LV_PART_MAIN);
    }
}

static void GetEthEgAddress(void)
{
    SimpleResponse_c_char *result;
    result = eth_get_address(
                 "44'/60'/0'/0/0",
                 GetCurrentAccountPublicKey(XPUB_TYPE_ETH_BIP44_STANDARD), "44'/60'/0'");
    CutAndFormatString(g_derivationPathAddr[Bip44Standard][0], BUFFER_SIZE_64,
                       result->data, 24);
    free_simple_response_c_char(result);

    result = eth_get_address(
                 "44'/60'/0'/0/1",
                 GetCurrentAccountPublicKey(XPUB_TYPE_ETH_BIP44_STANDARD), "44'/60'/0'");
    CutAndFormatString(g_derivationPathAddr[Bip44Standard][1], BUFFER_SIZE_64,
                       result->data, 24);
    free_simple_response_c_char(result);

    result = eth_get_address(
                 "44'/60'/0'/0/0", GetCurrentAccountPublicKey(XPUB_TYPE_ETH_LEDGER_LIVE_0),
                 "44'/60'/0'");
    CutAndFormatString(g_derivationPathAddr[LedgerLive][0], BUFFER_SIZE_64,
                       result->data, 24);
    free_simple_response_c_char(result);

    result = eth_get_address(
                 "44'/60'/1'/0/0", GetCurrentAccountPublicKey(XPUB_TYPE_ETH_LEDGER_LIVE_1),
                 "44'/60'/1'");
    CutAndFormatString(g_derivationPathAddr[LedgerLive][1], BUFFER_SIZE_64,
                       result->data, 24);
    free_simple_response_c_char(result);

    result = eth_get_address(
                 "44'/60'/0'/0", GetCurrentAccountPublicKey(XPUB_TYPE_ETH_LEDGER_LEGACY),
                 "44'/60'/0'");
    CutAndFormatString(g_derivationPathAddr[LedgerLegacy][0], BUFFER_SIZE_64,
                       result->data, 24);
    free_simple_response_c_char(result);

    result = eth_get_address(
                 "44'/60'/0'/1", GetCurrentAccountPublicKey(XPUB_TYPE_ETH_LEDGER_LEGACY),
                 "44'/60'/0'");
    CutAndFormatString(g_derivationPathAddr[LedgerLegacy][1], BUFFER_SIZE_64,
                       result->data, 24);
    free_simple_response_c_char(result);
}

static void GetSolEgAddress(void)
{
    SimpleResponse_c_char *result;
    result =
        solana_get_address(GetCurrentAccountPublicKey(XPUB_TYPE_SOL_BIP44_0));
    CutAndFormatString(g_solDerivationPathAddr[SOLBip44][0], BUFFER_SIZE_64,
                       result->data, 24);
    free_simple_response_c_char(result);

    result =
        solana_get_address(GetCurrentAccountPublicKey(XPUB_TYPE_SOL_BIP44_1));
    CutAndFormatString(g_solDerivationPathAddr[SOLBip44][1], BUFFER_SIZE_64,
                       result->data, 24);
    free_simple_response_c_char(result);

    result =
        solana_get_address(GetCurrentAccountPublicKey(XPUB_TYPE_SOL_BIP44_ROOT));
    CutAndFormatString(g_solDerivationPathAddr[SOLBip44ROOT][0], BUFFER_SIZE_64,
                       result->data, 24);
    free_simple_response_c_char(result);

    result = solana_get_address(
                 GetCurrentAccountPublicKey(XPUB_TYPE_SOL_BIP44_CHANGE_0));
    CutAndFormatString(g_solDerivationPathAddr[SOLBip44Change][0], BUFFER_SIZE_64,
                       result->data, 24);
    free_simple_response_c_char(result);

    result = solana_get_address(
                 GetCurrentAccountPublicKey(XPUB_TYPE_SOL_BIP44_CHANGE_1));
    CutAndFormatString(g_solDerivationPathAddr[SOLBip44Change][1], BUFFER_SIZE_64,
                       result->data, 24);
    free_simple_response_c_char(result);
}

static void GetAdaEgAddress(void)
{
    ChainType chainType1 = GetCurrentSelectedIndex() == STANDARD_ADA ? XPUB_TYPE_ADA_0 : XPUB_TYPE_LEDGER_ADA_0;
    ChainType chainType2 = GetCurrentSelectedIndex() == STANDARD_ADA ? XPUB_TYPE_ADA_1 : XPUB_TYPE_LEDGER_ADA_1;
    SimpleResponse_c_char *result;
    result =
        cardano_get_base_address(GetCurrentAccountPublicKey(chainType1), 0, 1);
    CutAndFormatString(g_adaDerivationPathAddr[GetCurrentSelectedIndex()][0], BUFFER_SIZE_128,
                       result->data, 24);
    free_simple_response_c_char(result);

    result =
        cardano_get_base_address(GetCurrentAccountPublicKey(chainType2), 0, 1);
    CutAndFormatString(g_adaDerivationPathAddr[GetCurrentSelectedIndex()][1], BUFFER_SIZE_128,
                       result->data, 24);
    free_simple_response_c_char(result);
}

static void GetEgAddress(void)
{
    switch (g_connectWalletTileView.walletIndex) {
    case WALLET_LIST_SOLFARE:
        GetSolEgAddress();
        break;
    case WALLET_LIST_HELIUM:
        GetSolEgAddress();
        break;
    case WALLET_LIST_VESPR:
        GetAdaEgAddress();
        break;
    default:
        GetEthEgAddress();
        break;
    }
}

static void UpdateEthEgAddress(uint8_t index)
{
    lv_label_set_text(g_egAddress[0],
                      (const char *)g_derivationPathAddr[index][0]);
    lv_label_set_text(g_egAddress[1],
                      (const char *)g_derivationPathAddr[index][1]);
}

static void UpdateSolEgAddress(uint8_t index)
{
    lv_label_set_text(g_egAddress[0],
                      (const char *)g_solDerivationPathAddr[index][0]);
    if (index != SOLBip44ROOT) {
        lv_label_set_text(g_egAddress[1],
                          (const char *)g_solDerivationPathAddr[index][1]);
    }
}

static void UpdateAdaEgAddress(uint8_t index)
{
    lv_label_set_text(g_egAddress[0],
                      (const char *)g_adaDerivationPathAddr[index][0]);
    lv_label_set_text(g_egAddress[1],
                      (const char *)g_adaDerivationPathAddr[index][1]);
}

static void UpdategAddress(void)
{
    switch (g_connectWalletTileView.walletIndex) {
    case WALLET_LIST_SOLFARE:
    case WALLET_LIST_HELIUM:
        UpdateSolEgAddress(GetCurrentSelectedIndex());
        break;
    case WALLET_LIST_VESPR:
        UpdateAdaEgAddress(GetCurrentSelectedIndex());
        break;
    default:
        UpdateEthEgAddress(GetCurrentSelectedIndex());
        break;
    }
}

static void SetCurrentSelectedIndex(uint8_t index)
{
    g_currentSelectedPathIndex[GetCurrentAccountIndex()] = index;
}

static uint32_t GetCurrentSelectedIndex()
{
    return g_currentSelectedPathIndex[GetCurrentAccountIndex()];
}

static void SelectDerivationHandler(lv_event_t *e)
{
    lv_obj_t *newCheckBox = lv_event_get_user_data(e);
    for (int i = 0; i < GetDerivedPathTypeCount(); i++) {
        if (newCheckBox == g_derivationCheck[i]) {
            lv_obj_add_state(newCheckBox, LV_STATE_CHECKED);
            SetCurrentSelectedIndex(i);
            ShowEgAddressCont(g_egCont);
            UpdateConfirmBtn();
        } else {
            lv_obj_clear_state(g_derivationCheck[i], LV_STATE_CHECKED);
        }
    }
}

static void OpenTutorialHandler(lv_event_t *e)
{
    QRCodePause(true);

    WALLET_LIST_INDEX_ENUM *wallet = lv_event_get_user_data(e);
    GuiFrameOpenViewWithParam(&g_walletTutorialView, wallet, sizeof(wallet));
    GUI_DEL_OBJ(g_openMoreHintBox);
}

static const char *GetDerivationPathSelectDes(void)
{
    switch (g_connectWalletTileView.walletIndex) {
    case WALLET_LIST_SOLFARE:
    case WALLET_LIST_HELIUM:
        return _("derivation_path_select_sol");
    case WALLET_LIST_VESPR:
        return _("derivation_path_select_ada");
    default:
        return _("derivation_path_select_eth");
    }
}

static const char *GetChangeDerivationAccountType(int i)
{
    switch (g_connectWalletTileView.walletIndex) {
    case WALLET_LIST_VESPR:
        if (i == 0) {
            return _("receive_ada_more_t_standard");
        } else if (i == 1) {
            return _("receive_ada_more_t_ledger");
        }
    case WALLET_LIST_SOLFARE:
    case WALLET_LIST_HELIUM:
        if (i == 0) {
            return _("receive_sol_more_t_base_path");
        } else if (i == 1) {
            return _("receive_sol_more_t_single_path");
        } else if (i == 2) {
            return _("receive_sol_more_t_sub_path");
        }
    default:
        return g_changeDerivationList[i].accountType;
    }
}

static const char *GetChangeDerivationPath(int i)
{
    switch (g_connectWalletTileView.walletIndex) {
    case WALLET_LIST_SOLFARE:
    case WALLET_LIST_HELIUM:
        return g_solChangeDerivationList[i].path;
    case WALLET_LIST_VESPR:
        return g_adaChangeDerivationList[i].path;
    default:
        return g_changeDerivationList[i].path;
    }
}

static char *GetChangeDerivationPathDesc(void)
{
    return g_derivationPathDescs
           [g_currentSelectedPathIndex[GetCurrentAccountIndex()]];
}

static void ShowEgAddressCont(lv_obj_t *egCont)
{
    if (egCont == NULL) {
        printf("egCont is NULL, cannot show eg address\n");
        return;
    }
    lv_obj_clean(egCont);

    lv_obj_t *prevLabel = NULL, *label;
    int egContHeight = 12;
    char *desc = GetChangeDerivationPathDesc();
    if (desc != NULL && strnlen_s(desc, BUFFER_SIZE_128) > 0) {
        label = GuiCreateNoticeLabel(egCont, desc);
        lv_obj_set_width(label, 360);
        lv_label_set_long_mode(label, LV_LABEL_LONG_WRAP);
        lv_obj_align(label, LV_ALIGN_TOP_LEFT, 24, 12);
        lv_obj_update_layout(label);
        egContHeight += lv_obj_get_height(label);
        prevLabel = label;
    }

    label = GuiCreateNoticeLabel(egCont, _("derivation_path_address_eg"));
    if (prevLabel != NULL) {
        lv_obj_align_to(label, prevLabel, LV_ALIGN_OUT_BOTTOM_LEFT, 0, 4);
    } else {
        lv_obj_align(label, LV_ALIGN_TOP_LEFT, 24, 12);
    }
    lv_label_set_long_mode(label, LV_LABEL_LONG_WRAP);
    lv_obj_update_layout(label);
    egContHeight = egContHeight + 4 + lv_obj_get_height(label);
    prevLabel = label;

    lv_obj_t *index = GuiCreateNoticeLabel(egCont, _("0"));
    lv_obj_align_to(index, prevLabel, LV_ALIGN_OUT_BOTTOM_LEFT, 0, 4);
    lv_label_set_long_mode(index, LV_LABEL_LONG_WRAP);
    lv_obj_update_layout(index);
    egContHeight = egContHeight + 4 + lv_obj_get_height(index);
    g_egAddressIndex[0] = index;
    prevLabel = index;

    label = GuiCreateIllustrateLabel(egCont, "");
    lv_obj_align_to(label, prevLabel, LV_ALIGN_OUT_RIGHT_MID, 12, 0);
    g_egAddress[0] = label;
    // if current wallet is  solana wallet and the current selected index is not root path, then show the second example address
    if ((g_connectWalletTileView.walletIndex == WALLET_LIST_SOLFARE || g_connectWalletTileView.walletIndex == WALLET_LIST_HELIUM) &&
            GetCurrentSelectedIndex() != SOLBip44ROOT) {
        index = GuiCreateNoticeLabel(egCont, _("1"));
        lv_obj_align_to(index, prevLabel, LV_ALIGN_OUT_BOTTOM_LEFT, 0, 4);
        lv_label_set_long_mode(index, LV_LABEL_LONG_WRAP);
        lv_obj_update_layout(index);
        egContHeight = egContHeight + 4 + lv_obj_get_height(index);
        g_egAddressIndex[1] = index;
        prevLabel = index;

        label = GuiCreateIllustrateLabel(egCont, "");
        lv_obj_align_to(label, prevLabel, LV_ALIGN_OUT_RIGHT_MID, 12, 0);
        g_egAddress[1] = label;
    }
    // not solana wallet, show the second example address
    if (g_connectWalletTileView.walletIndex != WALLET_LIST_SOLFARE && g_connectWalletTileView.walletIndex != WALLET_LIST_HELIUM) {
        index = GuiCreateNoticeLabel(egCont, _("1"));
        lv_obj_align_to(index, prevLabel, LV_ALIGN_OUT_BOTTOM_LEFT, 0, 4);
        lv_label_set_long_mode(index, LV_LABEL_LONG_WRAP);
        lv_obj_update_layout(index);
        egContHeight = egContHeight + 4 + lv_obj_get_height(index);
        g_egAddressIndex[1] = index;
        prevLabel = index;

        label = GuiCreateIllustrateLabel(egCont, "");
        lv_obj_align_to(label, prevLabel, LV_ALIGN_OUT_RIGHT_MID, 12, 0);
        g_egAddress[1] = label;
    }
    egContHeight += 12;
    lv_obj_set_height(egCont, egContHeight);
    GetEgAddress();
    UpdategAddress();
}

static uint32_t GetDerivedPathTypeCount()
{
    if (IsAda(g_connectWalletTileView.walletIndex)) {
        return 2;
    } else {
        return 3;
    }
}

static void OpenDerivationPath()
{
    SetCurrentSelectedIndex(GetAccountType());

    lv_obj_t *bgCont = GuiCreateContainer(lv_obj_get_width(lv_scr_act()),
                                          lv_obj_get_height(lv_scr_act()) -
                                          GUI_MAIN_AREA_OFFSET);

    lv_obj_align(bgCont, LV_ALIGN_DEFAULT, 0, GUI_MAIN_AREA_OFFSET);

    lv_obj_t *scrollCont = GuiCreateContainerWithParent(
                               bgCont, lv_obj_get_width(lv_scr_act()),
                               lv_obj_get_height(lv_scr_act()) - GUI_MAIN_AREA_OFFSET - 114);
    lv_obj_align(scrollCont, LV_ALIGN_DEFAULT, 0, 0);
    lv_obj_add_flag(scrollCont, LV_OBJ_FLAG_CLICKABLE);
    lv_obj_add_flag(scrollCont, LV_OBJ_FLAG_SCROLLABLE);

    lv_obj_t *label = GuiCreateNoticeLabel(scrollCont, GetDerivationPathSelectDes());
    lv_obj_align(label, LV_ALIGN_TOP_MID, 0, 0);
    uint16_t buttonHeight = IsAda(g_connectWalletTileView.walletIndex) ? 68 : 102;
    lv_obj_t *cont = GuiCreateContainerWithParent(scrollCont, 408, (buttonHeight + 1) * GetDerivedPathTypeCount() - 1);
    lv_obj_align(cont, LV_ALIGN_TOP_MID, 0, 84);
    lv_obj_set_style_bg_color(cont, WHITE_COLOR, LV_PART_MAIN);
    lv_obj_set_style_bg_opa(cont, LV_OPA_10 + LV_OPA_2, LV_PART_MAIN);
    lv_obj_set_style_radius(cont, 24, LV_PART_MAIN);
    for (int i = 0; i < GetDerivedPathTypeCount(); i++) {
        lv_obj_t *accountType =
            GuiCreateTextLabel(cont, GetChangeDerivationAccountType(i));
        lv_obj_t *path = GuiCreateIllustrateLabel(cont, GetChangeDerivationPath(i));
        lv_label_set_recolor(path, true);
        lv_obj_t *checkBox = GuiCreateSingleCheckBox(cont, _(""));
        lv_obj_set_size(checkBox, 45, 45);
        g_derivationCheck[i] = checkBox;
        if (i == GetCurrentSelectedIndex()) {
            lv_obj_add_state(checkBox, LV_STATE_CHECKED);
        }
        GuiButton_t table[] = {
            {
                .obj = accountType,
                .align = LV_ALIGN_DEFAULT,
                .position = {24, 16},
            },
            {
                .obj = path,
                .align = LV_ALIGN_DEFAULT,
                .position = {24, 56},
            },
            {
                .obj = checkBox,
                .align = LV_ALIGN_RIGHT_MID,
                .position = {-24, 0},
            },
        };
        lv_obj_t *button =
            GuiCreateButton(cont, 408, buttonHeight, table, NUMBER_OF_ARRAYS(table),
                            SelectDerivationHandler, g_derivationCheck[i]);
        lv_obj_align(button, LV_ALIGN_TOP_MID, 0, i * buttonHeight);
        if (i != 0) {
            static lv_point_t points[2] = {{0, 0}, {360, 0}};
            lv_obj_t *line = (lv_obj_t *)GuiCreateLine(cont, points, 2);
            lv_obj_align(line, LV_ALIGN_TOP_LEFT, 24, i * buttonHeight);
        }
    }

    lv_obj_t *egCont = GuiCreateContainerWithParent(scrollCont, 408, 186);
    lv_obj_align_to(egCont, cont, LV_ALIGN_OUT_BOTTOM_LEFT, 0, 24);
    lv_obj_set_style_bg_color(egCont, WHITE_COLOR, LV_PART_MAIN);
    lv_obj_set_style_bg_opa(egCont, LV_OPA_10 + LV_OPA_2, LV_PART_MAIN);
    lv_obj_set_style_radius(egCont, 24, LV_PART_MAIN);
    g_egCont = egCont;
    ShowEgAddressCont(g_egCont);
    SetMidBtnLabel(g_pageWidget->navBarWidget, NVS_BAR_MID_LABEL,
                   _("derivation_path_change"));
    SetNavBarLeftBtn(g_pageWidget->navBarWidget, NVS_BAR_RETURN,
                     CloseDerivationHandler, NULL);
    SetNavBarRightBtn(g_pageWidget->navBarWidget, NVS_RIGHT_BUTTON_BUTT, NULL,
                      NULL);
    GUI_DEL_OBJ(g_openMoreHintBox);

    lv_obj_t *tmCont = GuiCreateContainerWithParent(bgCont, 480, 114);
    lv_obj_align(tmCont, LV_ALIGN_BOTTOM_LEFT, 0, 0);
    lv_obj_set_style_bg_color(tmCont, BLACK_COLOR, LV_PART_MAIN);
    lv_obj_t *btn = GuiCreateBtn(tmCont, USR_SYMBOL_CHECK);
    lv_obj_align(btn, LV_ALIGN_RIGHT_MID, -36, 0);
    lv_obj_add_event_cb(btn, ConfirmDerivationHandler, LV_EVENT_CLICKED, NULL);
    g_derivationPathConfirmBtn = btn;
    UpdateConfirmBtn();

    g_derivationPathCont = bgCont;
}

static void ChangeDerivationPathHandler(lv_event_t *e)
{
    OpenDerivationPath();
    QRCodePause(true);
}

static void OpenMoreHandler(lv_event_t *e)
{
    int hintboxHeight = 132;
    lv_obj_t *btn = NULL;
    WALLET_LIST_INDEX_ENUM *wallet = lv_event_get_user_data(e);
    bool isSpeciaWallet = IsEVMChain(*wallet) || IsSOL(*wallet) || IsAda(*wallet);
    if (isSpeciaWallet) {
        hintboxHeight = 228;
    }
    g_openMoreHintBox = GuiCreateHintBox(hintboxHeight);
    lv_obj_add_event_cb(lv_obj_get_child(g_openMoreHintBox, 0),
                        CloseHintBoxHandler, LV_EVENT_CLICKED,
                        &g_openMoreHintBox);
    btn = GuiCreateSelectButton(g_openMoreHintBox, _("Tutorial"), &imgTutorial,
                                OpenTutorialHandler, wallet, true);
    lv_obj_align(btn, LV_ALIGN_BOTTOM_MID, 0, -24);
    if (isSpeciaWallet) {
        hintboxHeight = 228;
        btn = GuiCreateSelectButton(g_openMoreHintBox, _("derivation_path_change"), &imgPath, ChangeDerivationPathHandler, wallet, true);
        lv_obj_align(btn, LV_ALIGN_BOTTOM_MID, 0, -120);
    }
}

int8_t GuiConnectWalletNextTile(void)
{
    switch (g_connectWalletTileView.currentTile) {
    case CONNECT_WALLET_SELECT_WALLET:
        SetNavBarLeftBtn(g_pageWidget->navBarWidget, NVS_BAR_RETURN,
                         ConnectWalletReturnHandler, NULL);
        SetNavBarRightBtn(g_pageWidget->navBarWidget, NVS_BAR_MORE_INFO,
                          OpenMoreHandler, &g_connectWalletTileView.walletIndex);
        GuiConnectWalletSetQrdata(g_connectWalletTileView.walletIndex);
        break;
    case CONNECT_WALLET_QRCODE:
        return 0;
    }

    g_connectWalletTileView.currentTile++;
    lv_obj_set_tile_id(g_connectWalletTileView.tileView,
                       g_connectWalletTileView.currentTile, 0, LV_ANIM_OFF);
    return SUCCESS_CODE;
}

int8_t GuiConnectWalletPrevTile(void)
{
    switch (g_connectWalletTileView.currentTile) {
    case CONNECT_WALLET_SELECT_WALLET:
        SetNavBarLeftBtn(g_pageWidget->navBarWidget, NVS_BAR_RETURN, ReturnHandler,
                         NULL);
        break;
    case CONNECT_WALLET_QRCODE:
        SetNavBarLeftBtn(g_pageWidget->navBarWidget, NVS_BAR_CLOSE,
                         CloseTimerCurrentViewHandler, NULL);
        SetMidBtnLabel(g_pageWidget->navBarWidget, NVS_BAR_MID_LABEL,
                       _("connect_wallet_choose_wallet"));
        SetNavBarRightBtn(g_pageWidget->navBarWidget, NVS_RIGHT_BUTTON_BUTT, NULL,
                          NULL);
        GuiAnimatingQRCodeDestroyTimer();
        break;
    }
    g_connectWalletTileView.currentTile--;
    lv_obj_set_tile_id(g_connectWalletTileView.tileView,
                       g_connectWalletTileView.currentTile, 0, LV_ANIM_OFF);
    return SUCCESS_CODE;
}

void GuiConnectWalletRefresh(void)
{
    GuiCloseAttentionHintbox();
    switch (g_connectWalletTileView.currentTile) {
    case CONNECT_WALLET_SELECT_WALLET:
        SetNavBarLeftBtn(g_pageWidget->navBarWidget, NVS_BAR_CLOSE,
                         CloseTimerCurrentViewHandler, NULL);
        SetMidBtnLabel(g_pageWidget->navBarWidget, NVS_BAR_MID_LABEL,
                       _("connect_wallet_choose_wallet"));
        SetNavBarRightBtn(g_pageWidget->navBarWidget, NVS_RIGHT_BUTTON_BUTT, NULL,
                          NULL);
        break;
    case CONNECT_WALLET_QRCODE:
        SetNavBarLeftBtn(g_pageWidget->navBarWidget, NVS_BAR_RETURN,
                         ConnectWalletReturnHandler, NULL);
        SetNavBarRightBtn(g_pageWidget->navBarWidget, NVS_BAR_MORE_INFO,
                          OpenMoreHandler, &g_connectWalletTileView.walletIndex);
        SetWallet(g_pageWidget->navBarWidget, g_connectWalletTileView.walletIndex,
                  NULL);
        if (g_coinListCont != NULL) {
            if (g_connectWalletTileView.walletIndex == WALLET_LIST_FEWCHA) {
                GUI_DEL_OBJ(g_coinListCont)
                GuiCreateSelectFewchaCoinWidget();
            } else if (HasSelectAddressWidget()) {
                GuiDestroySelectAddressWidget();
                if (g_connectWalletTileView.walletIndex == WALLET_LIST_XRP_TOOLKIT) {
                    g_coinListCont = GuiCreateSelectAddressWidget(
                                         CHAIN_XRP, GetConnectWalletAccountIndex(GetWalletNameByIndex(g_connectWalletTileView.walletIndex)),
                                         RefreshAddressIndex);
                }

                if (g_connectWalletTileView.walletIndex == WALLET_LIST_KEPLR || g_connectWalletTileView.walletIndex == WALLET_LIST_MINT_SCAN) {
                    g_coinListCont = GuiCreateSelectAddressWidget(
                                         CHAIN_ATOM, GetConnectWalletAccountIndex(GetWalletNameByIndex(g_connectWalletTileView.walletIndex)),
                                         RefreshAddressIndex);
                }
            }
        }
        QRCodePause(false);
    }
    if (ConnectADAWidgetExist()) {
        CleanConnectADAWidget();
        GuiCreateConnectADAWalletWidget(g_connectWalletTileView.walletIndex);
    }
    if (g_derivationPathCont != NULL) {
        GUI_DEL_OBJ(g_derivationPathCont);
        OpenDerivationPath();
    }
}
void GuiConnectWalletDeInit(void)
{
    GUI_DEL_OBJ(g_openMoreHintBox)
    GUI_DEL_OBJ(g_manageImg);
    GUI_DEL_OBJ(g_coinCont)
    GUI_DEL_OBJ(g_derivationPathCont)
    GUI_DEL_OBJ(g_noticeWindow)
    if (g_coinListCont != NULL && HasSelectAddressWidget()) {
        g_coinListCont = NULL;
        GuiDestroySelectAddressWidget();
    } else {
        GUI_DEL_OBJ(g_coinListCont)
    }
    CleanConnectADAWidget();
    CloseToTargetTileView(g_connectWalletTileView.currentTile,
                          CONNECT_WALLET_SELECT_WALLET);
    GUI_DEL_OBJ(g_connectWalletTileView.cont)
    if (g_pageWidget != NULL) {
        DestroyPageWidget(g_pageWidget);
        g_pageWidget = NULL;
    }
}

uint8_t GuiConnectWalletGetWalletIndex(void)
{
    return g_connectWalletTileView.walletIndex;
}<|MERGE_RESOLUTION|>--- conflicted
+++ resolved
@@ -185,21 +185,12 @@
     &coinApt,
 };
 
-<<<<<<< HEAD
-static const lv_img_dsc_t *g_nightlyCoinArray[1] = {
+static const lv_img_dsc_t *g_nightlyCoinArray[] = {
     &coinSui, &coinIota, &coinApt
-};
-
-static const lv_img_dsc_t *g_iotaCoinArray[1] = {
-    &coinIota,
-=======
-static const lv_img_dsc_t *g_nightlyCoinArray[] = {
-    &coinSui, &coinApt
 };
 
 static const lv_img_dsc_t *g_suiWalletCoinArray[] = {
     &coinSui
->>>>>>> f4fa3dc9
 };
 
 static const lv_img_dsc_t *g_solfareCoinArray[1] = {
@@ -1052,28 +1043,8 @@
     if (lv_obj_get_child_cnt(g_coinCont) > 0) {
         lv_obj_clean(g_coinCont);
     }
-<<<<<<< HEAD
-    for (int i = 0; i < NUMBER_OF_ARRAYS(g_nightlyCoinArray); i++) {
-        // todo add more coins
-        lv_obj_t *img = GuiCreateImg(g_coinCont, g_nightlyCoinArray[i]);
-=======
     for (uint32_t i = 0; i < arraySize; i++) {
         lv_obj_t *img = GuiCreateImg(g_coinCont, coinArray[i]);
->>>>>>> f4fa3dc9
-        lv_img_set_zoom(img, 110);
-        lv_img_set_pivot(img, 0, 0);
-        lv_obj_align(img, LV_ALIGN_TOP_LEFT, 32 * i, 0);
-    }
-}
-
-static void AddIotaCoins(void)
-{
-    if (lv_obj_get_child_cnt(g_coinCont) > 0) {
-        lv_obj_clean(g_coinCont);
-    }
-    for (int i = 0; i < NUMBER_OF_ARRAYS(g_iotaCoinArray); i++) {
-        // todo add more coins
-        lv_obj_t *img = GuiCreateImg(g_coinCont, g_iotaCoinArray[i]);
         lv_img_set_zoom(img, 110);
         lv_img_set_pivot(img, 0, 0);
         lv_obj_align(img, LV_ALIGN_TOP_LEFT, 32 * i, 0);
