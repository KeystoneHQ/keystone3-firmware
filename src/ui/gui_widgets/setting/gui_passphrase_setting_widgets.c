--- conflicted
+++ resolved
@@ -148,13 +148,8 @@
     lv_obj_set_style_bg_color(repeatTa, BLACK_COLOR, LV_PART_MAIN);
     lv_obj_set_style_text_color(repeatTa, WHITE_COLOR, LV_PART_MAIN);
     lv_obj_set_style_border_opa(repeatTa, LV_OPA_0, LV_PART_MAIN);
-<<<<<<< HEAD
     lv_obj_set_style_text_font(repeatTa, &buttonFont, LV_PART_MAIN);
-    lv_textarea_set_max_length(repeatTa, GUI_DEFINE_MAX_PASSCODE_LEN);
-=======
-    lv_obj_set_style_text_font(repeatTa, &openSans_24, LV_PART_MAIN);
     lv_textarea_set_max_length(repeatTa, PASSWORD_MAX_LEN);
->>>>>>> 5e324406
     lv_textarea_set_one_line(repeatTa, true);
     lv_obj_set_scrollbar_mode(repeatTa, LV_SCROLLBAR_MODE_OFF);
 
