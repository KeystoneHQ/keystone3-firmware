#include "lv_i18n.h"
#include "lv_i18n_api.h"
#include "device_setting.h"

extern const lv_i18n_language_pack_t lv_i18n_language_pack[];

typedef struct {
    LANG_TYPE_ENUM langId;
    const char *langCode;
} LanguageInfo_t;

const LanguageInfo_t g_languageList[] = {
    {LANG_EN, "en"},
#if RU_SUPPORT
    {LANG_RU, "ru"},
#endif
#if CN_SUPPORT
<<<<<<< HEAD
    {LANG_ZH_CN, "zh-CN"},
=======
    {LANG_ZH_CN, "zh"},
>>>>>>> f1133dc3
#endif
};

static uint8_t g_curLangIndex = LANG_ZH_CN;

void LanguageInit(void)
{
    lv_i18n_init(lv_i18n_language_pack);
    g_curLangIndex = GetLanguage();
    if (g_curLangIndex >= LANG_TYPE_BUTT) {
        g_curLangIndex = LANG_EN;
    }
    lv_i18n_set_locale(g_languageList[g_curLangIndex].langCode);
    GuiSetLanguageFont(g_languageList[g_curLangIndex].langId);
}

void LanguageSwitch(uint8_t langIndex)
{
    lv_i18n_init(lv_i18n_language_pack);
    lv_i18n_set_locale(g_languageList[langIndex].langCode);
    GuiSetLanguageFont(langIndex);
    SetLanguage(langIndex);
    SaveDeviceSettings();
    g_curLangIndex = langIndex;
}

uint8_t LanguageGetIndex(void)
{
    return g_curLangIndex;
}<|MERGE_RESOLUTION|>--- conflicted
+++ resolved
@@ -15,15 +15,11 @@
     {LANG_RU, "ru"},
 #endif
 #if CN_SUPPORT
-<<<<<<< HEAD
     {LANG_ZH_CN, "zh-CN"},
-=======
-    {LANG_ZH_CN, "zh"},
->>>>>>> f1133dc3
 #endif
 };
 
-static uint8_t g_curLangIndex = LANG_ZH_CN;
+static uint8_t g_curLangIndex = LANG_EN;
 
 void LanguageInit(void)
 {
