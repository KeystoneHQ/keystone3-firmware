#include "stdio.h"
#include "gui_wallet.h"
#include "keystore.h"
#include "account_public_info.h"
#include "gui_connect_wallet_widgets.h"
#include "version.h"
#include "user_memory.h"
#include "gui_chain.h"
#include "presetting.h"

static UREncodeResult *g_urEncode = NULL;

UREncodeResult *GuiGetBlueWalletBtcData(void)
{
    uint8_t mfp[4] = {0};
    GetMasterFingerPrint(mfp);
#ifdef BTC_ONLY
    if (GetCurrentWalletIndex() != SINGLE_WALLET) {
        return export_multi_sig_wallet_by_ur(mfp, sizeof(mfp), GetDefaultMultisigWallet()->walletConfig);
    }
#endif
    PtrT_CSliceFFI_ExtendedPublicKey public_keys = SRAM_MALLOC(sizeof(CSliceFFI_ExtendedPublicKey));
    ExtendedPublicKey keys[3];
    public_keys->data = keys;
    public_keys->size = 3;
#ifndef BTC_ONLY
    keys[0].path = "m/84'/0'/0'";
    keys[0].xpub = GetCurrentAccountPublicKey(XPUB_TYPE_BTC_NATIVE_SEGWIT);
    keys[1].path = "m/49'/0'/0'";
    keys[1].xpub = GetCurrentAccountPublicKey(XPUB_TYPE_BTC);
    keys[2].path = "m/44'/0'/0'";
    keys[2].xpub = GetCurrentAccountPublicKey(XPUB_TYPE_BTC_LEGACY);
#else
    if (GetIsTestNet()) {
        keys[0].path = "m/84'/1'/0'";
        keys[1].path = "m/49'/1'/0'";
        keys[2].path = "m/44'/1'/0'";
        keys[0].xpub = GetCurrentAccountPublicKey(XPUB_TYPE_BTC_NATIVE_SEGWIT_TEST);
        keys[1].xpub = GetCurrentAccountPublicKey(XPUB_TYPE_BTC_TEST);
        keys[2].xpub = GetCurrentAccountPublicKey(XPUB_TYPE_BTC_LEGACY_TEST);
    } else {
        keys[0].path = "m/84'/0'/0'";
        keys[1].path = "m/49'/0'/0'";
        keys[2].path = "m/44'/0'/0'";
        keys[0].xpub = GetCurrentAccountPublicKey(XPUB_TYPE_BTC_NATIVE_SEGWIT);
        keys[1].xpub = GetCurrentAccountPublicKey(XPUB_TYPE_BTC);
        keys[2].xpub = GetCurrentAccountPublicKey(XPUB_TYPE_BTC_LEGACY);
    }
#endif
    UREncodeResult *urencode = get_connect_blue_wallet_ur(mfp, sizeof(mfp), public_keys);
    CHECK_CHAIN_PRINT(urencode);
    return urencode;
}

UREncodeResult *GuiGetSparrowWalletBtcData(void)
{
    uint8_t mfp[4] = {0};
    GetMasterFingerPrint(mfp);
#ifdef BTC_ONLY
    if (GetCurrentWalletIndex() != SINGLE_WALLET) {
        return export_multi_sig_wallet_by_ur(mfp, sizeof(mfp), GetDefaultMultisigWallet()->walletConfig);
    }
#endif
    PtrT_CSliceFFI_ExtendedPublicKey public_keys = SRAM_MALLOC(sizeof(CSliceFFI_ExtendedPublicKey));
    ExtendedPublicKey keys[4];
    public_keys->data = keys;
    public_keys->size = 4;
#ifndef BTC_ONLY
    keys[0].path = "m/84'/0'/0'";
    keys[0].xpub = GetCurrentAccountPublicKey(XPUB_TYPE_BTC_NATIVE_SEGWIT);
    keys[1].path = "m/49'/0'/0'";
    keys[1].xpub = GetCurrentAccountPublicKey(XPUB_TYPE_BTC);
    keys[2].path = "m/44'/0'/0'";
    keys[2].xpub = GetCurrentAccountPublicKey(XPUB_TYPE_BTC_LEGACY);
    keys[3].path = "m/86'/0'/0'";
    keys[3].xpub = GetCurrentAccountPublicKey(XPUB_TYPE_BTC_TAPROOT);
#else
    if (GetIsTestNet()) {
        keys[0].path = "m/84'/1'/0'";
        keys[1].path = "m/49'/1'/0'";
        keys[2].path = "m/44'/1'/0'";
        keys[3].path = "m/86'/1'/0'";
        keys[0].xpub = GetCurrentAccountPublicKey(XPUB_TYPE_BTC_NATIVE_SEGWIT_TEST);
        keys[1].xpub = GetCurrentAccountPublicKey(XPUB_TYPE_BTC_TEST);
        keys[2].xpub = GetCurrentAccountPublicKey(XPUB_TYPE_BTC_LEGACY_TEST);
        keys[3].xpub = GetCurrentAccountPublicKey(XPUB_TYPE_BTC_TAPROOT_TEST);
    } else {
        keys[0].path = "m/84'/0'/0'";
        keys[1].path = "m/49'/0'/0'";
        keys[2].path = "m/44'/0'/0'";
        keys[3].path = "m/86'/0'/0'";
        keys[0].xpub = GetCurrentAccountPublicKey(XPUB_TYPE_BTC_NATIVE_SEGWIT);
        keys[1].xpub = GetCurrentAccountPublicKey(XPUB_TYPE_BTC);
        keys[2].xpub = GetCurrentAccountPublicKey(XPUB_TYPE_BTC_LEGACY);
        keys[3].xpub = GetCurrentAccountPublicKey(XPUB_TYPE_BTC_TAPROOT);
    }
#endif
    UREncodeResult *urencode = get_connect_sparrow_wallet_ur(mfp, sizeof(mfp), public_keys);
    CHECK_CHAIN_PRINT(urencode);
    return urencode;
}

UREncodeResult *GuiGetSpecterWalletBtcData(void)
{
    uint8_t mfp[4] = {0};
    GetMasterFingerPrint(mfp);
#ifdef BTC_ONLY
    if (GetCurrentWalletIndex() != SINGLE_WALLET) {
        return export_multi_sig_wallet_by_ur(mfp, sizeof(mfp), GetDefaultMultisigWallet()->walletConfig);
    }
#endif
    PtrT_CSliceFFI_ExtendedPublicKey public_keys = SRAM_MALLOC(sizeof(CSliceFFI_ExtendedPublicKey));
    ExtendedPublicKey keys[2];
    public_keys->data = keys;
    public_keys->size = 2;
#ifndef BTC_ONLY
    keys[0].path = "m/84'/0'/0'";
    keys[0].xpub = GetCurrentAccountPublicKey(XPUB_TYPE_BTC_NATIVE_SEGWIT);
    keys[1].path = "m/49'/0'/0'";
    keys[1].xpub = GetCurrentAccountPublicKey(XPUB_TYPE_BTC);
#else
    if (GetIsTestNet()) {
        keys[0].path = "m/84'/1'/0'";
        keys[1].path = "m/49'/1'/0'";
        keys[0].xpub = GetCurrentAccountPublicKey(XPUB_TYPE_BTC_NATIVE_SEGWIT_TEST);
        keys[1].xpub = GetCurrentAccountPublicKey(XPUB_TYPE_BTC_TEST);
    } else {
        keys[0].path = "m/84'/0'/0'";
        keys[1].path = "m/49'/0'/0'";
        keys[0].xpub = GetCurrentAccountPublicKey(XPUB_TYPE_BTC_NATIVE_SEGWIT);
        keys[1].xpub = GetCurrentAccountPublicKey(XPUB_TYPE_BTC);
    }
#endif
    UREncodeResult *urencode = get_connect_specter_wallet_ur(mfp, sizeof(mfp), public_keys);
    CHECK_CHAIN_PRINT(urencode);
    return urencode;
}

#ifndef BTC_ONLY

typedef UREncodeResult *MetamaskUrGetter(PtrBytes master_fingerprint, uint32_t master_fingerprint_length, enum ETHAccountType account_type, PtrT_CSliceFFI_ExtendedPublicKey public_keys);

static UREncodeResult *get_unlimited_connect_metamask_ur(PtrBytes master_fingerprint, uint32_t master_fingerprint_length, enum ETHAccountType account_type, PtrT_CSliceFFI_ExtendedPublicKey public_keys)
{
    return get_connect_metamask_ur_unlimited(master_fingerprint, master_fingerprint_length, account_type, public_keys);
}

static UREncodeResult *BasicGetMetamaskDataForAccountType(ETHAccountType accountType, MetamaskUrGetter func)
{
    uint8_t mfp[4] = {0};
    GetMasterFingerPrint(mfp);
    PtrT_CSliceFFI_ExtendedPublicKey public_keys = SRAM_MALLOC(sizeof(CSliceFFI_ExtendedPublicKey));
    ExtendedPublicKey keys[10];
    public_keys->data = keys;

    if (accountType == Bip44Standard) {
        public_keys->size = 1;
        keys[0].path = "";
        keys[0].xpub = GetCurrentAccountPublicKey(XPUB_TYPE_ETH_BIP44_STANDARD);
    } else if (accountType == LedgerLive) {
        public_keys->size = 10;
        for (int i = XPUB_TYPE_ETH_LEDGER_LIVE_0; i <= XPUB_TYPE_ETH_LEDGER_LIVE_9; i++) {
            keys[i - XPUB_TYPE_ETH_LEDGER_LIVE_0].path = "";
            keys[i - XPUB_TYPE_ETH_LEDGER_LIVE_0].xpub = GetCurrentAccountPublicKey(i);
        }
    } else if (accountType == LedgerLegacy) {
        public_keys->size = 1;
        keys[0].path = "";
        keys[0].xpub = GetCurrentAccountPublicKey(XPUB_TYPE_ETH_LEDGER_LEGACY);
    }

    g_urEncode = func(mfp, sizeof(mfp), accountType, public_keys);
    CHECK_CHAIN_PRINT(g_urEncode);
    SRAM_FREE(public_keys);
    return g_urEncode;
}

// copy from gui_btc, need to use real data
UREncodeResult *GetMetamaskDataForAccountType(ETHAccountType accountType)
{
    return BasicGetMetamaskDataForAccountType(accountType, get_connect_metamask_ur);
}

UREncodeResult *GetUnlimitedMetamaskDataForAccountType(ETHAccountType accountType)
{
    return BasicGetMetamaskDataForAccountType(accountType, get_unlimited_connect_metamask_ur);
}

UREncodeResult *GuiGetMetamaskData(void)
{
    ETHAccountType accountType = GetMetamaskAccountType();
    return GetMetamaskDataForAccountType(accountType);
}

UREncodeResult *GuiGetImTokenData(void)
{
#ifndef COMPILE_SIMULATOR
    uint8_t mfp[4] = {0};
    GetMasterFingerPrint(mfp);
    g_urEncode = get_connect_imtoken_ur(mfp, sizeof(mfp), GetCurrentAccountPublicKey(XPUB_TYPE_ETH_BIP44_STANDARD), GetWalletName());
    CHECK_CHAIN_PRINT(g_urEncode);
    return g_urEncode;
#else
    const uint8_t *data = "xpub6CZZYZBJ857yVCZXzqMBwuFMogBoDkrWzhsFiUd1SF7RUGaGryBRtpqJU6AGuYGpyabpnKf5SSMeSw9E9DSA8ZLov53FDnofx9wZLCpLNft";
    return (void *)data;
#endif
}

UREncodeResult *GuiGetArConnectData(void)
{
    uint8_t mfp[4] = {0};
    GetMasterFingerPrint(mfp);
    char *arXpub = GetCurrentAccountPublicKey(XPUB_TYPE_ARWEAVE);
    if (arXpub == NULL || strlen(arXpub) != 1024) {
        GuiSetupArConnectWallet();
        arXpub = GetCurrentAccountPublicKey(XPUB_TYPE_ARWEAVE);
        ClearSecretCache();
    }
    ASSERT(arXpub != NULL);
    g_urEncode = get_connect_arconnect_wallet_ur_from_xpub(mfp, sizeof(mfp), arXpub);
    printf("\ng_urEncode: %s\n", g_urEncode->data);
    CHECK_CHAIN_PRINT(g_urEncode);
    return g_urEncode;
}

UREncodeResult *GuiGetFewchaDataByCoin(GuiChainCoinType coin)
{
    uint8_t mfp[4] = {0};
    GetMasterFingerPrint(mfp);
    PtrT_CSliceFFI_ExtendedPublicKey publicKeys = SRAM_MALLOC(sizeof(CSliceFFI_ExtendedPublicKey));
    ExtendedPublicKey keys[10];
    publicKeys->data = keys;
    publicKeys->size = 10;
    int16_t coinType = 0;
    int16_t xpubBaseIndex = 0;
    switch (coin) {
    case CHAIN_SUI:
        coinType = 784;
        xpubBaseIndex = XPUB_TYPE_SUI_0;
        break;
    case CHAIN_APT:
        coinType = 637;
        xpubBaseIndex = XPUB_TYPE_APT_0;
        break;
    default:
        printf("invalid coin type\r\n");
        return NULL;
    }
    for (uint8_t i = 0; i < 10; i++) {
        keys[i].path = SRAM_MALLOC(BUFFER_SIZE_32);
        snprintf_s(keys[i].path, BUFFER_SIZE_32, "m/44'/%u'/%u'/0'/0'", coinType, i);
        keys[i].xpub = GetCurrentAccountPublicKey(xpubBaseIndex + i);
    }
    if (coin == CHAIN_SUI) {
        g_urEncode = get_connect_sui_wallet_ur(mfp, sizeof(mfp), publicKeys);
    } else {
        g_urEncode = get_connect_aptos_wallet_ur(mfp, sizeof(mfp), publicKeys);
    }
    CHECK_CHAIN_PRINT(g_urEncode);
    for (uint8_t i = 0; i < 10; i++) {
        SRAM_FREE(keys[i].path);
    }
    SRAM_FREE(publicKeys);
    return g_urEncode;
}

UREncodeResult *GuiGetPetraData(void)
{
    uint8_t mfp[4] = {0};
    GetMasterFingerPrint(mfp);
    PtrT_CSliceFFI_ExtendedPublicKey publicKeys = SRAM_MALLOC(sizeof(CSliceFFI_ExtendedPublicKey));
    ExtendedPublicKey keys[10];
    publicKeys->data = keys;
    publicKeys->size = 10;
    for (uint8_t i = 0; i < 10; i++) {
        keys[i].path = SRAM_MALLOC(BUFFER_SIZE_32);
        snprintf_s(keys[i].path, BUFFER_SIZE_32, "m/44'/637'/%u'/0'/0'", i);
        keys[i].xpub = GetCurrentAccountPublicKey(XPUB_TYPE_APT_0 + i);
    }
    g_urEncode = get_connect_aptos_wallet_ur(mfp, sizeof(mfp), publicKeys);
    CHECK_CHAIN_PRINT(g_urEncode);
    for (uint8_t i = 0; i < 10; i++) {
        SRAM_FREE(keys[i].path);
    }
    SRAM_FREE(publicKeys);
    return g_urEncode;
}

static uint8_t MapAdaIndex2ChainType(uint16_t index)
{
    switch (index) {
    case 0:
        return XPUB_TYPE_ADA_0;
    case 1:
        return XPUB_TYPE_ADA_1;
    case 2:
        return XPUB_TYPE_ADA_2;
    case 3:
        return XPUB_TYPE_ADA_3;
    case 4:
        return XPUB_TYPE_ADA_4;
    case 5:
        return XPUB_TYPE_ADA_5;
    case 6:
        return XPUB_TYPE_ADA_6;
    case 7:
        return XPUB_TYPE_ADA_7;
    case 8:
        return XPUB_TYPE_ADA_8;
    case 9:
        return XPUB_TYPE_ADA_9;
    case 10:
        return XPUB_TYPE_ADA_10;
    case 11:
        return XPUB_TYPE_ADA_11;
    case 12:
        return XPUB_TYPE_ADA_12;
    case 13:
        return XPUB_TYPE_ADA_13;
    case 14:
        return XPUB_TYPE_ADA_14;
    case 15:
        return XPUB_TYPE_ADA_15;
    case 16:
        return XPUB_TYPE_ADA_16;
    case 17:
        return XPUB_TYPE_ADA_17;
    case 18:
        return XPUB_TYPE_ADA_18;
    case 19:
        return XPUB_TYPE_ADA_19;
    case 20:
        return XPUB_TYPE_ADA_20;
    case 21:
        return XPUB_TYPE_ADA_21;
    case 22:
        return XPUB_TYPE_ADA_22;
    case 23:
        return XPUB_TYPE_ADA_23;
    default:
        return XPUB_TYPE_ADA_0;
    }
}

UREncodeResult *GuiGetADADataByIndex(uint16_t index)
{
    uint8_t mfp[4] = {0};
    GetMasterFingerPrint(mfp);
    char* xpub = GetCurrentAccountPublicKey(MapAdaIndex2ChainType(index));
    char path[BUFFER_SIZE_32] = {0};
    sprintf(path, "1852'/1815'/%u'", index);
    ExtendedPublicKey xpubs[1];
    xpubs[0].path = path;
    xpubs[0].xpub = xpub;
    CSliceFFI_ExtendedPublicKey keys;
    keys.data = xpubs;
    keys.size = 1;
    return generate_key_derivation_ur(mfp, 4, &keys);
}
UREncodeResult *GuiGetKeplrDataByIndex(uint32_t index)
{
    uint8_t mfp[4] = {0};
    GetMasterFingerPrint(mfp);
    PtrT_CSliceFFI_KeplrAccount publicKeys = SRAM_MALLOC(sizeof(CSliceFFI_KeplrAccount));
    GuiChainCoinType chains[8] = {
        CHAIN_ATOM,
        CHAIN_SCRT,
        CHAIN_CRO,
        CHAIN_IOV,
        CHAIN_BLD,
        CHAIN_KAVA,
        CHAIN_EVMOS,
        CHAIN_LUNA,
    };
    KeplrAccount keys[8];
    publicKeys->data = keys;
    publicKeys->size = 8;

    for (uint8_t i = 0; i < 8; i++) {
        const CosmosChain_t *chain = GuiGetCosmosChain(chains[i]);
        keys[i].xpub = GetCurrentAccountPublicKey(chain->xpubType);
        keys[i].name = "Account-1";
        keys[i].path = SRAM_MALLOC(BUFFER_SIZE_32);
        snprintf_s(keys[i].path, BUFFER_SIZE_32, "M/44'/%u'/0'/0/%u", chain->coinType, index);
    }

    g_urEncode = get_connect_keplr_wallet_ur(mfp, sizeof(mfp), publicKeys);
    CHECK_CHAIN_PRINT(g_urEncode);
    for (uint8_t i = 0; i < 8; i++) {
        SRAM_FREE(keys[i].path);
    }
    SRAM_FREE(publicKeys);
    return g_urEncode;
}

UREncodeResult *GuiGetXrpToolkitDataByIndex(uint16_t index)
{
    uint8_t mfp[4] = {0};
    GetMasterFingerPrint(mfp);
    char *xpub = GetCurrentAccountPublicKey(XPUB_TYPE_XRP);
    char *rootPath = "m/44'/144'/0'";
    char hdPath[BUFFER_SIZE_32] = {0};
    snprintf_s(hdPath, BUFFER_SIZE_32, "%s/0/%u", rootPath, index);
    g_urEncode = get_connect_xrp_toolkit_ur(hdPath, xpub, rootPath);
    CHECK_CHAIN_PRINT(g_urEncode);
    return g_urEncode;
}

#endif

UREncodeResult *GuiGetOkxWalletData(void)
{
    uint8_t mfp[4] = {0};
    GetMasterFingerPrint(mfp);
    PtrT_CSliceFFI_ExtendedPublicKey public_keys = SRAM_MALLOC(sizeof(CSliceFFI_ExtendedPublicKey));
    //   btc 4
    // + eth 10
    // + trx 1
    // + ltc 1
    // + dash 1
    // + bch 1
#ifndef BTC_ONLY

    ExtendedPublicKey keys[18];
    public_keys->data = keys;
    public_keys->size = 18;
    for (int i = XPUB_TYPE_ETH_LEDGER_LIVE_0; i <= XPUB_TYPE_ETH_LEDGER_LIVE_9; i++) {
        keys[i - XPUB_TYPE_ETH_LEDGER_LIVE_0].path = SRAM_MALLOC(BUFFER_SIZE_64);
        snprintf_s(keys[i - XPUB_TYPE_ETH_LEDGER_LIVE_0].path, BUFFER_SIZE_64, "m/44'/60'/%d'", i - XPUB_TYPE_ETH_LEDGER_LIVE_0);
        keys[i - XPUB_TYPE_ETH_LEDGER_LIVE_0].xpub = GetCurrentAccountPublicKey(i);
    }

    keys[10].path = "m/44'/0'/0'";
    keys[10].xpub = GetCurrentAccountPublicKey(XPUB_TYPE_BTC_LEGACY);

    keys[11].path = "m/49'/0'/0'";
    keys[11].xpub = GetCurrentAccountPublicKey(XPUB_TYPE_BTC);

    keys[12].path = "m/84'/0'/0'";
    keys[12].xpub = GetCurrentAccountPublicKey(XPUB_TYPE_BTC_NATIVE_SEGWIT);

    keys[13].path = GetXPubPath(XPUB_TYPE_TRX);
    keys[13].xpub = GetCurrentAccountPublicKey(XPUB_TYPE_TRX);

    keys[14].path = GetXPubPath(XPUB_TYPE_LTC);
    keys[14].xpub = GetCurrentAccountPublicKey(XPUB_TYPE_LTC);

    keys[15].path = GetXPubPath(XPUB_TYPE_DASH);
    keys[15].xpub = GetCurrentAccountPublicKey(XPUB_TYPE_DASH);

    keys[16].path = GetXPubPath(XPUB_TYPE_BCH);
    keys[16].xpub = GetCurrentAccountPublicKey(XPUB_TYPE_BCH);

    keys[17].path = "m/86'/0'/0'";
    keys[17].xpub = GetCurrentAccountPublicKey(XPUB_TYPE_BTC_TAPROOT);

#else
    ExtendedPublicKey keys[4];
    public_keys->data = keys;
    public_keys->size = 4;

    keys[0].path = "m/44'/0'/0'";
    keys[0].xpub = GetCurrentAccountPublicKey(XPUB_TYPE_BTC_LEGACY);

    keys[1].path = "m/49'/0'/0'";
    keys[1].xpub = GetCurrentAccountPublicKey(XPUB_TYPE_BTC);

    keys[2].path = "m/84'/0'/0'";
    keys[2].xpub = GetCurrentAccountPublicKey(XPUB_TYPE_BTC_NATIVE_SEGWIT);

    keys[3].path = "m/86'/0'/0'";
    keys[3].xpub = GetCurrentAccountPublicKey(XPUB_TYPE_BTC_TAPROOT);
#endif
    char serialNumber[256];
    GetSerialNumber(serialNumber);
    char firmwareVersion[12];
    GetSoftWareVersionNumber(firmwareVersion);
#ifndef BTC_ONLY
    g_urEncode = get_okx_wallet_ur(mfp, sizeof(mfp), serialNumber, public_keys, "Keystone 3 Pro", firmwareVersion);
#else
    g_urEncode = get_okx_wallet_ur_btc_only(mfp, sizeof(mfp), serialNumber, public_keys, "Keystone 3 Pro", firmwareVersion);
#endif
    CHECK_CHAIN_PRINT(g_urEncode);
    SRAM_FREE(public_keys);
    return g_urEncode;
}

#ifndef BTC_ONLY
UREncodeResult *GuiGetSolflareData(void)
{
    SOLAccountType accountType = GetSolflareAccountType();
    uint8_t mfp[4] = {0};
    GetMasterFingerPrint(mfp);

    PtrT_CSliceFFI_ExtendedPublicKey public_keys = SRAM_MALLOC(sizeof(CSliceFFI_ExtendedPublicKey));
    ExtendedPublicKey keys[10];
    public_keys->data = keys;

    if (accountType == SOLBip44) {
        public_keys->size = 10;
        for (int i = XPUB_TYPE_SOL_BIP44_0; i <= XPUB_TYPE_SOL_BIP44_9; i++) {
            char *path = SRAM_MALLOC(BUFFER_SIZE_32);
            snprintf_s(path, BUFFER_SIZE_32, "m/44'/501'/%d'", i - XPUB_TYPE_SOL_BIP44_0);
            keys[i - XPUB_TYPE_SOL_BIP44_0].path = path;
            keys[i - XPUB_TYPE_SOL_BIP44_0].xpub = GetCurrentAccountPublicKey(i);
        }
    } else if (accountType == SOLBip44ROOT) {
        public_keys->size = 1;
        char *path = SRAM_MALLOC(sizeof(char) * 32);
        snprintf_s(path, BUFFER_SIZE_32, "m/44'/501'");
        keys[0].path = path;
        keys[0].xpub = GetCurrentAccountPublicKey(XPUB_TYPE_SOL_BIP44_ROOT);
    } else if (accountType == SOLBip44Change) {
        public_keys->size = 10;
        for (int i = XPUB_TYPE_SOL_BIP44_CHANGE_0; i <= XPUB_TYPE_SOL_BIP44_CHANGE_9; i++) {
            char *path = SRAM_MALLOC(sizeof(char) * 32);
            snprintf_s(path, BUFFER_SIZE_32, "m/44'/501'/%d'/0'", i - XPUB_TYPE_SOL_BIP44_CHANGE_0);
            keys[i - XPUB_TYPE_SOL_BIP44_CHANGE_0].path = path;
            keys[i - XPUB_TYPE_SOL_BIP44_CHANGE_0].xpub = GetCurrentAccountPublicKey(i);
        }
    }
    g_urEncode = get_connect_solana_wallet_ur(mfp, sizeof(mfp), public_keys);
    CHECK_CHAIN_PRINT(g_urEncode);
    for (int i = 0; i < public_keys->size; i++) {
        SRAM_FREE(public_keys->data[i].path);
    }
    SRAM_FREE(public_keys);
    return g_urEncode;
}
#endif

#ifndef BTC_ONLY
UREncodeResult *GuiGetBackpackData(void)
{
    uint8_t mfp[4] = {0};
    GetMasterFingerPrint(mfp);

<<<<<<< HEAD
UREncodeResult *GuiGetXBullData(void)
{
    uint8_t mfp[4] = {0};
    GetMasterFingerPrint(mfp);
    PtrT_CSliceFFI_ExtendedPublicKey public_keys = SRAM_MALLOC(sizeof(CSliceFFI_ExtendedPublicKey));
    ExtendedPublicKey keys[5];
    public_keys->data = keys;
    public_keys->size = 5;
    for (int i = XPUB_TYPE_STELLAR_0; i <= XPUB_TYPE_STELLAR_4; i++) {
        char *path = SRAM_MALLOC(BUFFER_SIZE_32);
        snprintf_s(path, BUFFER_SIZE_32, "m/44'/148'/%d'", i - XPUB_TYPE_STELLAR_0);
        keys[i - XPUB_TYPE_STELLAR_0].path = path;
        keys[i - XPUB_TYPE_STELLAR_0].xpub = GetCurrentAccountPublicKey(i);
    }
    g_urEncode = get_connect_xbull_wallet_ur(mfp, sizeof(mfp), public_keys);
=======
    PtrT_CSliceFFI_ExtendedPublicKey public_keys = SRAM_MALLOC(sizeof(CSliceFFI_ExtendedPublicKey));
    ExtendedPublicKey keys[31];
    public_keys->data = keys;
    public_keys->size = 31;

    uint8_t count = 0;
    // SOLBip44ROOT
    char *solPath = SRAM_MALLOC(sizeof(char) * 32);
    snprintf_s(solPath, BUFFER_SIZE_32, "m/44'/501'");
    keys[count].path = solPath;
    keys[count].xpub = GetCurrentAccountPublicKey(XPUB_TYPE_SOL_BIP44_ROOT);
    count++;

    // SOLBip44
    for (uint8_t i = XPUB_TYPE_SOL_BIP44_0; i <= XPUB_TYPE_SOL_BIP44_9; i++, count++) {
        char *path = SRAM_MALLOC(BUFFER_SIZE_32);
        snprintf_s(path, BUFFER_SIZE_32, "m/44'/501'/%d'", i - XPUB_TYPE_SOL_BIP44_0);
        keys[count].path = path;
        keys[count].xpub = GetCurrentAccountPublicKey(i);
    }

    // SOLBip44Change
    for (uint8_t i = XPUB_TYPE_SOL_BIP44_CHANGE_0; i <= XPUB_TYPE_SOL_BIP44_CHANGE_9; i++, count++) {
        char *path = SRAM_MALLOC(sizeof(char) * 32);
        snprintf_s(path, BUFFER_SIZE_32, "m/44'/501'/%d'/0'", i - XPUB_TYPE_SOL_BIP44_CHANGE_0);
        keys[count].path = path;
        keys[count].xpub = GetCurrentAccountPublicKey(i);
    }

    // ETH - Bip44Standard + LedgerLive
    for (uint8_t i = XPUB_TYPE_ETH_LEDGER_LIVE_0; i <= XPUB_TYPE_ETH_LEDGER_LIVE_9; i++, count++) {
        char *path = SRAM_MALLOC(sizeof(char) * 32);
        snprintf_s(path, BUFFER_SIZE_32, "m/44'/60'/%d'", i - XPUB_TYPE_ETH_LEDGER_LIVE_0);
        keys[count].path = path;
        keys[count].xpub = GetCurrentAccountPublicKey(i);
    }

    g_urEncode = get_backpack_wallet_ur(mfp, sizeof(mfp), public_keys);

>>>>>>> d0378a3c
    CHECK_CHAIN_PRINT(g_urEncode);
    for (int i = 0; i < public_keys->size; i++) {
        SRAM_FREE(public_keys->data[i].path);
    }
    SRAM_FREE(public_keys);
    return g_urEncode;
}
<<<<<<< HEAD

=======
>>>>>>> d0378a3c
#endif<|MERGE_RESOLUTION|>--- conflicted
+++ resolved
@@ -530,12 +530,6 @@
 #endif
 
 #ifndef BTC_ONLY
-UREncodeResult *GuiGetBackpackData(void)
-{
-    uint8_t mfp[4] = {0};
-    GetMasterFingerPrint(mfp);
-
-<<<<<<< HEAD
 UREncodeResult *GuiGetXBullData(void)
 {
     uint8_t mfp[4] = {0};
@@ -551,7 +545,18 @@
         keys[i - XPUB_TYPE_STELLAR_0].xpub = GetCurrentAccountPublicKey(i);
     }
     g_urEncode = get_connect_xbull_wallet_ur(mfp, sizeof(mfp), public_keys);
-=======
+    CHECK_CHAIN_PRINT(g_urEncode);
+    for (int i = 0; i < public_keys->size; i++) {
+        SRAM_FREE(public_keys->data[i].path);
+    }
+    SRAM_FREE(public_keys);
+    return g_urEncode;
+}
+
+UREncodeResult *GuiGetBackpackData(void)
+{
+    uint8_t mfp[4] = {0};
+    GetMasterFingerPrint(mfp);
     PtrT_CSliceFFI_ExtendedPublicKey public_keys = SRAM_MALLOC(sizeof(CSliceFFI_ExtendedPublicKey));
     ExtendedPublicKey keys[31];
     public_keys->data = keys;
@@ -591,7 +596,6 @@
 
     g_urEncode = get_backpack_wallet_ur(mfp, sizeof(mfp), public_keys);
 
->>>>>>> d0378a3c
     CHECK_CHAIN_PRINT(g_urEncode);
     for (int i = 0; i < public_keys->size; i++) {
         SRAM_FREE(public_keys->data[i].path);
@@ -599,8 +603,4 @@
     SRAM_FREE(public_keys);
     return g_urEncode;
 }
-<<<<<<< HEAD
-
-=======
->>>>>>> d0378a3c
 #endif