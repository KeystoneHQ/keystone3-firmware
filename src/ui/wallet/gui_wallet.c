--- conflicted
+++ resolved
@@ -731,12 +731,8 @@
 
 UREncodeResult *GuiGetThorWalletBtcData(void)
 {
-<<<<<<< HEAD
-
-    uint8_t mfp[5] = {0};
-=======
-    uint8_t mfp[4] = {0};
->>>>>>> 61d3a7bd
+
+    uint8_t mfp[4] = {0};
     GetMasterFingerPrint(mfp);
 
     PtrT_CSliceFFI_ExtendedPublicKey public_keys =
