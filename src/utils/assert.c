#include "stdio.h"
#include "define.h"
#include "assert.h"
#include "stdio.h"
#include "presetting.h"
#include "log_print.h"
#include "drv_gd25qxx.h"
#include "flash_address.h"
<<<<<<< HEAD
=======
#include "safe_str_lib.h"
>>>>>>> 5e324406

#ifdef COMPILE_SIMULATOR
#include "stdio.h"
void ShowAssert(const char* file, uint32_t len)
{
    printf("assert,file=%s\r\nline=%d\r\n", file, len);
    while (1);
}
#else

#include "draw_on_lcd.h"

LV_FONT_DECLARE(openSans_20);

void ShowAssert(const char *file, uint32_t len)
{
<<<<<<< HEAD
    char assertStr[256];
    PrintOnLcd(&openSans_20, 0xFFFF, "assert,file=%s\nline=%d\n\n", file, len);
    PrintErrorInfoOnLcd();
    sprintf(assertStr, "assert,file=%s,line=%d", file, len);
    Gd25FlashWriteBufferNoMutex(SPI_FLASH_ADDR_ERR_INFO, (uint8_t *)assertStr, strlen(assertStr) + 1);
=======
    char assertStr[BUFFER_SIZE_256];
    PrintOnLcd(&openSans_20, 0xFFFF, "assert,file=%s\nline=%d\n\n", file, len);
    PrintErrorInfoOnLcd();
    snprintf_s(assertStr, BUFFER_SIZE_256, "assert,file=%s,line=%d", file, len);
    Gd25FlashWriteBufferNoMutex(SPI_FLASH_ADDR_ERR_INFO, (uint8_t *)assertStr, strnlen_s(assertStr, sizeof(assertStr) - 1) + 1);
>>>>>>> 5e324406
    while (1);
}

#endif
<|MERGE_RESOLUTION|>--- conflicted
+++ resolved
@@ -6,10 +6,7 @@
 #include "log_print.h"
 #include "drv_gd25qxx.h"
 #include "flash_address.h"
-<<<<<<< HEAD
-=======
 #include "safe_str_lib.h"
->>>>>>> 5e324406
 
 #ifdef COMPILE_SIMULATOR
 #include "stdio.h"
@@ -26,19 +23,11 @@
 
 void ShowAssert(const char *file, uint32_t len)
 {
-<<<<<<< HEAD
-    char assertStr[256];
-    PrintOnLcd(&openSans_20, 0xFFFF, "assert,file=%s\nline=%d\n\n", file, len);
-    PrintErrorInfoOnLcd();
-    sprintf(assertStr, "assert,file=%s,line=%d", file, len);
-    Gd25FlashWriteBufferNoMutex(SPI_FLASH_ADDR_ERR_INFO, (uint8_t *)assertStr, strlen(assertStr) + 1);
-=======
     char assertStr[BUFFER_SIZE_256];
     PrintOnLcd(&openSans_20, 0xFFFF, "assert,file=%s\nline=%d\n\n", file, len);
     PrintErrorInfoOnLcd();
     snprintf_s(assertStr, BUFFER_SIZE_256, "assert,file=%s,line=%d", file, len);
     Gd25FlashWriteBufferNoMutex(SPI_FLASH_ADDR_ERR_INFO, (uint8_t *)assertStr, strnlen_s(assertStr, sizeof(assertStr) - 1) + 1);
->>>>>>> 5e324406
     while (1);
 }
 
