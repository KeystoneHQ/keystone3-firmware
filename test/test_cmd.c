#include "test_cmd.h"
#include "stdio.h"
#include "string.h"
#include "stdlib.h"
#include "cmsis_os.h"
#include "rtos_expand.h"
#include "task.h"
#include "user_memory.h"
#include "drv_spi.h"
#include "drv_trng.h"
#include "log_print.h"
#include "drv_virtual_touch.h"
#include "drv_ds28s60.h"
#include "drv_gd25qxx.h"
#include "drv_rtc.h"
#include "qrdecode_task.h"
#include "hmac.h"
#include "user_fatfs.h"
#include "crc.h"
#include "user_msg.h"
#include "bip39.h"
#include "drv_battery.h"
#include "drv_cst726.h"
#include "user_utils.h"
#include "drv_lcd_bright.h"
#include "drv_i2c_io.h"
#include "cryptoauthlib.h"
#include "drv_atecc608b.h"
#include "drv_power.h"
#include "drv_tamper.h"
#include "drv_aw32001.h"
#include "drv_bpk.h"
#include "ctaes.h"
#include "hash_and_salt.h"
#include "sha512.h"
#include "keystore.h"
#include "gui_framework.h"
#include "secret_cache.h"
#include "anti_tamper.h"
#include "account_manager.h"
#ifndef EXCLUDE_RUSTC
#include "librust_c.h"
#endif
#include "log.h"
#include "background_task.h"
#include "account_public_info.h"
#include "version.h"
#include "drv_motor.h"
#include "hal_lcd.h"
#include "low_power.h"
#include "fingerprint_process.h"
#include "slip39.h"
#include "user_sqlite3.h"
#include "protocol_codec.h"
#include "presetting.h"
#include "usb_task.h"
#include "device_setting.h"

#define CMD_MAX_ARGC                                16
#define DEFAULT_TEST_BUFF_LEN                       1024

typedef void (*UartTestCmdFunc_t)(int argc, char *argv[]);

typedef struct {
    const char *cmdString;  // Compare string for testing
    UartTestCmdFunc_t func; // add the function for testing
} UartTestCmdItem_t;

static void TestFunc(int argc, char *argv[]);
static void AllTaskInfoFunc(int argc, char *argv[]);
static void ClrCpuPercentFunc(int argc, char *argv[]);
static void GetChipTempFunc(int argc, char *argv[]);
static void GetClockInfoFunc(int argc, char *argv[]);
static void HeapInfoFunc(int argc, char *argv[]);
static void GetTickFunc(int argc, char *argv[]);
static void MemoryTestFunc(int argc, char *argv[]);
static void PsramTestFunc(int argc, char *argv[]);
static void TrngTestFunc(int argc, char *argv[]);
static void HardfaultFunc(int argc, char *argv[]);
static void TouchFunc(int argc, char *argv[]);
static void TouchReleaseFunc(int argc, char *argv[]);
static void QrDecodeStateFunc(int argc, char *argv[]);
static void Gd25FlashOperateFunc(int argc, char *argv[]);
static void Sha256TestFunc(int argc, char *argv[]);
static void Sha256HmacFunc(int argc, char *argv[]);
static void Ds28s60TestFunc(int argc, char *argv[]);
static void FatfsLsFunc(int argc, char *argv[]);
static void FatfsCatFunc(int argc, char *argv[]);
static void FatfsFileWriteFunc(int argc, char *argv[]);
static void FatfsFileDeleteFunc(int argc, char *argv[]);
static void FatfsFileMd5Func(int argc, char *argv[]);
static void FatfsFileSha256Func(int argc, char *argv[]);
static void FatfsFileCopyFunc(int argc, char *argv[]);
static void FatfsCopyFunc(int argc, char *argv[]);
static void ReadAddrFunc(int argc, char *argv[]);
static void GetCurrentTimeFunc(int argc, char *argv[]);
static void SetCurrentTimeFunc(int argc, char *argv[]);
static void GetMnemonicTestFunc(int argc, char *argv[]);
static void BatteryTestFunc(int argc, char *argv[]);
static void TouchpadTestFunc(int argc, char *argv[]);
static void SetBrightFunc(int argc, char *argv[]);
static void CryptoAuthLibTestFunc(int argc, char *argv[]);
static void PowerCtrlFunc(int argc, char *argv[]);
static void TampTestFunc(int argc, char *argv[]);
static void Aw32001TestFunc(int argc, char *argv[]);
static void AesEncryptTestFunc(int argc, char *argv[]);
static void HashAndSaltFunc(int argc, char *argv[]);
static void Sha512Func(int argc, char *argv[]);
static void KeyStoreTestFunc(int argc, char *argv[]);
static void GuiFrameDebugTestFunc(int argc, char *argv[]);
#ifndef EXCLUDE_RUSTC
static void RustGetMasterFingerprint(int argc, char *argv[]);
static void RustTestParseCryptoPSBT(int argc, char *argv[]);
static void RustTestParseBTCKeystone(int argc, char *argv[]);
static void RustTestCheckFailedBTCKeystone(int argc, char *argv[]);
static void RustTestCheckSucceedBCHKeystone(int argc, char *argv[]);
static void RustTestParseLTCKeystone(int argc, char *argv[]);
static void RustTestParseTronKeystone(int argc, char *argv[]);
static void RustTestCheckTronKeystoneSucceed(int argc, char *argv[]);
static void RustTestCheckTronKeystoneFailed(int argc, char *argv[]);
static void RustTestSignTronKeystone(int argc, char *argv[]);
static void RustTestParseDASHKeystone(int argc, char *argv[]);
static void RustTestParseBCHKeystone(int argc, char *argv[]);
static void RustTestEncodeCryptoPSBT(int argc, char *argv[]);
static void RustTestDecodeCryptoPSBT(int argc, char *argv[]);
static void RustTestDecodeKeystoneBTCSignResult(int argc, char *argv[]);
static void RustTestDecodeKeystoneSignRequest(int argc, char *argv[]);
static void RustTestDecodeMultiCryptoPSBT(int argc, char *argv[]);
static void RustTestSignPSBT(int argc, char *argv[]);
static void RustTestSignBTCKeystone(int argc, char *argv[]);
static void RustTestSignLTCKeystone(int argc, char *argv[]);
static void RustTestSignDASHKeystone(int argc, char *argv[]);
static void RustTestSignBCHKeystone(int argc, char *argv[]);
static void RustTestDecodeUr(int argc, char *argv[]);
static void RustGetConnectBlueWalletUR(int argc, char *argv[]);
static void RustGetConnectKeplrUR(int argc, char *argv[]);
static void RustGetConnectXrpToolKitUR(int argc, char *argv[]);
static void RustTestKeyDerivation(int argc, char *argv[]);
static void RustTestMemory(int argc, char *argv[]);
static void RustGetSyncCompanionAppUR(int argc, char *argv[]);
static void RustGetConnectMetaMaskUR(int argc, char *argv[]);
static void RustTestGetAddressLTCSucceed(int argc, char *argv[]);
static void RustTestGetAddressTronSucceed(int argc, char *argv[]);
static void RustTestGetAddressSolanaSucceed(int argc, char *argv[]);
static void RustTestGetAddressLTCFailed(int argc, char *argv[]);
<<<<<<< HEAD
static void RustParseEthPersonalMessage(int argc, char *argv[]);
static void RustParseEthContractData(int argc, char *argv[]);
static void RustTestKeyDerivation2(int argc, char *argv[]);
static void GetReceiveAddress(int argc, char *argv[]);
=======
>>>>>>> 5e324406
static void testEthTx(int argc, char *argv[]);
static void testSolanaTx(int argc, char *argv[]);
static void testSolanaCheckTx(int argc, char *argv[]);
static void testSolanaParseTx(int argc, char *argv[]);
static void testNearParseTx(int argc, char *argv[]);
static void testXrpParseTx(int argc, char *argv[]);
static void testNearGetAddress(int argc, char *argv[]);
static void testCosmosGetAddress(int argc, char *argv[]);
static void testNearTx(int argc, char *argv[]);
static void testNearCheckTx(int argc, char *argv[]);
static void testCardanoTx(int argc, char *argv[]);
static void RustGetEthAddress(int argc, char *argv[]);
static void RustParseEthPersonalMessage(int argc, char *argv[]);
static void RustParseEthContractData(int argc, char *argv[]);
static void testXRPGetAddress(int argc, char *argv[]);
static void testXRPSignTx(int argc, char *argv[]);
static void RustTestCosmosCheckTx(int argc, char *argv[]);
static void RustTestCosmosSignTx(int argc, char *argv[]);
static void RustTestCosmosParseTx(int argc, char *argv[]);
static void RustGetConnectSolanaWalletUR(int argc, char *argv[]);
static void RustGetConnectAptosWalletUR(int argc, char *argv[]);
static void RustSolanaMessage(int argc, char *argv[]);
static void RustTestCosmosEvmSignTx(int argc, char *argv[]);
static void RustTestK1SignMeessageByKey(int argc, char *argv[]);
static void RustTestK1VerifySignature(int argc, char *argv[]);
static void testWebAuth(int argc, char *argv[]);
static void RustTestParseCryptoPSBT(int argc, char *argv[]);
static void RustTestParseBTCKeystone(int argc, char *argv[]);
static void RustTestCheckFailedBTCKeystone(int argc, char *argv[]);
static void RustTestCheckSucceedBCHKeystone(int argc, char *argv[]);
static void RustTestParseLTCKeystone(int argc, char *argv[]);
static void RustTestParseTronKeystone(int argc, char *argv[]);
static void RustTestCheckTronKeystoneSucceed(int argc, char *argv[]);
static void RustTestCheckTronKeystoneFailed(int argc, char *argv[]);
static void RustTestSignTronKeystone(int argc, char *argv[]);
static void RustTestParseDASHKeystone(int argc, char *argv[]);
static void RustTestParseBCHKeystone(int argc, char *argv[]);
static void RustTestEncodeCryptoPSBT(int argc, char *argv[]);
static void RustTestDecodeCryptoPSBT(int argc, char *argv[]);
static void RustTestDecodeKeystoneBTCSignResult(int argc, char *argv[]);
static void RustTestDecodeKeystoneSignRequest(int argc, char *argv[]);
static void RustTestDecodeMultiCryptoPSBT(int argc, char *argv[]);
static void RustTestSignPSBT(int argc, char *argv[]);
static void RustTestSignBTCKeystone(int argc, char *argv[]);
static void RustTestSignLTCKeystone(int argc, char *argv[]);
static void RustTestSignDASHKeystone(int argc, char *argv[]);
static void RustTestSignBCHKeystone(int argc, char *argv[]);
static void RustTestDecodeUr(int argc, char *argv[]);
static void RustGetConnectBlueWalletUR(int argc, char *argv[]);
static void RustTestKeyDerivation(int argc, char *argv[]);
static void RustTestMemory(int argc, char *argv[]);
static void RustGetSyncCompanionAppUR(int argc, char *argv[]);
static void RustTestGetAddressLTCSucceed(int argc, char *argv[]);
static void RustTestGetAddressTronSucceed(int argc, char *argv[]);
static void RustTestGetAddressSolanaSucceed(int argc, char *argv[]);
static void RustTestGetAddressLTCFailed(int argc, char *argv[]);
static void testEthTx(int argc, char *argv[]);
static void testSolanaTx(int argc, char *argv[]);
static void testSolanaCheckTx(int argc, char *argv[]);
static void testCardanoTx(int argc, char *argv[]);
static void RustGetEthAddress(int argc, char *argv[]);
static void RustTestParseAptosTx(int argc, char *argv[]);
static void RustTestSuiCheckTx(int argc, char *argv[]);
static void RustTestSuiParseTx(int argc, char *argv[]);
static void RustTestSuiSignTx(int argc, char *argv[]);
static void RustTestAptosCheckTx(int argc, char *argv[]);
static void RustTestAptosParseTx(int argc, char *argv[]);
static void RustADATest(int argc, char *argv[]);
#endif
static void LogTestFunc(int argc, char *argv[]);
static void ETHDBContractsTest(int argc, char *argv[]);
static void BackgroundTestFunc(int argc, char *argv[]);
static void GetReceiveAddress(int argc, char *argv[]);
static void AccountPublicInfoTestFunc(int argc, char *argv[]);
static void FingerTestFunc(int argc, char *argv[]);
static void MotorTestFunc(int argc, char *argv[]);
static void LcdTestFunc(int argc, char *argv[]);
static void LowPowerTestFunc(int argc, char *argv[]);
static void Slip39SliceWordTestFunc(int argc, char *argv[]);
static void Sqlite3TestFunc(int argc, char *argv[]);
static void CrcTestFunc(int argc, char *argv[]);
static void ProtocolCodeTestFunc(int argc, char *argv[]);
static void PresettingTestFunc(int argc, char *argv[]);
static void UsbTestFunc(int argc, char *argv[]);
static void DeviceSettingsTestFunc(int argc, char *argv[]);
static void ScreenShotFunc(int argc, char *argv[]);
static void BpkPrintFunc(int argc, char *argv[]);



const static UartTestCmdItem_t g_uartTestCmdTable[] = {
    {"test", TestFunc},
    {"all task info", AllTaskInfoFunc},
    {"clr cpu per", ClrCpuPercentFunc},
    {"get chip temp", GetChipTempFunc},
    {"get clock info", GetClockInfoFunc},
    {"heap info", HeapInfoFunc},
    {"get tick", GetTickFunc},
    {"memory test:", MemoryTestFunc},
    {"psram test:", PsramTestFunc},
    {"trng test:", TrngTestFunc},
    {"hardfault:", HardfaultFunc},
    {"touch:", TouchFunc},
    {"touch release", TouchReleaseFunc},
    {"qr decode state:", QrDecodeStateFunc},
    {"spi flash:", Gd25FlashOperateFunc},
    {"sha256 test", Sha256TestFunc},
    {"sha256 hmac:", Sha256HmacFunc},
    {"ds28s60 test:", Ds28s60TestFunc},
    {"ls:", FatfsLsFunc},
    {"cat:", FatfsCatFunc},
    {"write:", FatfsFileWriteFunc},
    {"rm:", FatfsFileDeleteFunc},
    {"md5:", FatfsFileMd5Func},
    {"sha256:", FatfsFileSha256Func},
    {"copy:", FatfsFileCopyFunc},
    {"copy ota", FatfsCopyFunc},
    {"read addr:", ReadAddrFunc},
    {"get time", GetCurrentTimeFunc},
    {"set time:", SetCurrentTimeFunc},
    {"get mnemonic test:", GetMnemonicTestFunc},
    {"battery test:", BatteryTestFunc},
    {"touch pad test:", TouchpadTestFunc},
    {"set bright:", SetBrightFunc},
    {"cryptoauthlib:", CryptoAuthLibTestFunc},
    {"power ctrl:", PowerCtrlFunc},
    {"tamper test:", TampTestFunc},
    {"aw32001 test:", Aw32001TestFunc},
    {"aes test", AesEncryptTestFunc},
    {"hash and salt:", HashAndSaltFunc},
    {"sha512:", Sha512Func},
    {"key store test:", KeyStoreTestFunc},
    {"gui debug:", GuiFrameDebugTestFunc},
#ifndef EXCLUDE_RUSTC
    {"rust get mfp:", RustGetMasterFingerprint},
    {"rust test parse psbt", RustTestParseCryptoPSBT},
    {"rust test parse bitcoin keystone", RustTestParseBTCKeystone},
    {"rust test check bitcoin keystone failed", RustTestCheckFailedBTCKeystone},
    {"rust test check bch succeed", RustTestCheckSucceedBCHKeystone},
    {"rust test parse ltc", RustTestParseLTCKeystone},
    {"rust test parse tron keystone", RustTestParseTronKeystone},
    {"rust test check tron keystone succeed:", RustTestCheckTronKeystoneSucceed},
    {"rust test check tron keystone failed", RustTestCheckTronKeystoneFailed},
    {"rust test sign tron keystone:", RustTestSignTronKeystone},
    {"rust test parse dash", RustTestParseDASHKeystone},
    {"rust test parse bch", RustTestParseBCHKeystone},
    {"rust test encode psbt", RustTestEncodeCryptoPSBT},
    {"rust test decode psbt", RustTestDecodeCryptoPSBT},
    {"rust test decode keystone btc sign result", RustTestDecodeKeystoneBTCSignResult},
    {"rust test decode keystone sign request", RustTestDecodeKeystoneSignRequest},
    {"rust test decode multi psbt", RustTestDecodeMultiCryptoPSBT},
    {"rust test sign psbt:", RustTestSignPSBT},
    {"rust test sign btc keystone:", RustTestSignBTCKeystone},
    {"rust test sign ltc:", RustTestSignLTCKeystone},
    {"rust test sign dash:", RustTestSignDASHKeystone},
    {"rust test sign bch:", RustTestSignBCHKeystone},
    {"rust test decode ur", RustTestDecodeUr},
    {"rust test get connect blue wallet ur", RustGetConnectBlueWalletUR},
    {"rust test get connect keplr wallet ur", RustGetConnectKeplrUR},
    {"rust test get connect xrp toolkit ur", RustGetConnectXrpToolKitUR},
    {"rust test derivation:", RustTestKeyDerivation},
    {"rust test derivation2:", RustTestKeyDerivation2},
    {"rust test memory", RustTestMemory},
    {"rust test get connect companion app ur", RustGetSyncCompanionAppUR},
    {"rust test connect metamask", RustGetConnectMetaMaskUR},
    {"rust test get ltc address succeed", RustTestGetAddressLTCSucceed},
    {"rust test get tron address succeed", RustTestGetAddressTronSucceed},
    {"rust test get solana address succeed:", RustTestGetAddressSolanaSucceed},
    {"rust test get ltc address failed", RustTestGetAddressLTCFailed},
    {"rust test eth tx:", testEthTx},
    {"rust test solana tx:", testSolanaTx},
    {"rust test solana check", testSolanaCheckTx},
    {"rust test solana parse:", testSolanaParseTx},
    {"rust test near parse:", testNearParseTx},
    {"rust test xrp parse:", testXrpParseTx},
    {"rust test near get address:", testNearGetAddress},
    {"rust test cosmos get address:", testCosmosGetAddress},
    {"rust test near tx:", testNearTx},
    {"rust test near check:", testNearCheckTx},
    {"rust test cardano tx:", testCardanoTx},
    {"rust test get eth address", RustGetEthAddress},
    {"rust test parse eth personal message:", RustParseEthPersonalMessage},
    {"rust test parse eth contract data", RustParseEthContractData},
    {"rust test xrp get address:", testXRPGetAddress},
    {"rust test xrp sign:", testXRPSignTx},
    {"rust test cosmos check:", RustTestCosmosCheckTx},
    {"rust test cosmos sign:", RustTestCosmosSignTx},
    {"rust test cosmos parse:", RustTestCosmosParseTx},
    {"rust test solana sync", RustGetConnectSolanaWalletUR},
    {"rust test aptos sync", RustGetConnectAptosWalletUR},
    {"rust test solana sign message:", RustSolanaMessage},
    {"rust test cosmos evm sign:", RustTestCosmosEvmSignTx},
    {"rust test sign message by private key:", RustTestK1SignMeessageByKey},
    {"rust test verify signature:", RustTestK1VerifySignature},
    {"rust test web auth", testWebAuth},
    {"rust test parse psbt", RustTestParseCryptoPSBT},
    {"rust test parse bitcoin keystone", RustTestParseBTCKeystone},
    {"rust test check bitcoin keystone failed", RustTestCheckFailedBTCKeystone},
    {"rust test check bch succeed", RustTestCheckSucceedBCHKeystone},
    {"rust test parse ltc", RustTestParseLTCKeystone},
    {"rust test parse tron keystone", RustTestParseTronKeystone},
    {"rust test check tron keystone succeed:", RustTestCheckTronKeystoneSucceed},
    {"rust test check tron keystone failed", RustTestCheckTronKeystoneFailed},
    {"rust test sign tron keystone:", RustTestSignTronKeystone},
    {"rust test parse dash", RustTestParseDASHKeystone},
    {"rust test parse bch", RustTestParseBCHKeystone},
    {"rust test encode psbt", RustTestEncodeCryptoPSBT},
    {"rust test decode psbt", RustTestDecodeCryptoPSBT},
    {"rust test decode keystone btc sign result", RustTestDecodeKeystoneBTCSignResult},
    {"rust test decode keystone sign request", RustTestDecodeKeystoneSignRequest},
    {"rust test decode multi psbt", RustTestDecodeMultiCryptoPSBT},
    {"rust test sign psbt:", RustTestSignPSBT},
    {"rust test sign btc keystone:", RustTestSignBTCKeystone},
    {"rust test sign ltc:", RustTestSignLTCKeystone},
    {"rust test sign dash:", RustTestSignDASHKeystone},
    {"rust test sign bch:", RustTestSignBCHKeystone},
    {"rust test decode ur", RustTestDecodeUr},
    {"rust test get connect blue wallet ur", RustGetConnectBlueWalletUR},
    {"rust test derivation:", RustTestKeyDerivation},
    {"rust test memory", RustTestMemory},
    {"rust test get connect companion app ur", RustGetSyncCompanionAppUR},
    {"rust test get ltc address succeed", RustTestGetAddressLTCSucceed},
    {"rust test get tron address succeed", RustTestGetAddressTronSucceed},
    {"rust test get solana address succeed:", RustTestGetAddressSolanaSucceed},
    {"rust test get ltc address failed", RustTestGetAddressLTCFailed},
    {"rust test eth tx:", testEthTx},
    {"rust test solana tx:", testSolanaTx},
    {"rust test solana check", testSolanaCheckTx},
    {"rust test cardano tx:", testCardanoTx},
    {"rust test get eth address", RustGetEthAddress},
    {"rust test parse aptos tx", RustTestParseAptosTx},
    {"rust test sui check tx:", RustTestSuiCheckTx},
    {"rust test sui parse tx:", RustTestSuiParseTx},
    {"rust test sui sign tx:", RustTestSuiSignTx},
    {"rust test aptos check tx:", RustTestAptosCheckTx},
    {"rust test aptos parse tx:", RustTestAptosParseTx},
    {"rust ada test", RustADATest},

#endif
    {"log test:", LogTestFunc},
    {"eth db contract test:", ETHDBContractsTest},
    {"background test:", BackgroundTestFunc},
    {"get receive address:", GetReceiveAddress},
    {"account public info test:", AccountPublicInfoTestFunc},
    {"finger test:", FingerTestFunc},
    {"motor:", MotorTestFunc},
    {"lcd:", LcdTestFunc},
    {"low power:", LowPowerTestFunc},
    {"slip39 test", Slip39SliceWordTestFunc},
    {"sqlite test:", Sqlite3TestFunc},
    {"crc:", CrcTestFunc},
    {"protocol codec:", ProtocolCodeTestFunc},
    {"presetting:", PresettingTestFunc},
    {"usb test:", UsbTestFunc},
    {"device settings test:", DeviceSettingsTestFunc},
    {"screen shot", ScreenShotFunc},
    {"bpk print:", BpkPrintFunc},
};

bool CompareAndRunTestCmd(const char *inputString)
{
    uint32_t tableSize, compareLen, argc, argvLen;
    char *inputHead, *argvHead, *argv[CMD_MAX_ARGC];
    bool content = false;

    tableSize = sizeof(g_uartTestCmdTable) / sizeof(g_uartTestCmdTable[0]);
    for (uint32_t i = 0; i < tableSize; i++) {
        inputHead = strstr(g_uartTestCmdTable[i].cmdString, ":");
        if (inputHead != NULL) {
            // partial compare
            inputHead++;
            compareLen = inputHead - g_uartTestCmdTable[i].cmdString;
            if (strncmp(inputString, g_uartTestCmdTable[i].cmdString, compareLen) == 0) {
                inputHead = (char *)inputString + compareLen;
                argc = 0;
                for (uint32_t j = 0;; j++) {
                    if (content) {
                        // content mode, finding space.
                        if (inputHead[j] == ' ' || inputHead[j] == 0) {
                            argvLen = &inputHead[j] - argvHead + 1; // including zero tail.
                            argv[argc] = SRAM_MALLOC(argvLen);
                            strncpy(argv[argc], argvHead, argvLen - 1);
                            argv[argc][argvLen - 1] = 0;
                            argc++;
                            content = false;
                        }
                    } else {
                        // space mode, finding content.
                        if (inputHead[j] != ' ') {
                            argvHead = &inputHead[j];
                            content = true;
                        }
                    }
                    if (inputHead[j] == 0) {
                        break;
                    }
                }
                g_uartTestCmdTable[i].func(argc, argv);
                for (uint32_t j = 0; j < argc; j++) {
                    SRAM_FREE(argv[j]);
                }
                return true;
            }
        } else {
            // full compare
            if (strcmp(inputString, g_uartTestCmdTable[i].cmdString) == 0) {
                g_uartTestCmdTable[i].func(0, NULL);
                return true;
            }
        }
    }
    return false;
}

static void TestFunc(int argc, char *argv[])
{
    printf("test!!\r\n");
}

static void AllTaskInfoFunc(int argc, char *argv[])
{
    PrintTasksStatus();
}

static void ClrCpuPercentFunc(int argc, char *argv[])
{
    printf("clear cpu percent to 0\r\n");
    ClrRunTimeStats();
}

static void GetChipTempFunc(int argc, char *argv[])
{
    ;
}

static void GetClockInfoFunc(int argc, char *argv[])
{
}

static void HeapInfoFunc(int argc, char *argv[])
{
    PrintHeapInfo();
}

static void GetTickFunc(int argc, char *argv[])
{
    uint32_t osTick = osKernelGetTickCount();
    uint32_t remainingSec = osTick / 1000;
    uint32_t day, hour, min, sec;
    day = remainingSec / 86400;
    remainingSec %= 86400;
    hour = remainingSec / 3600;
    remainingSec %= 3600;
    min = remainingSec / 60;
    remainingSec %= 60;
    sec = remainingSec;
    printf("os tick=%d\r\n", osTick);
    printf("sys start for %ddays %dhours %dminute %dsecond\r\n", day, hour, min, sec);
}

static void MemoryTestFunc(int argc, char *argv[])
{
    int32_t byteNum, times;
    uint32_t startTick, endTick;
    uint8_t *tempAddr;
    uint8_t *sramAddr, *sramAddrSource;
    uint8_t *psramAddr, *psramAddrSource;
    uint32_t i;

    VALUE_CHECK(argc, 2);
    sscanf(argv[0], "%d", &byteNum);
    sscanf(argv[1], "%d", &times);

    printf("Prepare running %d bytes * %d times memory test\r\n", byteNum, times);
    sramAddr = SRAM_MALLOC(byteNum);
    if (sramAddr == NULL) {
        printf("malloc err\r\n");
        return;
    }
    sramAddrSource = SRAM_MALLOC(byteNum);
    if (sramAddrSource == NULL) {
        printf("malloc2 err\r\n");
        return;
    }

    psramAddr = EXT_MALLOC(byteNum);
    if (psramAddr == NULL) {
        printf("malloc3 err\r\n");
        return;
    }
    psramAddrSource = EXT_MALLOC(byteNum);
    if (psramAddrSource == NULL) {
        printf("malloc4 err\r\n");
        return;
    }

    printf("\r\nstart SRAM to SRAM test:\r\n");
    startTick = osKernelGetTickCount();
    for (i = 0; i < times; i++) {
        memcpy_s(sramAddr, byteNum, sramAddrSource, byteNum);
    }
    endTick = osKernelGetTickCount();
    printf("used tick: %d ms, %d bytes/s\r\n", endTick - startTick, (uint32_t)(((uint64_t)byteNum * 1000 * times) / (endTick - startTick)));

    printf("\r\nstart QSPI FLASH to SRAM test:\r\n");
    tempAddr = (uint8_t *)(0x01010000);
    startTick = osKernelGetTickCount();
    for (i = 0; i < times; i++) {
        memcpy_s(sramAddr, byteNum, tempAddr, byteNum);
    }
    endTick = osKernelGetTickCount();
    printf("used tick: %d ms, %d bytes/s\r\n", endTick - startTick, (uint32_t)(((uint64_t)byteNum * 1000 * times) / (endTick - startTick)));

    printf("\r\nstart QSPI FLASH to PSRAM test:\r\n");
    tempAddr = (uint8_t *)(0x01010000);
    startTick = osKernelGetTickCount();
    for (i = 0; i < times; i++) {
        memcpy_s(psramAddr, byteNum, tempAddr, byteNum);
    }
    endTick = osKernelGetTickCount();
    printf("used tick: %d ms, %d bytes/s\r\n", endTick - startTick, (uint32_t)(((uint64_t)byteNum * 1000 * times) / (endTick - startTick)));

    printf("\r\nstart SRAM to PSRAM test:\r\n");
    startTick = osKernelGetTickCount();
    for (i = 0; i < times; i++) {
        memcpy_s(psramAddr, byteNum, sramAddrSource, byteNum);
    }
    endTick = osKernelGetTickCount();
    printf("used tick: %d ms, %d bytes/s\r\n", endTick - startTick, (uint32_t)(((uint64_t)byteNum * 1000 * times) / (endTick - startTick)));

    printf("\r\nstart PSRAM to SRAM test:\r\n");
    startTick = osKernelGetTickCount();
    for (i = 0; i < times; i++) {
        memcpy_s(sramAddr, byteNum, psramAddrSource, byteNum);
    }
    endTick = osKernelGetTickCount();
    printf("used tick: %d ms, %d bytes/s\r\n", endTick - startTick, (uint32_t)(((uint64_t)byteNum * 1000 * times) / (endTick - startTick)));

    printf("\r\nstart PSRAM to PSRAM test:\r\n");
    startTick = osKernelGetTickCount();
    for (i = 0; i < times; i++) {
        memcpy_s(psramAddr, byteNum, psramAddrSource, byteNum);
    }
    endTick = osKernelGetTickCount();
    printf("used tick: %d ms, %d bytes/s\r\n", endTick - startTick, (uint32_t)(((uint64_t)byteNum * 1000 * times) / (endTick - startTick)));

    SRAM_FREE(sramAddr);
    SRAM_FREE(sramAddrSource);
}

static void PsramTestFunc(int argc, char *argv[])
{
    int32_t byteNum, i;
    uint8_t *mem, *memSram;
    VALUE_CHECK(argc, 1);
    sscanf(argv[0], "%d", &byteNum);
    printf("EXT_MALLOC %d bytes\r\n", byteNum);
    mem = EXT_MALLOC(byteNum);
    printf("addr=0x%08X\r\n", (uint32_t)mem);
    memSram = SRAM_MALLOC(byteNum);
    TrngGet(memSram, byteNum);
    memcpy_s(mem, byteNum, memSram, byteNum);
    PrintArray("mem", mem, byteNum);
    for (i = 0; i < byteNum; i++) {
        if (mem[i] != memSram[i]) {
            break;
        }
    }
    if (i == byteNum) {
        printf("PSRAM test succ\r\n");
    } else {
        printf("PSRAM test fault, i=%d\r\n", i);
    }
}

static void TrngTestFunc(int argc, char *argv[])
{
    int32_t byteNum;
    uint8_t *mem;
    VALUE_CHECK(argc, 1);
    sscanf(argv[0], "%d", &byteNum);
    mem = SRAM_MALLOC(byteNum);
    if (mem == NULL) {
        printf("malloc err\r\n");
        return;
    }
    memset_s(mem, byteNum, 0, byteNum);
    TrngGet(mem, byteNum);
    PrintArray("trng", mem, byteNum);
    SRAM_FREE(mem);
}

static void HardfaultFunc(int argc, char *argv[])
{
    uint32_t type;
    uint32_t *errAddr;
    VALUE_CHECK(argc, 1);
    sscanf(argv[0], "%d", &type);
    printf("going to hardfault,type=%d\r\n", type);
    switch (type) {
    case 0: {
        errAddr = (uint32_t *)0x1001000;
        *errAddr = 0x12345678;
        printf("*errAddr=0x%08X\r\n", *errAddr);
    }
    break;
    default:
        break;
    }
}

static void TouchFunc(int argc, char *argv[])
{
    int32_t x, y;
    VALUE_CHECK(argc, 2);
    sscanf(argv[0], "%d", &x);
    sscanf(argv[1], "%d", &y);
    SetVirtualTouchCoord(x, y);
    SetVirtualTouchState(true);
}

static void TouchReleaseFunc(int argc, char *argv[])
{
    SetVirtualTouchState(false);
}

static void QrDecodeStateFunc(int argc, char *argv[])
{
    int32_t state;
    VALUE_CHECK(argc, 1);
    sscanf(argv[0], "%d", &state);
    printf("state=%d\r\n", state);
    if (state == 1) {
        StartQrDecode();
    } else if (state == 0) {
        StopQrDecode();
    }
}

static void Gd25FlashOperateFunc(int argc, char *argv[])
{
    uint32_t opearte;
    uint32_t addr = 0;
    uint32_t size;
    char *readBuf;

    VALUE_CHECK(argc, 3);
    sscanf(argv[0], "%d", &opearte);
    sscanf(argv[1], "%x", &addr);

    switch (opearte) {
    case GD25_FLASH_ERASE:
        if (SUCCESS_CODE == Gd25FlashSectorErase(addr)) {
            printf("erase %#x success\r\n", addr);
        }
        break;
    case GD25_FLASH_READ:
        size = atoi(argv[2]);
        printf("size=%d\r\n", size);
        readBuf = SRAM_MALLOC(size);
        if (readBuf == NULL) {
            printf("malloc err\r\n");
            return;
        }
        if (size == Gd25FlashReadBuffer(addr, (uint8_t *)readBuf, size)) {
            printf("read %#x success\r\n", addr);
        }
        PrintArray("data", (uint8_t *)readBuf, size);
        SRAM_FREE(readBuf);
        break;
    case GD25_FLASH_WRITE:
        Gd25FlashSectorErase(addr);
        size = strnlen_s(argv[2], DEFAULT_TEST_BUFF_LEN);
        if (size == Gd25FlashWriteBuffer(addr, (uint8_t *)argv[2], size)) {
            printf("write %#x success\r\n", addr);
        }
        break;
    default:
        break;
    }
}

static void Sha256TestFunc(int argc, char *argv[])
{
    uint8_t privateKey[] = {
        0x29, 0x71, 0x7E, 0x8C, 0xB4, 0x55, 0xA4, 0x46,
        0xA4, 0x35, 0x16, 0x86, 0x3A, 0x43, 0xD4, 0x57,
        0xD0, 0x91, 0x58, 0x8C, 0xE3, 0xD0, 0x31, 0xA5,
        0x9B, 0x05, 0x7E, 0x90, 0xA8, 0x9B, 0x16, 0x1C
    };
    uint8_t msg[] = {
        0x0F, 0x5C, 0x83, 0xC6, 0x76, 0xE0, 0x88, 0x63,
        0x55, 0x2E, 0xD9, 0xA7, 0x01, 0x01, 0x1C, 0x83,
        0x18, 0x00, 0x00, 0x4B
    };
    uint8_t hmac[32] = {0};
    uint8_t encryptData[] = {
        0x5C, 0x24, 0x23, 0xB6, 0x03, 0x78, 0xD0, 0xF4,
        0x88, 0x5D, 0xB3, 0xC9, 0x27, 0xEF, 0x39, 0x40,
        0x8F, 0x8B, 0x96, 0xED, 0x0F, 0x7E, 0x34, 0x14,
        0x51, 0x1F, 0xE6, 0xAA, 0xE5, 0x95, 0xBF, 0xF6
    };
    uint8_t decryptData[32];
    printf("sha256 test!\r\n");
    hmac_sha256(privateKey, 32, msg, sizeof(msg), hmac);
    PrintArray("mac", hmac, 32);
    for (uint32_t i = 0; i < 32; i++) {
        decryptData[i] = encryptData[i] ^ hmac[i];
    }
    PrintArray("decryptData", decryptData, 32);
    //
}

static void Sha256HmacFunc(int argc, char *argv[])
{
    uint32_t keyLen, msgLen;
    uint8_t *privateKey, *msg;
    uint8_t hmac[32] = {0};

    VALUE_CHECK(argc, 2);

    privateKey = SRAM_MALLOC(strnlen_s(argv[0], DEFAULT_TEST_BUFF_LEN) / 2 + 1);
    msg = SRAM_MALLOC(strnlen_s(argv[1], DEFAULT_TEST_BUFF_LEN) / 2 + 1);
    keyLen = StrToHex(privateKey, argv[0]);
    msgLen = StrToHex(msg, argv[1]);
    PrintArray("privateKey", privateKey, keyLen);
    PrintArray("msg", msg, msgLen);

    hmac_sha256(privateKey, keyLen, msg, msgLen, hmac);
    PrintArray("hmac", hmac, 32);

    SRAM_FREE(privateKey);
    SRAM_FREE(msg);
}

static void Ds28s60TestFunc(int argc, char *argv[])
{
    DS28S60_Test(argc, argv);
}

static void FatfsLsFunc(int argc, char *argv[])
{
    VALUE_CHECK(argc, 1);
    FatfsDirectoryListing(argv[0]);
}

static void FatfsCopyFunc(int argc, char *argv[])
{
    CopyToFlash();
}

static void FatfsCatFunc(int argc, char *argv[])
{
    VALUE_CHECK(argc, 1);
    FatfsCatFile(argv[0]);
}

static void FatfsFileMd5Func(int argc, char *argv[])
{
    VALUE_CHECK(argc, 1);
    FatfsFileMd5(argv[0]);
}

static void FatfsFileSha256Func(int argc, char *argv[])
{
    VALUE_CHECK(argc, 1);
    uint8_t sha256[32];
    FatfsFileSha256(argv[0], sha256);
}

static void FatfsFileWriteFunc(int argc, char *argv[])
{
    VALUE_CHECK(argc, 2);
    FatfsFileWrite(argv[0], (const uint8_t *)argv[1], strnlen_s(argv[1], DEFAULT_TEST_BUFF_LEN));
}

static void FatfsFileDeleteFunc(int argc, char *argv[])
{
    VALUE_CHECK(argc, 1);
    FatfsFileDelete(argv[0]);
}

static void FatfsFileCopyFunc(int argc, char *argv[])
{
    VALUE_CHECK(argc, 2);
    FatfsFileCopy(argv[0], argv[1]);
}

static void BpkPrintFunc(int argc, char *argv[])
{
    VALUE_CHECK(argc, 1);
    PrintBpkValue(atoi(argv[0]));
}

static void ReadAddrFunc(int argc, char *argv[])
{
    uint32_t addr, len;

    VALUE_CHECK(argc, 2);
    sscanf(argv[0], "%X", &addr);
    sscanf(argv[1], "%d", &len);
    printf("addr=0x%08X,len=%d\r\n", addr, len);
    PrintArray("read data", (uint8_t *)addr, len);
}

static void GetCurrentTimeFunc(int argc, char *argv[])
{
    printf("current time : %s\n", GetCurrentTime());
}

static void SetCurrentTimeFunc(int argc, char *argv[])
{
    uint32_t stampTime;

    VALUE_CHECK(argc, 1);
    sscanf(argv[0], "%d", &stampTime);
    SetCurrentStampTime(stampTime);
}

static void GetMnemonicTestFunc(int argc, char *argv[])
{
    int32_t entropyByte, ret;
    uint8_t *entropy, seed[64], entropyCalc[32];
    size_t entropySize;

    VALUE_CHECK(argc, 1);
    sscanf(argv[0], "%d", &entropyByte);
    entropy = SRAM_MALLOC(entropyByte);
    TrngGet(entropy, entropyByte);
    PrintArray("entropy", entropy, entropyByte);
    char *mnemonic = NULL;
    ret = bip39_mnemonic_from_bytes(NULL, entropy, entropyByte, &mnemonic);
    printf("bip39_mnemonic_from_bytes=%d\r\n", ret);
    if (mnemonic == NULL) {
        printf("Get mnemonic err.\r\n");
    } else {
        printf("mnemonic:\r\n%s\r\n", mnemonic);
    }
    ret = bip39_mnemonic_to_bytes(NULL, mnemonic, entropyCalc, 32, &entropySize);
    printf("bip39_mnemonic_to_bytes=%d\r\n", ret);
    PrintArray("entropyCalc", entropyCalc, entropySize);
    ret = bip39_mnemonic_to_seed(mnemonic, NULL, seed, 64, NULL);
    PrintArray("seed", seed, 64);
    SRAM_FREE(entropy);
    SRAM_FREE(mnemonic);
}

static void BatteryTestFunc(int argc, char *argv[])
{
    BatteryTest(argc, argv);
}

static void TouchpadTestFunc(int argc, char *argv[])
{
    TouchPadTest(argc, argv);
}

static void SetBrightFunc(int argc, char *argv[])
{
    uint32_t bright;

    VALUE_CHECK(argc, 1);
    sscanf(argv[0], "%d", &bright);
    printf("bright=%d\r\n", bright);
    SetLcdBright(bright);
}

static void CryptoAuthLibTestFunc(int argc, char *argv[])
{
    Atecc608bTest(argc, argv);
}

static void PowerCtrlFunc(int argc, char *argv[])
{
    VALUE_CHECK(argc, 2);
    PowerTest(argc, argv);
}

static void TampTestFunc(int argc, char *argv[])
{
    TamperTest(argc, argv);
}

static void Aw32001TestFunc(int argc, char *argv[])
{
    Aw32001Test(argc, argv);
}

static void AesEncryptTestFunc(int argc, char *argv[])
{
    uint8_t key[32], iv[16], plain[32], encrpyted[32], decrypted[32];
    AES256_CBC_ctx ctx;

    TrngGet(key, sizeof(key));
    TrngGet(iv, sizeof(iv));
    TrngGet(plain, sizeof(plain));

    PrintArray("key", key, sizeof(key));
    PrintArray("iv", iv, sizeof(iv));
    PrintArray("plain", plain, sizeof(plain));

    AES256_CBC_init(&ctx, key, iv);

    AES256_CBC_encrypt(&ctx, 2, encrpyted, plain);
    PrintArray("encrpyted", encrpyted, sizeof(encrpyted));

    AES256_CBC_init(&ctx, key, iv);
    AES256_CBC_decrypt(&ctx, 2, decrypted, encrpyted);
    PrintArray("decrypted", decrypted, sizeof(decrypted));

    if (memcmp(plain, decrypted, 32) == 0) {
        printf("aes test succ\r\n");
    } else {
        printf("aes test err\r\n");
    }
}

static void HashAndSaltFunc(int argc, char *argv[])
{
    uint8_t hash[32], *inData;
    uint32_t inLen;

    VALUE_CHECK(argc, 2);
    inData = SRAM_MALLOC(strnlen_s(argv[0], DEFAULT_TEST_BUFF_LEN) / 2 + 1);
    inLen = StrToHex(inData, argv[0]);
    HashWithSalt(hash, inData, inLen, argv[1]);
    PrintArray("hash with salt", hash, 32);
}

static void Sha512Func(int argc, char *argv[])
{
    uint8_t hash[64], *inData;
    uint32_t inLen;

    VALUE_CHECK(argc, 1);
    inData = SRAM_MALLOC(strnlen_s(argv[0], DEFAULT_TEST_BUFF_LEN) / 2 + 1);
    inLen = StrToHex(inData, argv[0]);
    sha512((struct sha512 *)hash, inData, inLen);
    PrintArray("sha512 hash", hash, sizeof(hash));
}

static void KeyStoreTestFunc(int argc, char *argv[])
{
    KeyStoreTest(argc, argv);
}

static void GuiFrameDebugTestFunc(int argc, char *argv[])
{
    GuiViewsTest(argc, argv);
}

#ifndef EXCLUDE_RUSTC

static void RustGetMasterFingerprint(int argc, char *argv[])
{
    printf("RustGetMasterFingerprint\r\n");
    int32_t index;
    VALUE_CHECK(argc, 2);
    sscanf(argv[0], "%d", &index);
    uint8_t seed[64] = {0};
    GetAccountSeed(index, seed, argv[1]);
    SimpleResponse_u8 *simpleResponse = get_master_fingerprint(seed, 64);
    uint8_t *master_fingerprint = simpleResponse->data;
    free_simple_response_u8(simpleResponse);
    PrintArray("get mfp", master_fingerprint, 4);
    PrintRustMemoryStatus();
    printf("FreeHeapSize = %d\n", xPortGetFreeHeapSize());
}
static void RustTestParseCryptoPSBT(int argc, char *argv[])
{
    printf("RustTestParseCryptoPSBT\r\n");
    printf("FreeHeapSize = %d\n", xPortGetFreeHeapSize()); // remaining heap size
    URParseResult *ur = test_get_crypto_psbt();
    void *crypto_psbt = ur->data;
    uint8_t mfp[4] = {0x70, 0x7e, 0xed, 0x6c};
    PtrT_CSliceFFI_ExtendedPublicKey public_keys = SRAM_MALLOC(sizeof(CSliceFFI_ExtendedPublicKey));
    ExtendedPublicKey keys[3];
    public_keys->data = keys;
    public_keys->size = 3;
    keys[0].path = "m/44'/0'/0'";
    keys[0].xpub = "xpub6BhcvYN2qwQKRviMKKBTfRcK1RmCTmM7JHsg67r3rwvymhUEt8gPHhnkugQaQ7UN8M5FfhEUfyVuSaK5fQzfUpvAcCxN4bAT9jyySbPGsTs";
    keys[1].path = "m/49'/0'/0'";
    keys[1].xpub = "xpub6CkG15Jdw866GKs84e7ysjxAhBQUJBdLZTVbQERCjwh2z6wZSSdjfmaXaMvf6Vm5sbWemK43d7HJMicz41G3vEHA9Sa5N2J9j9vgwyiHdMj";
    keys[2].path = "m/84'/0'/0'";
    keys[2].xpub = "xpub6Bm9M1SxZdzL3TxdNV8897FgtTLBgehR1wVNnMyJ5VLRK5n3tFqXxrCVnVQj4zooN4eFSkf6Sma84reWc5ZCXMxPbLXQs3BcaBdTd4YQa3B";
    TransactionParseResult_DisplayTx *result = btc_parse_psbt(crypto_psbt, mfp, sizeof(mfp), public_keys);
    VecFFI_DisplayTxDetailInput *inputs = result->data->detail->from;
    VecFFI_DisplayTxOverviewOutput *overview_to = result->data->overview->to;
    for (size_t i = 0; i < result->data->overview->from->size; i++) {
        printf("result: overview output #%d\r\n", i);
        printf("result: overview output address %s\r\n", overview_to->data[i].address);
    }
    for (size_t i = 0; i < result->data->detail->to->size; i++) {
        printf("result: input #%d\r\n", i);
        printf("result: input address %s\r\n", inputs->data[i].address);
        printf("result: input amount %s\r\n", inputs->data[i].amount);
        printf("result: input path %s\r\n", inputs->data[i].path);
    }
    printf("result: fee value %s\r\n", result->data->detail->fee_amount);
    printf("result: input length %d\r\n", result->data->detail->from->size);
    free_ur_parse_result(ur);
    free_TransactionParseResult_DisplayTx(result);
    PrintRustMemoryStatus();
    printf("FreeHeapSize = %d\n", xPortGetFreeHeapSize());
}

static void RustTestParseBTCKeystone(int argc, char *argv[])
{
    printf("RustTestParseBTCKeystone 11\r\n");
    URParseResult *ur = test_get_btc_keystone_bytes();
    void *crypto_bytes = ur->data;
    char *xpub = "xpub6BosfCnifzxcFwrSzQiqu2DBVTshkCXacvNsWGYJVVhhawA7d4R5WSWGFNbi8Aw6ZRc1brxMyWMzG3DSSSSoekkudhUd9yLb6qx39T9nMdj";
    uint8_t mfp[4] = {0x70, 0x7e, 0xed, 0x6c};
    printf("RustTestParseBTCKeystone crypto_bytes %p\r\n", crypto_bytes);
    TransactionParseResult_DisplayTx *result = utxo_parse_keystone(crypto_bytes, Bytes, mfp, sizeof(mfp), xpub);
    printf("RustTestParseBTCKeystone 22\r\n");
    VecFFI_DisplayTxDetailInput *inputs = result->data->detail->from;
    VecFFI_DisplayTxOverviewOutput *overview_to = result->data->overview->to;
    for (size_t i = 0; i < result->data->overview->to->size; i++) {
        printf("result: overview output #%d\r\n", i);
        printf("result: overview output address %s\r\n", overview_to->data[i].address);
    }
    for (size_t i = 0; i < result->data->detail->from->size; i++) {
        printf("result: input #%d\r\n", i);
        printf("result: input address %s\r\n", inputs->data[i].address);
        printf("result: input amount %s\r\n", inputs->data[i].amount);
        printf("result: input path %s\r\n", inputs->data[i].path);
    }
    printf("result: fee value %s\r\n", result->data->detail->fee_amount);
    printf("result: input length %d\r\n", result->data->detail->from->size);
    free_ur_parse_result(ur);
    free_TransactionParseResult_DisplayTx(result);
    PrintRustMemoryStatus();
    printf("FreeHeapSize = %d\n", xPortGetFreeHeapSize());
}

static void RustTestCheckFailedBTCKeystone(int argc, char *argv[])
{
    printf("RustTestCheckFailedBTCKeystone 11\r\n");
    URParseResult *ur = test_get_btc_keystone_bytes();
    void *crypto_bytes = ur->data;
    char *xpub = "xpub6BosfCnifzxcFwrSzQiqu2DBVTshkCXacvNsWGYJVVhhawA7d4R5WSWGFNbi8Aw6ZRc1brxMyWMzG3DSSSSoekkudhUd9yLb6qx39T9nMdj";
    uint8_t mfp[4] = {0x70, 0x7e, 0xed, 0x6c};
    printf("RustTestCheckFailedBTCKeystone crypto_bytes %p\r\n", crypto_bytes);
    TransactionCheckResult *result = utxo_check_keystone(crypto_bytes, Bytes, mfp, sizeof(mfp), xpub);
    printf("error_code: %d\r\n", result->error_code);
    printf("error_message, %s\r\n", result->error_message);
    free_ur_parse_result(ur);
    free_TransactionCheckResult(result);
    PrintRustMemoryStatus();
    printf("FreeHeapSize = %d\n", xPortGetFreeHeapSize());
}

static void RustTestCheckSucceedBCHKeystone(int argc, char *argv[])
{
    printf("RustTestCheckSucceedBCHKeystone 11\r\n");
    URParseResult *ur = test_get_bch_keystone_succeed_bytes();
    void *crypto_bytes = ur->data;
    char *xpub = "xpub6ByHsPNSQXTWZ7PLESMY2FufyYWtLXagSUpMQq7Un96SiThZH2iJB1X7pwviH1WtKVeDP6K8d6xxFzzoaFzF3s8BKCZx8oEDdDkNnp4owAZ";
    uint8_t mfp[4] = {0x70, 0x7e, 0xed, 0x6c};
    printf("RustTestCheckSucceedBCHKeystone crypto_bytes %p\r\n", crypto_bytes);
    TransactionCheckResult *result = utxo_check_keystone(crypto_bytes, Bytes, mfp, sizeof(mfp), xpub);
    printf("error_code: %d\r\n", result->error_code);
    printf("error_message, %s\r\n", result->error_message);
    free_ur_parse_result(ur);
    free_TransactionCheckResult(result);
    PrintRustMemoryStatus();
    printf("FreeHeapSize = %d\n", xPortGetFreeHeapSize());
}

static void RustTestParseLTCKeystone(int argc, char *argv[])
{
    printf("RustTestParseLTCKeystone 11\r\n");
    URParseResult *ur = test_get_ltc_keystone_bytes();
    void *crypto_bytes = ur->data;
    char *xpub = "Mtub2rz9F1pkisRsSZX8sa4Ajon9GhPP6JymLgpuHqbYdU5JKFLBF7Qy8b1tZ3dccj2fefrAxfrPdVkpCxuWn3g72UctH2bvJRkp6iFmp8aLeRZ";
    ViewType view_type = ur->t;
    printf("RustTestParseLTCKeystone view_type %d\r\n", view_type);
    uint8_t mfp[4] = {0x70, 0x7e, 0xed, 0x6c};
    printf("RustTestParseLTCKeystone crypto_bytes %p\r\n", crypto_bytes);
    TransactionParseResult_DisplayTx *result = utxo_parse_keystone(crypto_bytes, Bytes, mfp, sizeof(mfp), xpub);
    VecFFI_DisplayTxDetailInput *inputs = result->data->detail->from;
    VecFFI_DisplayTxOverviewOutput *overview_to = result->data->overview->to;
    printf("RustTestParseLTCKeystone to->size %d\r\n", result->data->overview->to->size);
    for (size_t i = 0; i < result->data->overview->to->size; i++) {
        printf("result: overview output #%d\r\n", i);
        printf("result: overview output address %s\r\n", overview_to->data[i].address);
    }
    printf("RustTestParseLTCKeystone from->size %d\r\n", result->data->detail->from->size);
    for (size_t i = 0; i < result->data->detail->from->size; i++) {
        printf("result: input #%d\r\n", i);
        printf("result: input address %s\r\n", inputs->data[i].address);
        printf("result: input amount %s\r\n", inputs->data[i].amount);
        printf("result: input path %s\r\n", inputs->data[i].path);
    }
    printf("result: fee value %s\r\n", result->data->detail->fee_amount);
    printf("result: input length %d\r\n", result->data->detail->from->size);
    free_ur_parse_result(ur);
    free_TransactionParseResult_DisplayTx(result);
    PrintRustMemoryStatus();
    printf("FreeHeapSize = %d\n", xPortGetFreeHeapSize());
}

static void RustTestParseTronKeystone(int argc, char *argv[])
{
    printf("RustTestParseTronKeystone 11\r\n");
    URParseResult *ur = test_get_tron_keystone_bytes();
    void *crypto_bytes = ur->data;
    char *xpub = "xpub6C3ndD75jvoARyqUBTvrsMZaprs2ZRF84kRTt5r9oxKQXn5oFChRRgrP2J8QhykhKACBLF2HxwAh4wccFqFsuJUBBcwyvkyqfzJU5gfn5pY";
    ViewType view_type = ur->t;
    printf("RustTestParseTronKeystone view_type %d\r\n", view_type);
    uint8_t mfp[4] = {0x70, 0x7e, 0xed, 0x6c};
    printf("RustTestParseTronKeystone crypto_bytes %p\r\n", crypto_bytes);
    TransactionParseResult_DisplayTron *result = tron_parse_keystone(crypto_bytes, Bytes, mfp, sizeof(mfp), xpub);
    printf("error_code: %d\r\n", result->error_code);
    printf("error_message, %s\r\n", result->error_message);
    printf("parse result overview: \r\n");
    printf("parse result overview from: %s\r\n", result->data->overview->from);
    printf("parse result overview to: %s\r\n", result->data->overview->to);
    printf("parse result overview value: %s\r\n", result->data->overview->value);
    printf("parse result overview method: %s\r\n", result->data->overview->method);
    printf("parse result overview network: %s\r\n", result->data->overview->network);
    printf("parse result detail: \r\n");
    printf("parse result detail token: %s\r\n", result->data->detail->token);
    printf("parse result detail contract_address: %s\r\n", result->data->detail->contract_address);
    free_ur_parse_result(ur);
    free_TransactionParseResult_DisplayTron(result);
    PrintRustMemoryStatus();
    printf("FreeHeapSize = %d\n", xPortGetFreeHeapSize());
}

static void RustTestCheckTronKeystoneFailed(int argc, char *argv[])
{
    printf("RustTestCheckTronKeystoneFailed 11\r\n");
    URParseResult *ur = test_get_tron_check_failed_keystone_bytes();
    void *crypto_bytes = ur->data;
    char *xpub = "xpub6C3ndD75jvoARyqUBTvrsMZaprs2ZRF84kRTt5r9oxKQXn5oFChRRgrP2J8QhykhKACBLF2HxwAh4wccFqFsuJUBBcwyvkyqfzJU5gfn5pY";
    ViewType view_type = ur->t;
    printf("RustTestCheckTronKeystoneFailed view_type %d\r\n", view_type);
    uint8_t mfp[4] = {0x70, 0x7e, 0xed, 0x6c};
    printf("RustTestCheckTronKeystoneFailed crypto_bytes %p\r\n", crypto_bytes);
    TransactionCheckResult *result = tron_check_keystone(crypto_bytes, Bytes, mfp, sizeof(mfp), xpub);
    printf("error_code: %d\r\n", result->error_code);
    printf("error_message, %s\r\n", result->error_message);
    free_ur_parse_result(ur);
    free_TransactionCheckResult(result);
    PrintRustMemoryStatus();
    printf("FreeHeapSize = %d\n", xPortGetFreeHeapSize());
}

static void RustTestCheckTronKeystoneSucceed(int argc, char *argv[])
{
    printf("RustTestCheckTronKeystoneSucceed 11\r\n");
    URParseResult *ur = test_get_tron_keystone_bytes();
    void *crypto_bytes = ur->data;
    char *xpub = "xpub6C3ndD75jvoARyqUBTvrsMZaprs2ZRF84kRTt5r9oxKQXn5oFChRRgrP2J8QhykhKACBLF2HxwAh4wccFqFsuJUBBcwyvkyqfzJU5gfn5pY";
    ViewType view_type = ur->t;
    printf("RustTestCheckTronKeystoneSucceed view_type %d\r\n", view_type);
    uint8_t mfp[4] = {0x70, 0x7e, 0xed, 0x6c};
    printf("RustTestCheckTronKeystoneSucceed crypto_bytes %p\r\n", crypto_bytes);
    TransactionCheckResult *result = tron_check_keystone(crypto_bytes, Bytes, mfp, sizeof(mfp), xpub);
    printf("error_code: %d\r\n", result->error_code);
    printf("error_message, %s\r\n", result->error_message);
    free_ur_parse_result(ur);
    free_TransactionCheckResult(result);
    PrintRustMemoryStatus();
    printf("FreeHeapSize = %d\n", xPortGetFreeHeapSize());
}

static void RustTestSignTronKeystone(int argc, char *argv[])
{
    printf("RustTestSignBTCKeystone\r\n");
    int32_t index;
    VALUE_CHECK(argc, 2);
    sscanf(argv[0], "%d", &index);
    printf("RustTestSignTronKeystone 11\r\n");
    URParseResult *ur = test_get_tron_keystone_bytes();
    void *crypto_bytes = ur->data;
    char *xpub = "xpub6C3ndD75jvoARyqUBTvrsMZaprs2ZRF84kRTt5r9oxKQXn5oFChRRgrP2J8QhykhKACBLF2HxwAh4wccFqFsuJUBBcwyvkyqfzJU5gfn5pY";
    ViewType view_type = ur->t;
    printf("RustTestSignTronKeystone view_type %d\r\n", view_type);
    uint8_t mfp[4] = {0x70, 0x7e, 0xed, 0x6c};
    int32_t cold_version = SOFTWARE_VERSION;
    printf("RustTestSignTronKeystone crypto_bytes %p\r\n", crypto_bytes);
    uint8_t seed[64];
    GetAccountSeed(index, seed, argv[1]);
    UREncodeResult *result = tron_sign_keystone(crypto_bytes, Bytes, mfp, sizeof(mfp), xpub, cold_version, seed, sizeof(seed));
    printf("is multi part: %d\r\n", result->is_multi_part);
    printf("data, %s\r\n", result->data);
    free_ur_parse_result(ur);
    free_ur_encode_result(result);
    PrintRustMemoryStatus();
    printf("FreeHeapSize = %d\n", xPortGetFreeHeapSize());
}

static void RustTestCosmosSignTx(int argc, char *argv[])
{
    //argv[0]: wallet index
    //argv[1]: wallet password
    //argv[2]: CosmosSignRequest cbor
    //Example(kid): #rust test cosmos sign: 0 111111 a601d82550327bc24abdc04d9aa377b119c7a5c9c70259016d7b226163636f756e745f6e756d626572223a2231363734363731222c22636861696e5f6964223a22636f736d6f736875622d34222c22666565223a7b22616d6f756e74223a5b7b22616d6f756e74223a2232353833222c2264656e6f6d223a227561746f6d227d5d2c22676173223a22313033333031227d2c226d656d6f223a22222c226d736773223a5b7b2274797065223a22636f736d6f732d73646b2f4d736753656e64222c2276616c7565223a7b22616d6f756e74223a5b7b22616d6f756e74223a223132303030222c2264656e6f6d223a227561746f6d227d5d2c2266726f6d5f61646472657373223a22636f736d6f733137753032663830766b61666e65396c61347779706478336b78787878776d3666327174636a32222c22746f5f61646472657373223a22636f736d6f73316b776d6c37797434656d34656e37677579366865743271333330387537336466663938337333227d7d5d2c2273657175656e6365223a2232227d03010481d90130a2018a182cf51876f500f500f400f4021a52744703058178286637316561343964656362373533336339376664616238383136396133363331386336373666343906654b65706c72
    int32_t index;
    VALUE_CHECK(argc, 3);
    sscanf(argv[0], "%d", &index);
    uint8_t seed[64];
    GetAccountSeed(index, seed, argv[1]);
    URParseResult *crypto_bytes = test_get_cosmos_sign_request(argv[2]);
    printf("RustTestCosmosSignTx cbor, %s\r\n", crypto_bytes->data);
    printf("RustTestCosmosSignTx ur_type, %s\r\n", crypto_bytes->ur_type);
    UREncodeResult *sign_result = cosmos_sign_tx(crypto_bytes->data, crypto_bytes->
                                  ur_type, seed, sizeof(seed));
    if (sign_result->error_message != NULL) {
        printf("error_message, %s\r\n", sign_result->error_message);
    } else {
        printf("Cosmos sign result error_code: %d\r\n", sign_result->error_code);
        printf("Cosmos sign result data: %s\r\n", sign_result->data);
    }
    free_ur_parse_result(crypto_bytes);
    free_ur_encode_result(sign_result);
    PrintRustMemoryStatus();
    printf("FreeHeapSize = %d\n", xPortGetFreeHeapSize());
}


static void RustTestCosmosParseTx(int argc, char *argv[])
{
    // Example:
    // #rust test cosmos parse: a601d82550376d126699f54b08b6f3583bb3ddab510259017f7b226163636f756e745f6e756d626572223a2237363431222c22636861696e5f6964223a226f736d6f2d746573742d35222c22666565223a7b22616d6f756e74223a5b7b22616d6f756e74223a2239353132222c2264656e6f6d223a22756f736d6f227d5d2c22676173223a22323337373838227d2c226d656d6f223a22222c226d736773223a5b7b2274797065223a22636f736d6f732d73646b2f4d7367556e64656c6567617465222c2276616c7565223a7b22616d6f756e74223a7b22616d6f756e74223a2232303030303030222c2264656e6f6d223a22756f736d6f227d2c2264656c656761746f725f61646472657373223a226f736d6f3137753032663830766b61666e65396c61347779706478336b78787878776d36667a6d63677963222c2276616c696461746f725f61646472657373223a226f736d6f76616c6f7065723168683067357866323365357a656b673435636d65726339376873346e32303034647932743236227d7d5d2c2273657175656e6365223a2231227d03010481d90130a2018a182cf51876f500f500f400f4021a52744703058178286637316561343964656362373533336339376664616238383136396133363331386336373666343906654b65706c72
    printf("RustTestCosmosParseTx\r\n");
    URParseResult *ur = test_get_cosmos_sign_request(argv[0]);
    void *crypto_bytes = ur->data;
    printf("RustTestCosmosParseTx crypto_bytes %s\r\n", crypto_bytes);
    ViewType view_type = ur->t;
    printf("RustTestCosmosParseTx view_type %d\r\n", view_type);
    TransactionParseResult_DisplayCosmosTx *result = cosmos_parse_tx(crypto_bytes, ur->ur_type);
    printf("error_code: %d\r\n", result->error_code);
    if (result->error_message != NULL) {
        printf("error_message, %s\r\n", result->error_message);
    }
    printf("cosmos parse result overview: \r\n");
    printf("cosmos parse result overview display_type: %s\r\n", result->data->overview->display_type);
    if (result->data->overview->send_value != NULL) {
        printf("cosmos parse result overview send_value: %s\r\n", result->data->overview->send_value);
    }
    if (result->data->overview->send_from != NULL) {
        printf("cosmos parse result overview send_from: %s\r\n", result->data->overview->send_from);
    }
    if (result->data->overview->send_to != NULL) {
        printf("cosmos parse result overview send_to: %s\r\n", result->data->overview->send_to);
    }
    if (result->data->overview->delegate_value != NULL) {
        printf("cosmos parse result overview delegate_value: %s\r\n", result->data->overview->delegate_value);
    }
    if (result->data->overview->delegate_from != NULL) {
        printf("cosmos parse result overview delegate_from: %s\r\n", result->data->overview->delegate_from);
    }
    if (result->data->overview->delegate_to != NULL) {
        printf("cosmos parse result overview delegate_to: %s\r\n", result->data->overview->delegate_to);
    }
    if (result->data->overview->undelegate_value != NULL) {
        printf("cosmos parse result overview undelegate_value: %s\r\n", result->data->overview->undelegate_value);
    }
    if (result->data->overview->undelegate_to != NULL) {
        printf("cosmos parse result overview undelegate_to: %s\r\n", result->data->overview->undelegate_to);
    }
    if (result->data->overview->undelegate_validator != NULL) {
        printf("cosmos parse result overview undelegate_validator: %s\r\n", result->data->overview->undelegate_validator);
    }
    if (result->data->overview->redelegate_value != NULL) {
        printf("cosmos parse result overview redelegate_value: %s\r\n", result->data->overview->redelegate_value);
    }
    if (result->data->overview->redelegate_to != NULL) {
        printf("cosmos parse result overview redelegate_to: %s\r\n", result->data->overview->redelegate_to);
    }
    if (result->data->overview->redelegate_new_validator != NULL) {
        printf("cosmos parse result overview redelegate_new_validator: %s\r\n", result->data->overview->redelegate_new_validator);
    }
    if (result->data->overview->vote_voted != NULL) {
        printf("cosmos parse result overview vote_voted: %s\r\n", result->data->overview->vote_voted);
    }
    if (result->data->overview->vote_proposal != NULL) {
        printf("cosmos parse result overview vote_proposal: %s\r\n", result->data->overview->vote_proposal);
    }
    if (result->data->overview->vote_voter != NULL) {
        printf("cosmos parse result overview vote_voter: %s\r\n", result->data->overview->vote_voter);
    }

    if (result->data->overview->withdraw_reward_to != NULL) {
        printf("cosmos parse result overview withdraw_reward_to: %s\r\n", result->data->overview->withdraw_reward_to);
    }
    if (result->data->overview->withdraw_reward_validator != NULL) {
        printf("cosmos parse result overview withdraw_reward_validator: %s\r\n", result->data->overview->withdraw_reward_validator);
    }
    if (result->data->overview->overview_list != NULL) {
        printf("cosmos parse result overview overview_list: %s\r\n", result->data->overview->overview_list);
    }
    printf("cosmos parse result detail: %s\r\n", result->data->detail);
    free_ur_parse_result(ur);
    free_TransactionParseResult_DisplayCosmosTx(result);
    PrintRustMemoryStatus();
    printf("FreeHeapSize = %d\n", xPortGetFreeHeapSize());
}

static void RustGetConnectSolanaWalletUR(int argc, char *argv[])
{
    printf("RustGetConnectSolanaWalletUR\r\n");
    uint8_t mfp[4] = {0x52, 0x74, 0x47, 0x03};

    PtrT_CSliceFFI_ExtendedPublicKey public_keys = SRAM_MALLOC(sizeof(CSliceFFI_ExtendedPublicKey));
    ExtendedPublicKey keys[7];
    public_keys->data = keys;
    public_keys->size = 7;
    keys[0].path = "m/44'/501'/0'/0'";
    keys[0].xpub = "e671e524ef43ccc5ef0006876f9a2fd66681d5abc5871136b343a3e4b073efde";

    keys[1].path = "m/44'/501'/1'/0'";
    keys[1].xpub = "dccf89e7b4992967e6b8ac31a03be3f8228d916048571d62d5db7eac6e83f728";

    keys[2].path = "m/44'/501'/2'/0'";
    keys[2].xpub = "81659cdd1f832de09b65d64d1fc36d62fe5094a35bfdf892c0447f477e75a6eb";

    keys[3].path = "m/44'/501'/7'";
    keys[3].xpub = "22816e1251a79cdce1ac4c787302df95510bffc3c22a92474a9c1b20d81d9c77";

    keys[4].path = "m/44'/501'/8'";
    keys[4].xpub = "90232ade711630651ba71f89aac472a26c8ceeb64c493a1e24a7bec1ead89511";

    keys[5].path = "m/44'/501'/9'";
    keys[5].xpub = "f65e650a5d24cc0fbd1df3d76b4d643a2aab9b169ead90560c8e764a5f11b7ba";

    keys[6].path = "m/44'/501'";
    keys[6].xpub = "f85c46dbd5652a4143b651dc162ac9a37a03ac015e749b4bae8f0c38bee54c48";

    UREncodeResult *ur = get_connect_solana_wallet_ur(mfp, sizeof(mfp), public_keys);
    printf("encode ur\r\n");
    if (ur->error_code == 0) {
        printf("solana is_multi_part is %d\r\n", ur->is_multi_part);
        printf("solana data is %s\r\n", ur->data);
    } else {
        printf("solana error_code is %s\r\n", ur->error_code);
        printf("solana error_message is %s\r\n", ur->error_message);
    }
    free_ur_encode_result(ur);
    SRAM_FREE(public_keys);
    PrintRustMemoryStatus();
    printf("FreeHeapSize = %d\n", xPortGetFreeHeapSize());
}


static void RustGetConnectAptosWalletUR(int argc, char *argv[])
{
    printf("RustGetConnectAptosWalletUR\r\n");
    uint8_t mfp[4] = {0x52, 0x74, 0x47, 0x03};

    PtrT_CSliceFFI_ExtendedPublicKey public_keys = SRAM_MALLOC(sizeof(CSliceFFI_ExtendedPublicKey));
    ExtendedPublicKey keys[3];
    public_keys->data = keys;
    public_keys->size = 3;
    keys[0].path = "m/44'/637'/0'/0'/0'";
    keys[0].xpub = "7ed1e1d5656675c2424d2cf9a7d5142d85e0afed3780c5f9c684f69b8f875775";

    keys[1].path = "m/44'/637'/1'/0'/0'";
    keys[1].xpub = "a40ec03893fd955692221f5512f872e4cfd171a5c0d9822a64d4303779fa62be";

    keys[2].path = "m/44'/637'/2'/0'/0'";
    keys[2].xpub = "e72182e5e8e9f329d7febd8f17e3bb808ab085c408dcb2a7cd15638bb12821cb";

    UREncodeResult *ur = get_connect_aptos_wallet_ur(mfp, sizeof(mfp), public_keys);
    printf("encode ur\r\n");
    if (ur->error_code == 0) {
        printf("aptos is_multi_part is %d\r\n", ur->is_multi_part);
        printf("aptos data is %s\r\n", ur->data);
    } else {
        printf("aptos error_code is %s\r\n", ur->error_code);
        printf("aptos error_message is %s\r\n", ur->error_message);
    }
    free_ur_encode_result(ur);
    SRAM_FREE(public_keys);
    PrintRustMemoryStatus();
    printf("FreeHeapSize = %d\n", xPortGetFreeHeapSize());
}

static void RustSolanaMessage(int argc, char *argv[])
{

    URParseResult *result = test_get_sol_sign_message(argv[2]);
    char *pubkey = "e671e524ef43ccc5ef0006876f9a2fd66681d5abc5871136b343a3e4b073efde";

    PtrT_TransactionParseResult_DisplaySolanaMessage sol_msg = solana_parse_message(result->data, pubkey);
    if (sol_msg->error_message != NULL) {
        printf("error_message, %s\r\n", sol_msg->error_message);
    } else {
        printf("RustSolanaMessage parse result raw message: %s\r\n", sol_msg->data->raw_message);
        printf("RustSolanaMessage parse result utf8_message : %s\r\n", sol_msg->data->utf8_message);
        printf("RustSolanaMessage parse result from: %s\r\n", sol_msg->data->from);
    }

    int32_t index;
    sscanf(argv[0], "%d", &index);
    uint8_t seed[64];
    GetAccountSeed(index, seed, argv[1]);
    UREncodeResult *sign_result = solana_sign_tx(result->data, seed, sizeof(seed));
    if (sign_result->error_message != NULL) {
        printf("RustSolanaMessage sign result error_code: %d\r\n", sign_result->error_code);
        printf("RustSolanaMessage sign result error_message: %s\r\n", sign_result->error_message);
    } else {
        printf("RustSolanaMessage sign result data: %s\r\n", sign_result->data);
    }
    free_TransactionParseResult_DisplaySolanaMessage(sol_msg);
    free_ur_encode_result(sign_result);
    free_ur_parse_result(result);

    PrintRustMemoryStatus();
    printf("FreeHeapSize = %d\n", xPortGetFreeHeapSize());
}


static void RustTestCosmosEvmSignTx(int argc, char *argv[])
{
    //argv[0]: wallet index
    //argv[1]: wallet password
    //argv[2]: CosmosSignRequest cbor
    //Example(kid): #rust test cosmos evm sign: 0 111111 a701d825500980b7424e444691a2b9d5854ac53ffa025902247b226163636f756e745f6e756d626572223a2230222c22636861696e5f6964223a22222c22666565223a7b22616d6f756e74223a5b5d2c22676173223a2230227d2c226d656d6f223a22222c226d736773223a5b7b2274797065223a227369676e2f4d73675369676e44617461222c2276616c7565223a7b2264617461223a225647686c49475a766247787664326c755a79427063794230614755676157356d62334a7459585270623234675a6d397949456c44546c4d67636d566e61584e30636d46306157397549475a766369423661474676625756755a334a314d6a41784e53356c646d31766379344b436b4e6f59576c7549476c6b4f6942766332317663326c7a4c54454b5132397564484a68593351675157526b636d567a637a6f6762334e74627a4634617a427a4f48686e613352754f586731646e646a5a3352715a486878656d466b5a7a67345a6d64754d7a4e774f485535593235775a4868335a57313265484e6a646d467a644455795932526b436b3933626d56794f694276633231764d5464314d444a6d4f4442326132466d626d55356247453064336c775a48677a613368346548683362545a6d656d316a5a336c6a436c4e6862485136494463334d4467774e6a41314f4445774f4463794d54453d222c227369676e6572223a2265766d6f7331747173647a37383573716a6e6c67676565306c77786a77666b36646c33366165327566396572227d7d5d2c2273657175656e6365223a2230227d03010419232905d90130a2018a182cf5183cf500f500f400f4021a527447030658283538323064313738663438303235336661313139636266656533343963396236396266386562623907654b65706c72
    int32_t index;
    VALUE_CHECK(argc, 3);
    sscanf(argv[0], "%d", &index);
    uint8_t seed[64];
    GetAccountSeed(index, seed, argv[1]);
    URParseResult *crypto_bytes = test_get_cosmos_evm_sign_request(argv[2]);
    printf("RustTestCosmosEvmSignTx cbor, %s\r\n", crypto_bytes->data);
    printf("RustTestCosmosEvmSignTx ur_type, %d\r\n", crypto_bytes->ur_type);
    UREncodeResult *sign_result = cosmos_sign_tx(crypto_bytes->data, crypto_bytes->
                                  ur_type, seed, sizeof(seed));
    if (sign_result->error_message != NULL) {
        printf("error_message, %s\r\n", sign_result->error_message);
    } else {
        printf("Cosmos sign result error_code: %d\r\n", sign_result->error_code);
        printf("Cosmos sign result data: %s\r\n", sign_result->data);
    }
    free_ur_parse_result(crypto_bytes);
    free_ur_encode_result(sign_result);
    PrintRustMemoryStatus();
    printf("FreeHeapSize = %d\n", xPortGetFreeHeapSize());
}


static void RustTestK1SignMeessageByKey(int argc, char *argv[])
{
    uint8_t privateKey[] = {
        0xf2, 0x54, 0xb0, 0x30, 0xd0, 0x4c, 0xdd, 0x90,
        0x2e, 0x92, 0x19, 0xd8, 0x39, 0x0e, 0x1d, 0xeb,
        0x5a, 0x58, 0x5f, 0x3c, 0x25, 0xba, 0xcf, 0x5c,
        0x74, 0xbd, 0x07, 0x80, 0x3a, 0x8d, 0xd8, 0x73
    };

    uint8_t msg[] = {
        0x0D, 0x94, 0xD0, 0x45, 0xA7, 0xE0, 0xD4, 0x54,
        0x7E, 0x16, 0x1A, 0xC3, 0x60, 0xC7, 0x35, 0x81,
        0xA9, 0x53, 0x83, 0x43, 0x5A, 0x48, 0xD8, 0x86,
        0x9A, 0xB0, 0x8F, 0xF3, 0x4A, 0x8D, 0xB5, 0xE7
    };

    SimpleResponse_c_char *simpleResponse = k1_sign_message_hash_by_private_key(privateKey, msg);
    printf("get signature %s\r\n", simpleResponse->data);
    free_simple_response_c_char(simpleResponse);
    PrintRustMemoryStatus();
    printf("FreeHeapSize = %d\n", xPortGetFreeHeapSize());
}


static void RustTestK1VerifySignature(int argc, char *argv[])
{
    uint8_t msg[] = {
        0x0D, 0x94, 0xD0, 0x45, 0xA7, 0xE0, 0xD4, 0x54,
        0x7E, 0x16, 0x1A, 0xC3, 0x60, 0xC7, 0x35, 0x81,
        0xA9, 0x53, 0x83, 0x43, 0x5A, 0x48, 0xD8, 0x86,
        0x9A, 0xB0, 0x8F, 0xF3, 0x4A, 0x8D, 0xB5, 0xE7
    };

    uint8_t pubkey[] = {
        0x04, 0xb5, 0xc8, 0xd5, 0xf8, 0xde, 0xfd, 0x3b,
        0xe0, 0x89, 0xc0, 0xed, 0xda, 0xfc, 0xb2, 0x75,
        0xa5, 0xab, 0x15, 0xa4, 0xf7, 0x1b, 0xc4, 0x0f,
        0x86, 0x41, 0x56, 0x1e, 0x89, 0x7a, 0x85, 0xd7,
        0x50, 0x42, 0xc1, 0xa1, 0x68, 0xef, 0x84, 0xa1,
        0x47, 0x34, 0x36, 0x2f, 0xf7, 0x4b, 0x26, 0xf8,
        0xc4, 0xc1, 0x9f, 0x62, 0xb3, 0xa3, 0x6e, 0x3d,
        0xdd, 0x55, 0xfb, 0xae, 0xc2, 0x11, 0xd9, 0x68,
        0x02
    };

    uint8_t sig[] = {
        0x26, 0x93, 0x70, 0xa9, 0x76, 0xb8, 0x27, 0xaa,
        0xa6, 0x31, 0x6a, 0x01, 0xbc, 0xbb, 0x7e, 0x41,
        0xbe, 0xdf, 0xbc, 0x45, 0xba, 0xea, 0xe0, 0x7a,
        0x86, 0x8d, 0xe3, 0xc5, 0xd9, 0x4d, 0x6b, 0x04,
        0x09, 0xad, 0x26, 0x33, 0xc7, 0x86, 0x68, 0x13,
        0x16, 0xe5, 0x56, 0xa3, 0xba, 0x15, 0x59, 0x65,
        0xab, 0x50, 0x78, 0xe3, 0x53, 0x14, 0x34, 0xca,
        0x96, 0xa1, 0xf7, 0xa4, 0xb8, 0x60, 0x99, 0x70
    };

    bool result = k1_verify_signature(sig, msg, pubkey);
    printf("signature verification passed is: %s", result ? "true" : "false");
    PrintRustMemoryStatus();
    printf("FreeHeapSize = %d\n", xPortGetFreeHeapSize());
}


static void testWebAuth(int argc, char *argv[])
{
    URParseResult *_res =  parse_ur("UR:BYTES/1-3/LPADAXCFAXHLCYYNJKWLGOHKADCTHKAXHTKGCPKOIHJPJKINJLJTCPFTEHDWCPIEIHJKIAJPINJOJYINJLJTCPFTCPJEIHKKJKJYJLJTIHCXJSJPIAJLIEIHCXJOJPJLJYJLIAJLJZCPDWCPIEHSJYHSCPFTKGCPJYKKJOIHCPFTCPKTIHIDFPKPJYISCPDWCPIEHSJYHSCPFTCPGSGUKTHDINKPKTHKKPHDDYHKFEKSFWKTDLJZGTGUFPFPGLGOJLHGEHENHTKTFXIDHTDLHGGOGSGAGTIMEYGAIOINIYGHGTGUFYFXFDJTEYDLGWEMKNJNKNFPIAJSGAETJNKTFEJZJLEOGUKNGOINFEHSJLISFPISHDESHTIHKPFGFWECKKEMEOGAJTESJTEEFWGWFYIAFDKKHDJYIHEEGOKKKPHSFPINIOFYJSIYKNKKIMJTFGKSKSIHDLGEFLFXHKIHFWESFPEOJEJYDYHGEHFPFLGUFEIEGEINJTEYKOGDECFEJTECGYGTHFFEEHGEECGSIDGHESKKGRKOHFETGUJPGRJKFLJKENEHGMIHGOHKGOFEGDFXEYKSGEKPGTJNJYGUJSJKJLRSTTIMJO");
    receive("UR:BYTES/2-3/LPAOAXCFAXHLCYYNJKWLGOHKADCTJNDLIAINJNENIYKNGDFWFYFEGYKPECIMHSGMKSJEKNKKIOGEEOGAJPJLJNJZGLFXHFJEEHENFEDYJTJTJYIAEYGOEHEHJLFGEEFXHKGLJEFDIEHGEHFWDNEMIADNDYDLIEEOGSFLDLIHIDIHEHEMKNJKECGRFXISGTGDFYJLKTGYISGHGTIEFPENEYKOKSEOGWHGGTIHFLGYJSDYGWFDHKJYJYGUESHSFDKNJKJPESGLJPGRJTGTHDGHINGDJOENIEHGJSEYEOGDJEGRFYDNGLDNJZFPHFJEFDESJODLJZGYFEGOIEIDEEGYIEGAHFGTIHFGIMJEGWFLINGSENJNGHGEJNETGWECGOJNFEEEKPGEETGRGRHFHKDLDLJEJYGYJSGEKKGOGDFLDNIHKTFEJYHTJYKPJSIYGAJKFLEEFLHDEOIEHKEEHKJKFGIHGYHGGUEMINGOIOKKFGFXFGENEHHKJLHSKNIEIEFGIAGSESFYJPGOFLGUKSGMIMHGEHIDFGEOIMDLJSJPHSHTETKPHGKPJOHFFGKOJSGDGMIDFYJZETHKGAHDJOKNIHHDJLKNFHIYUE", _res->decoder);
    URParseMultiResult *_multi = receive("UR:BYTES/3-3/LPAXAXCFAXHLCYYNJKWLGOHKADCTJLEHIMIHGUHSIEDLKPJOJOFWHKGAFXGLESGOIHHGJLETINGMHFFXFWFDGAJLJLIOJTDYEMKSISFWFDFXJSFPENENJYGYJTIYHKGTIEJPHKFPFXDYHKECJYFEHDJKJKJOEHGRJOIDGSKSKTFLIEJSHSGMJEKKGSGLIOJYJNGDJKESISIEGAJKJOIYGMGRFGGADLGTGHHSFYGYGLJKEOESJOJSJNGTIEGLGDFEKPHSECFDGMEOHGDNENENINJOJNGWJPISIOJZGWIOKSIDHKFPIMGEFDFYJKKNFDFPIEFGDLEEJSHFGDFXDYHTIDFEKNGEKKFEGWFPDYFYGWFYJPFYKNFEFXDLHFGEKTKTJEJODNGAETEEIOJPDYINGMIAKSJPFDGLFLFDFWFPIHIHIYEHKNGYHTHSJOENENJOIMGTHGFGISJZGWFWHGGSJSETHGHKGSIMHSDLFLKOJYECGTJPGTGLGTIHIOKOGTIMHTHKHTEYFPGAIAIEGRGLHFFLHTGYETECEEIDECDYFEENKTKKIMKKGYKKJTGAKSKNGAGUIAIMJTINIHHFJEKNCPKIKIHEKKKOME", _res->decoder);
    uint8_t *key = SRAM_MALLOC(WEB_AUTH_RSA_KEY_LEN);
    GetWebAuthRsaKey(key);
    char *result = calculate_auth_code(_multi->data, key, 512, &key[512], 512);
    printf("auth_code: %s\r\n", result);
}



static void RustTestParseBCHKeystone(int argc, char *argv[])
{
    printf("RustTestParseBCHKeystone 11\r\n");
    URParseResult *ur = test_get_bch_keystone_bytes();
    void *crypto_bytes = ur->data;
    char *xpub = "xpub6ByHsPNSQXTWZ7PLESMY2FufyYWtLXagSUpMQq7Un96SiThZH2iJB1X7pwviH1WtKVeDP6K8d6xxFzzoaFzF3s8BKCZx8oEDdDkNnp4owAZ";
    ViewType view_type = ur->t;
    printf("RustTestParseBCHKeystone view_type %d\r\n", view_type);
    uint8_t mfp[4] = {0x70, 0x7e, 0xed, 0x6c};
    printf("RustTestParseBCHKeystone crypto_bytes %p\r\n", crypto_bytes);
    TransactionParseResult_DisplayTx *result = utxo_parse_keystone(crypto_bytes, Bytes, mfp, sizeof(mfp), xpub);
    VecFFI_DisplayTxDetailInput *inputs = result->data->detail->from;
    VecFFI_DisplayTxOverviewOutput *overview_to = result->data->overview->to;
    printf("RustTestParseBCHKeystone to->size %d\r\n", result->data->overview->to->size);
    printf("RustTestParseBCHKeystone overview->total_output_amount %s\r\n", result->data->overview->total_output_amount);
    printf("RustTestParseBCHKeystone overview->fee_amount %s\r\n", result->data->overview->fee_amount);
    printf("RustTestParseBCHKeystone detail->total_input_amount %s\r\n", result->data->detail->total_input_amount);
    printf("RustTestParseBCHKeystone detail->total_output_amount %s\r\n", result->data->detail->total_output_amount);
    printf("RustTestParseBCHKeystone detail->fee_amount %s\r\n", result->data->detail->fee_amount);
    for (size_t i = 0; i < result->data->overview->to->size; i++) {
        printf("result: overview output #%d\r\n", i);
        printf("result: overview output address %s\r\n", overview_to->data[i].address);
    }
    printf("RustTestParseBCHKeystone from->size %d\r\n", result->data->detail->from->size);
    for (size_t i = 0; i < result->data->detail->from->size; i++) {
        printf("result: input #%d\r\n", i);
        printf("result: input address %s\r\n", inputs->data[i].address);
        printf("result: input amount %s\r\n", inputs->data[i].amount);
        printf("result: input path %s\r\n", inputs->data[i].path);
    }
    printf("result: fee value %s\r\n", result->data->detail->fee_amount);
    printf("result: input length %d\r\n", result->data->detail->from->size);
    free_ur_parse_result(ur);
    free_TransactionParseResult_DisplayTx(result);
    PrintRustMemoryStatus();
    printf("FreeHeapSize = %d\n", xPortGetFreeHeapSize());
}

static void RustTestParseDASHKeystone(int argc, char *argv[])
{
    printf("RustTestParseDASHKeystone 11\r\n");
    URParseResult *ur = test_get_dash_keystone_bytes();
    ViewType view_type = ur->t;
    printf("RustTestParseDASHKeystone view_type %d\r\n", view_type);
    void *crypto_bytes = ur->data;
    char *xpub = "xpub6CYEjsU6zPM3sADS2ubu2aZeGxCm3C5KabkCpo4rkNbXGAH9M7rRUJ4E5CKiyUddmRzrSCopPzisTBrXkfCD4o577XKM9mzyZtP1Xdbizyk";
    uint8_t mfp[4] = {0x70, 0x7e, 0xed, 0x6c};
    printf("RustTestParseDASHKeystone crypto_bytes %p\r\n", crypto_bytes);
    TransactionParseResult_DisplayTx *result = utxo_parse_keystone(crypto_bytes, Bytes, mfp, sizeof(mfp), xpub);
    VecFFI_DisplayTxDetailInput *inputs = result->data->detail->from;
    VecFFI_DisplayTxOverviewOutput *overview_to = result->data->overview->to;
    printf("RustTestParseDASHKeystone to->size %d\r\n", result->data->overview->to->size);
    for (size_t i = 0; i < result->data->overview->to->size; i++) {
        printf("result: overview output #%d\r\n", i);
        printf("result: overview output address %s\r\n", overview_to->data[i].address);
    }
    printf("RustTestParseDASHKeystone from->size %d\r\n", result->data->detail->from->size);
    for (size_t i = 0; i < result->data->detail->from->size; i++) {
        printf("result: input #%d\r\n", i);
        printf("result: input address %s\r\n", inputs->data[i].address);
        printf("result: input amount %s\r\n", inputs->data[i].amount);
        printf("result: input path %s\r\n", inputs->data[i].path);
    }
    printf("result: fee value %s\r\n", result->data->detail->fee_amount);
    printf("result: input length %d\r\n", result->data->detail->from->size);
    free_ur_parse_result(ur);
    free_TransactionParseResult_DisplayTx(result);
    PrintRustMemoryStatus();
    printf("FreeHeapSize = %d\n", xPortGetFreeHeapSize());
}

static void RustTestMemory(int argc, char *argv[])
{
    printf("RustTestMemory\r\n");
    URParseResult *ur = test_get_crypto_psbt();
    free_ur_parse_result(ur);
    PrintRustMemoryStatus();
    printf("FreeHeapSize = %d\n", xPortGetFreeHeapSize());
}

static void RustTestEncodeCryptoPSBT(int argc, char *argv[])
{
    printf("RustTestEncodeCryptoPSBT\r\n");
    UREncodeResult *ur = test_encode_crypto_psbt();
    printf("encode ur\r\n");
    printf("is_multi_part is %d\r\n", ur->is_multi_part);
    printf("data is %s\r\n", ur->data);
    printf("error_code is %d\r\n", ur->error_code);
    printf("error_message is %s\r\n", ur->error_message);
}

static void RustTestDecodeCryptoPSBT(int argc, char *argv[])
{
    printf("RustTestDecodeCryptoPSBT\r\n");
    URParseResult *ur = test_decode_crypto_psbt();
    printf("decode ur\r\n");
    printf("error_code is %d\r\n", ur->error_code);
    printf("data is %d\r\n", ur->data);
    printf("progress is %d\r\n", ur->progress);
}

static void RustTestDecodeKeystoneBTCSignResult(int argc, char *argv[])
{
    printf("RustTestDecodeKeystoneBTCSignResult\r\n");
    URParseResult *ur = test_decode_btc_keystone_sign_result();
    printf("decode ur\r\n");
    printf("error_code is %d\r\n", ur->error_code);
    printf("error_message is %s\r\n", ur->error_message);
}

static void RustTestDecodeKeystoneSignRequest(int argc, char *argv[])
{
    printf("RustTestDecodeKeystoneSignRequest\r\n");
    URParseResult *ur = test_decode_keystone_sign_request();
    printf("decode ur\r\n");
    printf("error_code is %d\r\n", ur->error_code);
    printf("view type is %d\r\n", ur->t);
    printf("progress is %d\r\n", ur->progress);
}

static void RustTestDecodeMultiCryptoPSBT(int argc, char *argv[])
{
    printf("RustTestDecodeMultiCryptoPSBT\r\n");
    URParseResult *ur = test_decode_crypto_psbt_1();
    printf("decode ur\r\n");
    printf("error_code is %d\r\n", ur->error_code);
    printf("data is %d\r\n", ur->data);
    printf("progress is %d\r\n", ur->progress);

    URParseMultiResult *ur2 = test_decode_crypto_psbt_2(ur->decoder);

    printf("decode ur2\r\n");
    printf("error_code is %d\r\n", ur2->error_code);
    printf("progress is %d\r\n", ur2->progress);
    printf("data is %d\r\n", ur2->data);

    URParseMultiResult *ur3 = test_decode_crypto_psbt_3(ur->decoder);

    printf("decode ur3\r\n");
    printf("error_code is %d\r\n", ur3->error_code);
    printf("progress is %d\r\n", ur3->progress);
    printf("data is %d\r\n", ur3->data);
}

static void RustTestSignPSBT(int argc, char *argv[])
{
    printf("RustTestSignPSBT\r\n");
    int32_t index;
    VALUE_CHECK(argc, 2);
    sscanf(argv[0], "%d", &index);
    URParseResult *ur = test_get_crypto_psbt();
    PtrUR *crypto_psbt = ur->data;
    uint8_t seed[64];
    int len = GetMnemonicType() == MNEMONIC_TYPE_BIP39 ? sizeof(seed) : GetCurrentAccountEntropyLen();
    GetAccountSeed(GetCurrentAccountIndex(), seed, SecretCacheGetPassword());
    uint8_t mfp[4] = {0};
    GetMasterFingerPrint(mfp);
    UREncodeResult *result = btc_sign_psbt(crypto_psbt, seed, len, mfp, sizeof(mfp));
    printf("is multi part: %d\r\n", result->is_multi_part);
    printf("data, %s\r\n", result->data);
}

static void RustTestGetAddressLTCSucceed(int argc, char *argv[])
{
    printf("RustTestGetAddressLTCSucceed\r\n");
    char *xpub = "Mtub2rz9F1pkisRsSZX8sa4Ajon9GhPP6JymLgpuHqbYdU5JKFLBF7Qy8b1tZ3dccj2fefrAxfrPdVkpCxuWn3g72UctH2bvJRkp6iFmp8aLeRZ";
    char *hdPath = "M/49'/2'/0'/0/0";
    SimpleResponse_c_char *result = utxo_get_address(hdPath, xpub);
    printf("get address \r\n");
    printf("address is %s\r\n", result->data);
    printf("error_code is %d\r\n", result->error_code);
    printf("error_message is %s\r\n", result->error_message);
    free_simple_response_c_char(result);
    PrintRustMemoryStatus();
    printf("FreeHeapSize = %d\n", xPortGetFreeHeapSize());
}

static void RustTestGetAddressTronSucceed(int argc, char *argv[])
{
    printf("RustTestGetAddressTronSucceed\r\n");
    char *xpub = "xpub6D1AabNHCupeiLM65ZR9UStMhJ1vCpyV4XbZdyhMZBiJXALQtmn9p42VTQckoHVn8WNqS7dqnJokZHAHcHGoaQgmv8D45oNUKx6DZMNZBCd";
    char *hdPath = "M/44'/195'/0'/0/0";
    SimpleResponse_c_char *result = tron_get_address(hdPath, xpub);
    printf("get address \r\n");
    printf("address is %s\r\n", result->data);
    printf("error_code is %d\r\n", result->error_code);
    printf("error_message is %s\r\n", result->error_message);
    free_simple_response_c_char(result);
    PrintRustMemoryStatus();
    printf("FreeHeapSize = %d\n", xPortGetFreeHeapSize());
}

static void RustTestGetAddressSolanaSucceed(int argc, char *argv[])
{
    printf("RustTestGetAddressSolanaSucceed\r\n");
    int32_t index;
    VALUE_CHECK(argc, 3);
    sscanf(argv[0], "%d", &index);
    // get publickey
    uint8_t seed[64];
    GetAccountSeed(index, seed, argv[1]);
    SimpleResponse_c_char *pubkey = get_ed25519_pubkey_by_seed(seed, sizeof(seed), argv[2]);
    char *pubkeyStr = pubkey->data;
    printf("pubkey: %s\r\n", pubkey->data);
    SimpleResponse_c_char *result = solana_get_address(pubkeyStr);
    printf("get address \r\n");
    printf("address is %s\r\n", result->data);
    printf("error_code is %d\r\n", result->error_code);
    printf("error_message is %s\r\n", result->error_message);
    free_simple_response_c_char(pubkey);
    free_simple_response_c_char(result);
    PrintRustMemoryStatus();
    printf("FreeHeapSize = %d\n", xPortGetFreeHeapSize());
}

static void RustTestGetAddressLTCFailed(int argc, char *argv[])
{
    printf("RustTestGetAddressLTCFailed\r\n");
    char *xpub = "Mtub2rz9F1pkisRsSZX8sa4Ajon9GhPP6JymLgpuHqbYdU5JKFLBF7Qy8b1tZ3dccj2fefrAxfrPdVkpCxuWn3g72UctH2bvJRkp6iFmp8aLeRZ";
    char *hdPath = "M/49'/3'/0'/0/0";
    SimpleResponse_c_char *result = utxo_get_address(hdPath, xpub);
    printf("get address \r\n");
    printf("address is %s\r\n", result->data);
    printf("error_code is %d\r\n", result->error_code);
    printf("error_message is %s\r\n", result->error_message);
    free_simple_response_c_char(result);
    PrintRustMemoryStatus();
    printf("FreeHeapSize = %d\n", xPortGetFreeHeapSize());
}

static void RustTestSignBTCKeystone(int argc, char *argv[])
{
    printf("RustTestSignBTCKeystone\r\n");
    int32_t index;
    VALUE_CHECK(argc, 2);
    sscanf(argv[0], "%d", &index);
    URParseResult *ur = test_get_btc_keystone_bytes();
    void *crypto_bytes = ur->data;
    char *xpub = "xpub6BosfCnifzxcFwrSzQiqu2DBVTshkCXacvNsWGYJVVhhawA7d4R5WSWGFNbi8Aw6ZRc1brxMyWMzG3DSSSSoekkudhUd9yLb6qx39T9nMdj";
    uint8_t mfp[4] = {0x70, 0x7e, 0xed, 0x6c};
    int32_t cold_version = SOFTWARE_VERSION;
    printf("RustTestSignBTCKeystone crypto_bytes %p\r\n", crypto_bytes);
    uint8_t seed[64];
    int len = GetMnemonicType() == MNEMONIC_TYPE_BIP39 ? sizeof(seed) : GetCurrentAccountEntropyLen();
    GetAccountSeed(index, seed, argv[1]);
    UREncodeResult *result = utxo_sign_keystone(crypto_bytes, Bytes, mfp, sizeof(mfp), xpub, cold_version, seed, len);
    printf("is multi part: %d\r\n", result->is_multi_part);
    printf("data, %s\r\n", result->data);
    free_ur_parse_result(ur);
    free_ur_encode_result(result);
    PrintRustMemoryStatus();
    printf("FreeHeapSize = %d\n", xPortGetFreeHeapSize());
}

static void RustTestSignLTCKeystone(int argc, char *argv[])
{
    printf("RustTestSignLTCKeystone\r\n");
    int32_t index;
    VALUE_CHECK(argc, 2);
    sscanf(argv[0], "%d", &index);
    URParseResult *ur = test_get_ltc_keystone_bytes();
    void *crypto_bytes = ur->data;
    char *xpub = "Mtub2rz9F1pkisRsSZX8sa4Ajon9GhPP6JymLgpuHqbYdU5JKFLBF7Qy8b1tZ3dccj2fefrAxfrPdVkpCxuWn3g72UctH2bvJRkp6iFmp8aLeRZ";
    int32_t cold_version = SOFTWARE_VERSION;
    uint8_t mfp[4] = {0x70, 0x7e, 0xed, 0x6c};
    printf("RustTestSignLTCKeystone crypto_bytes %p\r\n", crypto_bytes);
    uint8_t seed[64];
    int len = GetMnemonicType() == MNEMONIC_TYPE_BIP39 ? sizeof(seed) : GetCurrentAccountEntropyLen();
    GetAccountSeed(index, seed, argv[1]);
    UREncodeResult *result = utxo_sign_keystone(crypto_bytes, Bytes, mfp, sizeof(mfp), xpub, cold_version, seed, len);
    printf("is multi part: %d\r\n", result->is_multi_part);
    printf("data, %s\r\n", result->data);
    free_ur_parse_result(ur);
    free_ur_encode_result(result);
    PrintRustMemoryStatus();
    printf("FreeHeapSize = %d\n", xPortGetFreeHeapSize());
}

static void RustTestSignDASHKeystone(int argc, char *argv[])
{
    printf("RustTestSignDASHKeystone\r\n");
    int32_t index;
    VALUE_CHECK(argc, 2);
    sscanf(argv[0], "%d", &index);
    URParseResult *ur = test_get_dash_keystone_bytes();
    void *crypto_bytes = ur->data;
    char *xpub = "xpub6CYEjsU6zPM3sADS2ubu2aZeGxCm3C5KabkCpo4rkNbXGAH9M7rRUJ4E5CKiyUddmRzrSCopPzisTBrXkfCD4o577XKM9mzyZtP1Xdbizyk";
    uint8_t mfp[4] = {0x70, 0x7e, 0xed, 0x6c};
    int32_t cold_version = SOFTWARE_VERSION;
    printf("RustTestSignDASHKeystone crypto_bytes %p\r\n", crypto_bytes);
    uint8_t seed[64];
    int len = GetMnemonicType() == MNEMONIC_TYPE_BIP39 ? sizeof(seed) : GetCurrentAccountEntropyLen();
    GetAccountSeed(index, seed, argv[1]);
    UREncodeResult *result = utxo_sign_keystone(crypto_bytes, Bytes, mfp, sizeof(mfp), xpub, cold_version, seed, len);
    printf("is multi part: %d\r\n", result->is_multi_part);
    printf("data, %s\r\n", result->data);
    free_ur_parse_result(ur);
    free_ur_encode_result(result);
    PrintRustMemoryStatus();
    printf("FreeHeapSize = %d\n", xPortGetFreeHeapSize());
}

static void RustTestSignBCHKeystone(int argc, char *argv[])
{
    printf("RustTestSignBCHKeystone\r\n");
    int32_t index;
    VALUE_CHECK(argc, 2);
    sscanf(argv[0], "%d", &index);
    URParseResult *ur = test_get_bch_keystone_bytes();
    void *crypto_bytes = ur->data;
    char *xpub = "xpub6ByHsPNSQXTWZ7PLESMY2FufyYWtLXagSUpMQq7Un96SiThZH2iJB1X7pwviH1WtKVeDP6K8d6xxFzzoaFzF3s8BKCZx8oEDdDkNnp4owAZ";
    uint8_t mfp[4] = {0x70, 0x7e, 0xed, 0x6c};
    int32_t cold_version = SOFTWARE_VERSION;
    printf("RustTestSignBCHKeystone crypto_bytes %p\r\n", crypto_bytes);
    uint8_t seed[64];
    int len = GetMnemonicType() == MNEMONIC_TYPE_BIP39 ? sizeof(seed) : GetCurrentAccountEntropyLen();
    GetAccountSeed(index, seed, argv[1]);
    UREncodeResult *result = utxo_sign_keystone(crypto_bytes, Bytes, mfp, sizeof(mfp), xpub, cold_version, seed, len);
    printf("is multi part: %d\r\n", result->is_multi_part);
    printf("data, %s\r\n", result->data);
    free_ur_parse_result(ur);
    free_ur_encode_result(result);
    PrintRustMemoryStatus();
    printf("FreeHeapSize = %d\n", xPortGetFreeHeapSize());
}

static void RustTestDecodeUr(int argc, char *argv[])
{
    printf("RustTestDecodeUr\r\n");
    printf("FreeHeapSize = %d\n", xPortGetFreeHeapSize());
    char *ur = SRAM_MALLOC(SIMPLERESPONSE_C_CHAR_MAX_LEN);
    char *xpub = SRAM_MALLOC(BUFFER_SIZE_128);
    char *nestedAddress = SRAM_MALLOC(BUFFER_SIZE_128);
    char *nativeAddress = SRAM_MALLOC(BUFFER_SIZE_128);
    strcpy_s(ur, SIMPLERESPONSE_C_CHAR_MAX_LEN, "UR:CRYPTO-PSBT/HDRKJOJKIDJYZMADAEGMAOAEAEAEADJNFPVALTEEISYAHTZMKOTSJONYMUQZJSLAWDATLRWEPKSTFDCPLGDWFLFXMTSGGOAEAEAEAEAEZCZMZMZMADNBBSAEAEAEAEAEAECMAEBBIYCNLFLKCTLTRNKSFPPTPASFENBTETPLBKLUJTTIAEAEAEAEAEADADCTISCHAEAEAEAEAEAECMAEBBTISSOTWSASWLMSRPWLNNESKBGYMYVLVECYBYLKOYCPAMAOVDPYDAEMRETYNNMSAXASPKVTJTNNGAWFJZVYSOZERKTYGLSPVTTTSFNBQZYTSRCFCSJKSKTNBKGHAEAELAADAEAELAAEAEAELAAEAEAEAEAEAEAEAEAEAEMNSFFGMW");
    strcpy_s(xpub, BUFFER_SIZE_128, "xpub6BhcvYN2qwQKRviMKKBTfRcK1RmCTmM7JHsg67r3rwvymhUEt8gPHhnkugQaQ7UN8M5FfhEUfyVuSaK5fQzfUpvAcCxN4bAT9jyySbPGsTs");
    strcpy_s(nestedAddress, BUFFER_SIZE_128, "xpub6CkG15Jdw866GKs84e7ysjxAhBQUJBdLZTVbQERCjwh2z6wZSSdjfmaXaMvf6Vm5sbWemK43d7HJMicz41G3vEHA9Sa5N2J9j9vgwyiHdMj");
    strcpy_s(nativeAddress, BUFFER_SIZE_128, "xpub6Bm9M1SxZdzL3TxdNV8897FgtTLBgehR1wVNnMyJ5VLRK5n3tFqXxrCVnVQj4zooN4eFSkf6Sma84reWc5ZCXMxPbLXQs3BcaBdTd4YQa3B");
    URParseResult *result = parse_ur(ur);
    free_ur_parse_result(result);
    SRAM_FREE(ur);
    SRAM_FREE(xpub);
    SRAM_FREE(nestedAddress);
    SRAM_FREE(nativeAddress);
    printf("FreeHeapSize = %d\n", xPortGetFreeHeapSize());
}

static void RustGetConnectBlueWalletUR(int argc, char *argv[])
{
    printf("RustGetConnectBlueWalletUR\r\n");
    UREncodeResult *ur = test_connect_blue_wallet();
    printf("encode ur\r\n");
    printf("is_multi_part is %d\r\n", ur->is_multi_part);
    printf("data is %s\r\n", ur->data);
    printf("error_code is %d\r\n", ur->error_code);
    printf("error_message is %s\r\n", ur->error_message);
}

static void RustGetConnectKeplrUR(int argc, char *argv[])
{
    printf("RustGetConnectKeplrUR\r\n");
    uint8_t mfp[4] = {0x73, 0xC5, 0xDA, 0x0A};

    struct KeplrAccount atom = {"ATOM-0", "M/44'/118'/0'/0/0", "xpub6GWQSCxh2ug91DcDwj4zYF1JckmwpVx3EAG8SKgfw4wKHSUHqCXUecRcfhWgEwD27Sg7cFFDN45HtVAxxx2XnRdtdVNr8JLFy8YraWDYBb4" };
    struct KeplrAccount secret = {"SCRT-0", "M/44'/529'/0'/0/0", "xpub6FkBDHpJffDAoeVPCFkVHqVNaUNxho4gMGs1uqdGwQSSwS2KqBY3wrM8XCNyfBFaeYiR7rD3VfTH3qAmnDQDcsgMAmqqHgfbQrfmPKXM1sS" };
    struct KeplrAccount cro = {"CRO-0", "M/44'/394'/0'/0/0", "xpub6GJghQLb21eJ93DXQphpvCc8Yk4tcLZeFqg1PYvF2Jqb2sk49xrU41HFrhGdbNS6XjGQmdiTSzCPCQgWndCtagWhWTktPn2DkDRfMYEaRZ2" };
    struct KeplrAccount starname = {"IOV-0", "M/44'/234'/0'/0/0", "xpub6GBAJVsAHvJqFEWYNEpYSVQ9Q23M9axEejprJ2yMRi4zgC7BkfXtZxxLYqS3u3nqoruoyVYGUtQfDztjvSiQPhA6bC5CWGMaSCBk8z8GZ83" };
    struct KeplrAccount agoric = {"BLD-0", "M/44'/564'/0'/0/0", "xpub6FaKwCG15yoCcc8BB5MZsK5S5H82q7fbp8XLWzaJRtBjpTH4EF67922fNQjXdTFuAEtX5kWwPtTaxnUVKPNocD174xDv3j9LeWde418zWSD" };
    struct KeplrAccount kava = {"KAVA-0", "M/44'/459'/0'/0/0", "xpub6GynGvfkyXFFMF6u9shUamN1hoJPJzXhteVKqRpN7WuwkSCV463nxTuG178z7TTxDic9PgUnf4b3bMpGBGRnGS4CgmWvqbw7PsK9pKAvdBc" };
    struct KeplrAccount evmos = {"EVMOS-0", "M/44'/60'/0'/0/0", "xpub6H6LG2We64bdwqNF7gNkUJ5EvDibiT2gbs77oonbawV86XE3eMxZf9czGQ9CPdSzsdsHLnLEjiJJEDnFMAyLrWATesaVbTYeggBXMHaFKLg" };
    KeplrAccount accounts[] = {atom, secret, cro, starname, agoric, kava, evmos};
    PtrT_CSliceFFI_KeplrAccount keplr_accounts = SRAM_MALLOC(sizeof(CSliceFFI_KeplrAccount));
    keplr_accounts->size = 7;
    keplr_accounts->data = accounts;
    UREncodeResult *ur = get_connect_keplr_wallet_ur(mfp, sizeof(mfp), keplr_accounts);
    printf("encode ur\r\n");
    if (ur->error_code == 0) {
        printf("Keplr is_multi_part is %d\r\n", ur->is_multi_part);
        printf("Keplr data is %s\r\n", ur->data);
    } else {
        printf("Keplr error_code is %s\r\n", ur->error_code);
        printf("Keplr error_message is %s\r\n", ur->error_message);
    }
    free_ur_encode_result(ur);
    SRAM_FREE(keplr_accounts);
    PrintRustMemoryStatus();
    printf("FreeHeapSize = %d\n", xPortGetFreeHeapSize());
}

static void RustGetConnectXrpToolKitUR(int argc, char *argv[])
{
    printf("RustGetConnectXrpToolKitUR\r\n");
    char *hd_path = "44'/144'/0'/0/0";
    char *root_x_pub = "xpub6CFKyZTfzj3cyeRLUDKwQQ5s1tqTTdVgywKMVkrB2i1taGFbhazkxDzWVsfBHZpv7rg6qpDBGYR5oA8iazEfa44CdQkkknPFHJ7YCzncCS9";
    char *root_path = "44'/144'/0'";
    UREncodeResult *ur = get_connect_xrp_toolkit_ur(hd_path, root_x_pub, root_path);
    printf("encode ur\r\n");
    if (ur->error_code == 0) {
        printf("XrpToolkit is_multi_part is %d\r\n", ur->is_multi_part);
        printf("XrpToolkit data is %s\r\n", ur->data);
    } else {
        printf("XrpToolkit error_code is %s\r\n", ur->error_code);
        printf("XrpToolkit error_message is %s\r\n", ur->error_message);
    }
    free_ur_encode_result(ur);
    PrintRustMemoryStatus();
    printf("FreeHeapSize = %d\n", xPortGetFreeHeapSize());
}

static void RustGetConnectMetaMaskUR(int argc, char *argv[])
{
    uint8_t mfp[4] = {0x75, 0x7e, 0x6f, 0xc9};
    struct ExtendedPublicKey key0 = {"", "xpub6C8zKiZZ8V75XynjThhvdjy7hbnJHAFkhW7jL9EvBCsRFSRov4sXUJATU6CqUF9BxAbryiU3eghdHDLbwgF8ASE4AwHTzkLHaHsbwiCnkHc"};
    struct ExtendedPublicKey key1 = {"", "xpub6C8zKiZZ8V75aXTgYAswqCgYUHeBYg1663a4Ri6zdJ4GW58r67Kmj4Fr8pbBK9usq45o8iQ8dBM75o67ct1M38yeb6RhFTWBxiYeq8Kg84Z"};
    struct ExtendedPublicKey key2 = {"", "xpub6C8zKiZZ8V75e1B4yeB8hpw9itcx9aKWvxfWH5jmX9xf1YeqaUM1zotxXg2pX8Jin4NUS7L1KKGTUuuCr1kMf2ox6c5ebQ14XTZa9seWuCW"};
    struct ExtendedPublicKey key3 = {"", "xpub6C8zKiZZ8V75gaav5YzPCb19oSARjXNWHrBRtoQA7Fx7uMSXSnkgCrwviTPqHswrP5JSxzMshS2jetwo7V9sR3mbjMqr3bukHy3She7adEX"};
    struct ExtendedPublicKey key4 = {"", "xpub6C8zKiZZ8V75hek8cS7byAQtfQBWov8osxA4bREa8JLvXBkmynFd8fttUVX723ZCHvVaYnJMgQsE35E7JBQr5eqYSwYwGBYa2cjFXYi9Z6u"};
    struct ExtendedPublicKey key5 = {"", "xpub6C8zKiZZ8V75nabUFPJEspYfLqsJRqbmQ5LBvUy8nDRzj9SejBCGCKbAT127LQjKQVoFasayzam5ozijG3f2kCf7uZQrPBQG4zAfSFJ6c2Z"};
    struct ExtendedPublicKey key6 = {"", "xpub6C8zKiZZ8V75phnqeXtW6Qm8duCmHXUE18PkYHHJqmCPmcf5iEdqLPfSVNsPKm7HsUGPorG5KSxmWc3nAkfbhmWN7PuqFzpYbmHocAiqMH1"};
    struct ExtendedPublicKey key7 = {"", "xpub6C8zKiZZ8V75qcUxEpYCXebRF23VMcJqcWdCSvZjcfMWYU4dcQnKZ8LiXPXBwYioYc62wC6F1B6UhnWYtX1Ss9ZfT3dC6e63Bzfq4AHULQh"};
    struct ExtendedPublicKey key8 = {"", "xpub6C8zKiZZ8V75tgxbNbnWfAbC63k1s6tQvfpYLNLaEzq3aUhhZu798JUyMJVL3fNK2CcF2vKauyBdF73TxjLyfU9Cfb4SLKxLDr3SUVVSAQL"};
    struct ExtendedPublicKey key9 = {"", "xpub6C8zKiZZ8V75xAiMExpbA2YBTvgC3o5sLkHjv6jm1zdWrAQ2pCq9CUnGQgBiVd2xrUh2yxBSUccXguJgdJ3SdnJvhAD5KGhWa6fjKsyt8Wy"};
    ExtendedPublicKey keys[] = {key0, key1, key2, key3, key4, key5, key6, key7, key8, key9};
    PtrT_CSliceFFI_ExtendedPublicKey public_keys = SRAM_MALLOC(sizeof(CSliceFFI_ExtendedPublicKey));
    public_keys->size = 10;
    public_keys->data = keys;
    PtrT_UREncodeResult ur = get_connect_metamask_ur(mfp, sizeof(mfp), LedgerLive, public_keys);
    printf("encode ur\r\n");
    printf("is_multi_part is %d\r\n", ur->is_multi_part);
    printf("data is %s\r\n", ur->data);
    printf("error_code is %d\r\n", ur->error_code);
    printf("error_message is %s\r\n", ur->error_message);
}

static void RustTestKeyDerivation(int argc, char *argv[])
{
    int32_t index;
    VALUE_CHECK(argc, 2);
    sscanf(argv[0], "%d", &index);
    uint8_t seed[64];
    GetAccountSeed(index, seed, argv[1]);
    // SimpleResponse_c_char *ed25519_key = get_ed25519_pubkey_by_seed(seed, sizeof(seed), "m/0'");
    // printf("ed25519 pubkey: %s\r\n", ed25519_key);
    // SimpleResponse_c_char *xpub = get_extended_pubkey_by_seed(seed, sizeof(seed), "m/0'");
    SimpleResponse_c_char *xpub = get_extended_pubkey_by_seed(seed, sizeof(seed), "m/44'/3'/0'");
    printf("xpub: %s\r\n", xpub->data);
    // free_simple_response_c_char(ed25519_key);
    free_simple_response_c_char(xpub);
    PrintRustMemoryStatus();
    printf("FreeHeapSize = %d\n", xPortGetFreeHeapSize());
}

static void RustTestKeyDerivation2(int argc, char *argv[])
{
    int32_t index;
    VALUE_CHECK(argc, 3);
    sscanf(argv[0], "%d", &index);
    uint8_t seed[64];
    GetAccountSeed(index, seed, argv[1]);
    // SimpleResponse_c_char *ed25519_key = get_ed25519_pubkey_by_seed(seed, sizeof(seed), "m/0'");
    // printf("ed25519 pubkey: %s\r\n", ed25519_key);
    // SimpleResponse_c_char *xpub = get_extended_pubkey_by_seed(seed, sizeof(seed), "m/0'");
    printf("argv[2] = %s\n", argv[2]);
    SimpleResponse_c_char *xpub = get_extended_pubkey_by_seed(seed, sizeof(seed), argv[2]);
    printf("xpub: %s\r\n", xpub->data);
    // free_simple_response_c_char(ed25519_key);
    free_simple_response_c_char(xpub);
    PrintRustMemoryStatus();
    printf("FreeHeapSize = %d\n", xPortGetFreeHeapSize());
}

static void RustGetSyncCompanionAppUR(int argc, char *argv[])
{
    printf("RustGetSyncCompanionAppUR\r\n");

    uint8_t mfp[4] = {0x70, 0x7e, 0xed, 0x6c};

    AccountConfig account;
    account.hd_path = "M/49'/0'/0'";
    account.x_pub = "xpub6C6nQwHaWbSrzs5tZ1q7m5R9cPK9eYpNMFesiXsYrgc1P8bvLLAet9JfHjYXKjToD8cBRswJXXbbFpXgwsswVPAZzKMa1jUp2kVkGVUaJa7";
    account.address_length = 20;
    account.is_multi_sign = false;

    CoinConfig coin;
    coin.is_active = true;
    coin.coin_code = "BTC";
    coin.accounts = &account;
    coin.accounts_length = 1;

    AccountConfig account1;
    account1.hd_path = "M/44'/0'/0'";
    account1.x_pub = "xpub6BosfCnifzxcFwrSzQiqu2DBVTshkCXacvNsWGYJVVhhawA7d4R5WSWGFNbi8Aw6ZRc1brxMyWMzG3DSSSSoekkudhUd9yLb6qx39T9nMdj";
    account1.address_length = 20;
    account1.is_multi_sign = false;

    CoinConfig coin1;
    coin1.is_active = true;
    coin1.coin_code = "BTC_LEGACY";
    coin1.accounts = &account1;
    coin1.accounts_length = 1;
    CoinConfig coins[2] = {coin, coin1};

    UREncodeResult *result = get_connect_companion_app_ur(mfp, sizeof(mfp), SOFTWARE_VERSION, coins, 2);
    printf("is_multi_part is %d\r\n", result->is_multi_part);
    printf("data is %s\r\n", result->data);
    printf("error_code is %d\r\n", result->error_code);
    printf("error_message is %s\r\n", result->error_message);

    free_ur_encode_result(result);

    PrintRustMemoryStatus();
    printf("FreeHeapSize = %d\n", xPortGetFreeHeapSize());
}

static void testEthTx(int argc, char *argv[])
{
    int32_t index;
    VALUE_CHECK(argc, 2);
    sscanf(argv[0], "%d", &index);
    URParseResult *result = test_get_eth_sign_request();
    char *xpub = "xpub6ELHKXNimKbxMCytPh7EdC2QXx46T9qLDJWGnTraz1H9kMMFdcduoU69wh9cxP12wDxqAAfbaESWGYt5rREsX1J8iR2TEunvzvddduAPYcY";
    TransactionParseResult_DisplayETH *eth = eth_parse(result->data, xpub);
    printf("parse result: \r\n");
    printf("parse result overview from: %s\r\n", eth->data->overview->from);
    printf("parse result overview to: %s\r\n", eth->data->overview->to);
    printf("parse result overview max txn fee: %s\r\n", eth->data->overview->max_txn_fee);
    printf("parse result overview value: %s\r\n", eth->data->overview->value);
    uint8_t seed[64];
    int len = GetMnemonicType() == MNEMONIC_TYPE_BIP39 ? sizeof(seed) : GetCurrentAccountEntropyLen();
    GetAccountSeed(index, seed, argv[1]);
    UREncodeResult *sign_result = eth_sign_tx(result->data, seed, len);
    printf("sign result error_code: %d\r\n", sign_result->error_code);
    printf("sign result error_message: %s\r\n", sign_result->error_message);
    printf("sign result data: %s\r\n", sign_result->data);
}

static void testSolanaTx(int argc, char *argv[])
{
    // Example: #rust test solana tx: 0 111111 a501d825509b1deb4d3b7d4bad9bdd2b0d7b3dcb6d02589601000103876c762c4c83532f82966935ba1810659a96237028a2af6688dadecb0155ae071c7d0930a08193e702b0f24ebba96f179e9c186ef1208f98652ee775001744490000000000000000000000000000000000000000000000000000000000000000a7516fe1d3af3457fdc54e60856c0c3c87f4e5be3d10ffbc7a5cce8bf96792a101020200010c02000000881300000000000003d90130a20188182cf51901f5f500f500f5021a123456780568736f6c666c6172650601
    int32_t index;
    VALUE_CHECK(argc, 3);
    sscanf(argv[0], "%d", &index);
    // transfer a501d825509b1deb4d3b7d4bad9bdd2b0d7b3dcb6d02589601000103876c762c4c83532f82966935ba1810659a96237028a2af6688dadecb0155ae071c7d0930a08193e702b0f24ebba96f179e9c186ef1208f98652ee775001744490000000000000000000000000000000000000000000000000000000000000000a7516fe1d3af3457fdc54e60856c0c3c87f4e5be3d10ffbc7a5cce8bf96792a101020200010c02000000881300000000000003d90130a20188182cf51901f5f500f500f5021a123456780568736f6c666c6172650601
    URParseResult *crypto_bytes = test_get_sol_sign_request(argv[2]);
    uint8_t seed[64];
    GetAccountSeed(index, seed, argv[1]);
    // sign result
    UREncodeResult *sign_result = solana_sign_tx(crypto_bytes->data, seed, sizeof(seed));
    printf("sign result error_code: %d\r\n", sign_result->error_code);
    printf("sign result data: %s\r\n", sign_result->data);
    free_ur_parse_result(crypto_bytes);
    free_ur_encode_result(sign_result);
    PrintRustMemoryStatus();
    printf("FreeHeapSize = %d\n", xPortGetFreeHeapSize());
}

static void testSolanaCheckTx(int argc, char *argv[])
{
    // transfer a501d825509b1deb4d3b7d4bad9bdd2b0d7b3dcb6d02589601000103876c762c4c83532f82966935ba1810659a96237028a2af6688dadecb0155ae071c7d0930a08193e702b0f24ebba96f179e9c186ef1208f98652ee775001744490000000000000000000000000000000000000000000000000000000000000000a7516fe1d3af3457fdc54e60856c0c3c87f4e5be3d10ffbc7a5cce8bf96792a101020200010c02000000881300000000000003d90130a20188182cf51901f5f500f500f5021a123456780568736f6c666c6172650601
    URParseResult *crypto_bytes = test_get_sol_sign_request(argv[0]);
    // check failed
    uint8_t failed_mfp[4] = {0x73, 0xC5, 0xDA, 0x0A};
    TransactionCheckResult *failed_result = solana_check(crypto_bytes->data, failed_mfp, sizeof(failed_mfp));
    printf("transaction check failed result : %d\r\n", failed_result->error_code);
    printf("transaction check failed error_message, %s\r\n", failed_result->error_message);
    // check succeed
    uint8_t succeed_mfp[4] = {0x70, 0x7e, 0xed, 0x6c};
    TransactionCheckResult *succeed_result = solana_check(crypto_bytes->data, succeed_mfp, sizeof(succeed_mfp));
    printf("transaction check succeed result : %d\r\n", succeed_result->error_code);
    free_TransactionCheckResult(failed_result);
    free_TransactionCheckResult(succeed_result);
    free_ur_parse_result(crypto_bytes);
    PrintRustMemoryStatus();
    printf("FreeHeapSize = %d\n", xPortGetFreeHeapSize());
}

static void testSolanaParseTx(int argc, char *argv[])
{
    printf("RustTestSolanaParseTx\r\n");
    URParseResult *ur = test_get_sol_sign_request(argv[0]);
    void *crypto_bytes = ur->data;
    printf("RustTestSolanaParseTx crypto_bytes %s\r\n", crypto_bytes);
    ViewType view_type = ur->t;
    printf("RustTestSolanaParseTx view_type %d\r\n", view_type);
    TransactionParseResult_DisplaySolanaTx *result = solana_parse_tx(crypto_bytes);
    printf("error_code: %d\r\n", result->error_code);
    if (result->error_message != NULL) {
        printf("error_message, %s\r\n", result->error_message);
    }
    printf("solana parse result overview: \r\n");
    printf("solana parse result overview display_type: %s\r\n", result->data->overview->display_type);
    if (result->data->overview->transfer_value != NULL) {
        printf("solana parse result overview transfer_value: %s\r\n", result->data->overview->transfer_value);
    }
    if (result->data->overview->transfer_from != NULL) {
        printf("solana parse result overview transfer_from: %s\r\n", result->data->overview->transfer_from);
    }
    if (result->data->overview->transfer_to != NULL) {
        printf("solana parse result overview transfer_to: %s\r\n", result->data->overview->transfer_to);
    }
    if (result->data->overview->main_action != NULL) {
        printf("solana parse result overview main_action: %s\r\n", result->data->overview->main_action);
    }
    if (result->data->overview->votes_on != NULL) {
        for (size_t i = 0; i < result->data->overview->votes_on->size; i++) {
            printf("solana parse result: overview votes on #%d\r\n", i);
            printf("solana parse result: overview votes on %s\r\n", result->data->overview->votes_on->data[i].slot);
        }
    }
    if (result->data->overview->vote_account != NULL) {
        printf("solana parse result overview vote_account: %s\r\n", result->data->overview->vote_account);
    }
    if (result->data->overview->general != NULL) {
        for (size_t i = 0; i < result->data->overview->general->size; i++) {
            printf("solana parse result: overview general #%d\r\n", i);
            printf("solana parse result: overview general program %s\r\n",
                   result->data->overview->general->data[i].program);
            printf("solana parse result: overview general method %s\r\n",
                   result->data->overview->general->data[i].method);
        }
    }
    printf("solana parse result network: %s\r\n", result->data->network);
    printf("solana parse result detail: %s\r\n", result->data->detail);
    free_ur_parse_result(ur);
    free_TransactionParseResult_DisplaySolanaTx(result);
    PrintRustMemoryStatus();
    printf("FreeHeapSize = %d\n", xPortGetFreeHeapSize());
}

static void RustTestSuiCheckTx(int argc, char *argv[])
{
    // Example:
    // #rust test sui check tx: a501d825507afd5e09926743fba02e08c4a09417ec0258dc00000000000200201ff915a5e9e32fdbe0135535b6c69a00a9809aaf7f7c0275d3239ca79db20d6400081027000000000000020200010101000101020000010000ebe623e33b7307f1350f8934beb3fb16baef0fc1b3f1b92868eec3944093886901a2e3e42930675d9571a467eb5d4b22553c93ccb84e9097972e02c490b4e7a22ab73200000000000020176c4727433105da34209f04ac3f22e192a2573d7948cb2fabde7d13a7f4f149ebe623e33b7307f1350f8934beb3fb16baef0fc1b3f1b92868eec39440938869e8030000000000006400000000000000000381d90130a2018a182cf5190310f500f500f500f5021a5274470304815820504886c9ec43bff70af37f55865094cc3a799cb54479f252d30cd3717f15ecdc056a5375692057616c6c6574
    URParseResult *crypto_bytes = test_get_sui_sign_request(argv[0]);
    // check failed
    uint8_t failed_mfp[4] = {0x52, 0x74, 0x47, 0x00};
    TransactionCheckResult *failed_result = sui_check_request(crypto_bytes->data, failed_mfp, sizeof(failed_mfp));
    printf("transaction check failed result : %d\r\n", failed_result->error_code);
    printf("transaction check failed error_message, %s\r\n", failed_result->error_message);
    // check succeed
    uint8_t succeed_mfp[4] = {0x52, 0x74, 0x47, 0x03};
    TransactionCheckResult *succeed_result = sui_check_request(crypto_bytes->data, succeed_mfp, sizeof(succeed_mfp));
    printf("transaction check succeed result : %d\r\n", succeed_result->error_code);
    free_TransactionCheckResult(failed_result);
    free_TransactionCheckResult(succeed_result);
    free_ur_parse_result(crypto_bytes);
    PrintRustMemoryStatus();
    printf("FreeHeapSize = %d\n", xPortGetFreeHeapSize());
}

static void RustTestSuiParseTx(int argc, char *argv[])
{
    // Example:
    // #rust test sui parse tx: a501d825507afd5e09926743fba02e08c4a09417ec0258dc00000000000200201ff915a5e9e32fdbe0135535b6c69a00a9809aaf7f7c0275d3239ca79db20d6400081027000000000000020200010101000101020000010000ebe623e33b7307f1350f8934beb3fb16baef0fc1b3f1b92868eec3944093886901a2e3e42930675d9571a467eb5d4b22553c93ccb84e9097972e02c490b4e7a22ab73200000000000020176c4727433105da34209f04ac3f22e192a2573d7948cb2fabde7d13a7f4f149ebe623e33b7307f1350f8934beb3fb16baef0fc1b3f1b92868eec39440938869e8030000000000006400000000000000000381d90130a2018a182cf5190310f500f500f500f5021a5274470304815820504886c9ec43bff70af37f55865094cc3a799cb54479f252d30cd3717f15ecdc056a5375692057616c6c6574
    printf("RustTestSuiTx\r\n");
    URParseResult *ur = test_get_sui_sign_request(argv[0]);
    void *crypto_bytes = ur->data;
    printf("RustTestSuiTx crypto_bytes: %s\r\n", crypto_bytes);
    ViewType view_type = ur->t;
    printf("RustTestSuiTx view_type: %d\r\n", view_type);
    TransactionParseResult_DisplaySuiIntentMessage *result = sui_parse_intent(crypto_bytes);
    printf("error_code: %d\r\n", result->error_code);
    if (result->error_message != NULL) {
        printf("error_message, %s\r\n", result->error_message);
    }
    printf("sui parse result detail: %s\r\n", result->data->detail);
    free_ur_parse_result(ur);
    free_TransactionParseResult_DisplaySuiIntentMessage(result);
    PrintRustMemoryStatus();
    printf("FreeHeapSize = %d\n", xPortGetFreeHeapSize());
}

static void RustTestSuiSignTx(int argc, char *argv[])
{
    // Example:
    // #rust test sui sign tx: 0 111111 a501d825507afd5e09926743fba02e08c4a09417ec0258dc00000000000200201ff915a5e9e32fdbe0135535b6c69a00a9809aaf7f7c0275d3239ca79db20d6400081027000000000000020200010101000101020000010000ebe623e33b7307f1350f8934beb3fb16baef0fc1b3f1b92868eec3944093886901a2e3e42930675d9571a467eb5d4b22553c93ccb84e9097972e02c490b4e7a22ab73200000000000020176c4727433105da34209f04ac3f22e192a2573d7948cb2fabde7d13a7f4f149ebe623e33b7307f1350f8934beb3fb16baef0fc1b3f1b92868eec39440938869e8030000000000006400000000000000000381d90130a2018a182cf5190310f500f500f500f5021a5274470304815820504886c9ec43bff70af37f55865094cc3a799cb54479f252d30cd3717f15ecdc056a5375692057616c6c6574
    int32_t index;
    VALUE_CHECK(argc, 3);
    sscanf(argv[0], "%d", &index);
    URParseResult *crypto_bytes = test_get_sui_sign_request(argv[2]);
    uint8_t seed[64];
    GetAccountSeed(index, seed, argv[1]);
    // sign result
    UREncodeResult *sign_result = sui_sign_intent(crypto_bytes->data, seed, sizeof(seed));
    printf("sign result error_code: %d\r\n", sign_result->error_code);
    printf("sign result data: %s\r\n", sign_result->data);
    free_ur_parse_result(crypto_bytes);
    free_ur_encode_result(sign_result);
    PrintRustMemoryStatus();
    printf("FreeHeapSize = %d\n", xPortGetFreeHeapSize());
}

static void RustTestAptosCheckTx(int argc, char *argv[])
{
    // Example:
    // #rust test aptos check tx: a601d825509b1deb4d3b7d4bad9bdd2b0d7b3dcb6d0258208e53e7b10656816de70824e3016fc1a277e77825e12825dc4f239f418ab2e04e0381d90130a2018a182cf519027df500f500f500f5021a5274470304815820aa7420c68c16645775ecf69a5e2fdaa4f89d3293aee0dd280e2d97ad7b879650056b6170746f7357616c6c65740601
    URParseResult *crypto_bytes = test_get_aptos_sign_request(argv[0]);
    // check failed
    uint8_t failed_mfp[4] = {0x52, 0x74, 0x47, 0x00};
    TransactionCheckResult *failed_result = aptos_check_request(crypto_bytes->data, failed_mfp, sizeof(failed_mfp));
    printf("transaction check failed result: %d\r\n", failed_result->error_code);
    printf("transaction check failed error_message: %s\r\n", failed_result->error_message);
    // check succeed
    uint8_t succeed_mfp[4] = {0x52, 0x74, 0x47, 0x03};
    TransactionCheckResult *succeed_result = aptos_check_request(crypto_bytes->data, succeed_mfp, sizeof(succeed_mfp));
    printf("transaction check succeed result: %d\r\n", succeed_result->error_code);
    free_TransactionCheckResult(failed_result);
    free_TransactionCheckResult(succeed_result);
    free_ur_parse_result(crypto_bytes);
    PrintRustMemoryStatus();
    printf("FreeHeapSize = %d\n", xPortGetFreeHeapSize());
}

static void RustTestAptosParseTx(int argc, char *argv[])
{
    // Example:
    // #rust test aptos parse tx: a601d825501a76927b7bf4464d91db40a5e97a28d202590102b5e97db07fa0bd0e5598aa3643a9bc6f6693bddc1a9fec9e674a461eaa00b193fe370d5c5e5d22f3f6decbf975bda3ad20c22677feff745e753938505708de2b00000000000000000200000000000000000000000000000000000000000000000000000000000000010d6170746f735f6163636f756e740e7472616e736665725f636f696e73010700000000000000000000000000000000000000000000000000000000000000010a6170746f735f636f696e094170746f73436f696e000220fe370d5c5e5d22f3f6decbf975bda3ad20c22677feff745e753938505708de2b0880969800000000000a00000000000000640000000000000042f22d6500000000020381d90130a2018a182cf519027df507f500f500f5021a527447030480056550657472610601
    printf("RustTestAptosTx\r\n");
    URParseResult *ur = test_get_aptos_sign_request(argv[0]);
    void *crypto_bytes = ur->data;
    printf("RustTestAptosTx crypto_bytes: %s\r\n", crypto_bytes);
    ViewType view_type = ur->t;
    printf("RustTestAptosTx view_type: %d\r\n", view_type);
    TransactionParseResult_DisplayAptosTx *result = aptos_parse(crypto_bytes);
    printf("error_code: %d\r\n", result->error_code);
    if (result->error_message != NULL) {
        printf("error_message, %s\r\n", result->error_message);
    }
    printf("aptos parse result detail: %s\r\n", result->data->detail);
    printf("aptos parse result is_msg: %d\r\n", result->data->is_msg);
    free_ur_parse_result(ur);
    free_TransactionParseResult_DisplayAptosTx(result);
    PrintRustMemoryStatus();
    printf("FreeHeapSize = %d\n", xPortGetFreeHeapSize());
}

static void RustADATest(int argc, char *argv[])
{
    printf("ADA test\r\n");
    printf("ADA get xpub\r\n");
    uint8_t entropy[64];
    uint8_t accountIndex = GetCurrentAccountIndex();
    char* paths[24] = {
        "m/1852'/1815'/0'",
        "m/1852'/1815'/1'",
        "m/1852'/1815'/2'",
        "m/1852'/1815'/3'",
        "m/1852'/1815'/4'",
        "m/1852'/1815'/5'",
        "m/1852'/1815'/6'",
        "m/1852'/1815'/7'",
        "m/1852'/1815'/8'",
        "m/1852'/1815'/9'",
        "m/1852'/1815'/10'",
        "m/1852'/1815'/11'",
        "m/1852'/1815'/12'",
        "m/1852'/1815'/13'",
        "m/1852'/1815'/14'",
        "m/1852'/1815'/15'",
        "m/1852'/1815'/16'",
        "m/1852'/1815'/17'",
        "m/1852'/1815'/18'",
        "m/1852'/1815'/19'",
        "m/1852'/1815'/20'",
        "m/1852'/1815'/21'",
        "m/1852'/1815'/22'",
        "m/1852'/1815'/23'",
    };
    uint8_t entropyLen = 0;
    GetAccountEntropy(accountIndex, entropy, &entropyLen, "123456");
    char* rootKey;

    SimpleResponse_c_char* root = get_icarus_master_key(entropy, (uint32_t)entropyLen, GetPassphrase(accountIndex));
    printf("get root key \r\n");
    printf("root key: %s\r\n", root->data);
    rootKey = root->data;

    for (size_t i = 0; i < 24; i++) {
        SimpleResponse_c_char* result = derive_bip32_ed25519_extended_pubkey(rootKey, paths[i]);
        printf("get result \r\n");
        printf("xpub %d: %s\r\n", i, result->data);
        free_simple_response_c_char(result);
    }

    free_simple_response_c_char(root);
}

static void testNearParseTx(int argc, char *argv[])
{
    printf("RustTestNearParseTx\r\n");
    URParseResult *ur = test_get_near_sign_request(argv[0]);
    void *crypto_bytes = ur->data;
    printf("RustTestNearParseTx crypto_bytes %s\r\n", crypto_bytes);
    ViewType view_type = ur->t;
    printf("RustTestNearParseTx view_type %d\r\n", view_type);
    TransactionParseResult_DisplayNearTx *result = near_parse_tx(crypto_bytes);
    printf("error_code: %d\r\n", result->error_code);
    if (result->error_message != NULL) {
        printf("error_message, %s\r\n", result->error_message);
    }
    printf("near parse result overview: \r\n");
    printf("near parse result overview display_type: %s\r\n", result->data->overview->display_type);
    if (result->data->overview->transfer_value != NULL) {
        printf("near parse result overview transfer_value: %s\r\n", result->data->overview->transfer_value);
    }
    if (result->data->overview->transfer_from != NULL) {
        printf("near parse result overview transfer_from: %s\r\n", result->data->overview->transfer_from);
    }
    if (result->data->overview->transfer_to != NULL) {
        printf("near parse result overview transfer_to: %s\r\n", result->data->overview->transfer_to);
    }
    if (result->data->overview->main_action != NULL) {
        printf("near parse result overview main_action: %s\r\n", result->data->overview->main_action);
    }
    if (result->data->overview->action_list != NULL) {
        for (size_t i = 0; i < result->data->overview->action_list->size; i++) {
            printf("near parse result: overview action #%d\r\n", i);
            printf("solana parse result: overview action %s\r\n", result->data->overview->action_list->data[i].action);
        }
    }
    printf("near parse result network: %s\r\n", result->data->network);
    printf("near parse result detail: %s\r\n", result->data->detail);
    free_ur_parse_result(ur);
    free_TransactionParseResult_DisplayNearTx(result);
    PrintRustMemoryStatus();
    printf("FreeHeapSize = %d\n", xPortGetFreeHeapSize());
}


static void testXrpParseTx(int argc, char *argv[])
{
    //    #rust test xrp parse: 7B225472616E73616374696F6E54797065223A225061796D656E74222C22416D6F756E74223A223130303030303030222C2244657374696E6174696F6E223A22724478516F597A635172707A56487554345778366261634A5958794754457462766D222C22466C616773223A323134373438333634382C224163636F756E74223A227247556D6B794C627671474633687758347177474864727A4C6459325170736B756D222C22466565223A223132222C2253657175656E6365223A37393939313836352C224C6173744C656467657253657175656E6365223A38303838323630322C225369676E696E675075624B6579223A22303346354335424231443139454337313044334437464144313939414631304346384243314431313334384535423337363543304230423943304245433332383739227D
    printf("testXrpParseTx\r\n");
    URParseResult *ur = test_get_xrp_parse_request(argv[0]);
    void *crypto_bytes = ur->data;
    printf("testXrpParseTx crypto_bytes %s\r\n", crypto_bytes);
    ViewType view_type = ur->t;
    printf("testXrpParseTx view_type %d\r\n", view_type);
    TransactionParseResult_DisplayXrpTx *result = xrp_parse_tx(crypto_bytes);
    printf("error_code: %d\r\n", result->error_code);
    if (result->error_message != NULL) {
        printf("error_message, %s\r\n", result->error_message);
    }
    printf("xrp parse result overview: \r\n");
    printf("xrp parse result overview display_type: %s\r\n", result->data->overview->display_type);
    if (result->data->overview->value != NULL) {
        printf("xrp parse result overview transfer_value: %s\r\n", result->data->overview->value);
    }
    if (result->data->overview->from != NULL) {
        printf("xrp parse result overview transfer_from: %s\r\n", result->data->overview->from);
    }
    if (result->data->overview->to != NULL) {
        printf("xrp parse result overview transfer_to: %s\r\n", result->data->overview->to);
    }
    if (result->data->overview->transaction_type != NULL) {
        printf("xrp parse result overview transaction_type: %s\r\n", result->data->overview->transaction_type);
    }
    if (result->data->overview->fee != NULL) {
        printf("xrp parse result overview fee: %s\r\n", result->data->overview->fee);
    }
    if (result->data->overview->sequence != NULL) {
        printf("xrp parse result overview sequence: %s\r\n", result->data->overview->sequence);
    }
    printf("xrp parse result network: %s\r\n", result->data->network);
    printf("xrp parse result detail: %s\r\n", result->data->detail);
    free_ur_parse_result(ur);
    free_TransactionParseResult_DisplayXrpTx(result);
    PrintRustMemoryStatus();
    printf("FreeHeapSize = %d\n", xPortGetFreeHeapSize());
}


static void testNearGetAddress(int argc, char *argv[])
{
    // arguments
    // argv[0]: wallet index
    // argv[1]: wallet password
    // argv[2]: hd path
    printf("RustTestGetAddressNearSucceed\r\n");
    int32_t index;
    VALUE_CHECK(argc, 3);
    sscanf(argv[0], "%d", &index);
    // get publickey
    uint8_t seed[64];
    GetAccountSeed(index, seed, argv[1]);
    SimpleResponse_c_char *pubkey = get_ed25519_pubkey_by_seed(seed, sizeof(seed), argv[2]);
    printf("get address \r\n");
    printf("address is %s\r\n", pubkey->data);
    printf("error_code is %d\r\n", pubkey->error_code);
    free_simple_response_c_char(pubkey);
    PrintRustMemoryStatus();
    printf("FreeHeapSize = %d\n", xPortGetFreeHeapSize());
}

static void testCosmosGetAddress(int argc, char *argv[])
{
    // Command Example: #rust test cosmos get address: 0 111111 44'/564'/0'/0/0 44'/564'/0' agoric
    // arguments
    // argv[0]: wallet index
    // argv[1]: wallet password
    // argv[2]: hd path
    // argv[3]: root path
    // argv[4]: prefix
    printf("testCosmosGetAddress\r\n");
    int32_t index;
    sscanf(argv[0], "%d", &index);
    // get publickey
    uint8_t seed[64];
    int32_t  getSeedRet = GetAccountSeed(index, seed, argv[1]);
    printf("get seed response is %d \r\n", getSeedRet);
    SimpleResponse_c_char *pubkey = get_extended_pubkey_by_seed(seed, sizeof(seed), argv[3]);
    printf("extended pubkey is %s\r\n", pubkey->data);
    printf("error_code is %d\r\n", pubkey->error_code);
    char *pubkeyStr = pubkey->data;
    SimpleResponse_c_char *result = cosmos_get_address(argv[2], pubkeyStr, argv[3], argv[4]);
    printf("get address \r\n");
    if (result->error_code == 0) {
        printf("cosmos address is %s\r\n", result->data);
    } else {
        printf("error_code is %s\r\n", result->error_code);
        printf("error_message is %s\r\n", result->error_message);
    }
    free_simple_response_c_char(pubkey);
    free_simple_response_c_char(result);
    PrintRustMemoryStatus();
    printf("FreeHeapSize = %d\n", xPortGetFreeHeapSize());
}

static void testNearTx(int argc, char *argv[])
{
    // arguments:
    // argv[0]: wallet index
    // argv[1]: wallet password
    // argv[2]: near sign request
    // Example: #rust test near tx: 0 111111 a301d82550e34bf7bef35e4f68aa8c4b9a509c25d2028159016b40000000333138323466626632343335666231656361346466633339373734313833636232356631336231303335326435643533323736313662353963333565616539660031824fbf2435fb1eca4dfc39774183cb25f13b10352d5d5327616b59c35eae9f442d16f48e3f00003c000000613062383639393163363231386233366331643139643461326539656230636533363036656234382e666163746f72792e6272696467652e6e65617258f2d224d30588f6208387939ace31edea27537c724d57897aed7861f43bd4ab01000000020f00000073746f726167655f6465706f7369746a0000007b226163636f756e745f6964223a2238616562363163396634653431623264666664653965353666343661316639303632316332363730633137343865373339663736383465643963643938386534222c22726567697374726174696f6e5f6f6e6c79223a747275657d00e057eb481b00000000485637193cc3430000000000000003d90130a20186182cf519018df500f5021a707eed6c
    int32_t index;
    VALUE_CHECK(argc, 3);
    sscanf(argv[0], "%d", &index);
    URParseResult *crypto_bytes = test_get_near_sign_request(argv[2]);
    // sign result
    uint8_t seed[64];
    GetAccountSeed(index, seed, argv[1]);
    UREncodeResult *sign_result = near_sign_tx(crypto_bytes->data, seed, sizeof(seed));
    printf("sign result error_code: %d\r\n", sign_result->error_code);
    printf("sign result data: %s\r\n", sign_result->data);
    free_ur_parse_result(crypto_bytes);
    free_ur_encode_result(sign_result);
    PrintRustMemoryStatus();
    printf("FreeHeapSize = %d\n", xPortGetFreeHeapSize());
}

static void testNearCheckTx(int argc, char *argv[])
{
    // arguments:
    // argv[0]: near sign request
    URParseResult *crypto_bytes = test_get_near_sign_request(argv[0]);
    // check failed
    uint8_t failed_mfp[4] = {0x73, 0xC5, 0xDA, 0x0A};
    TransactionCheckResult *failed_result = solana_check(crypto_bytes->data, failed_mfp, sizeof(failed_mfp));
    printf("transaction check failed result : %d\r\n", failed_result->error_code);
    printf("transaction check failed error_message, %s\r\n", failed_result->error_message);
    // check succeed
    uint8_t succeed_mfp[4] = {0x70, 0x7e, 0xed, 0x6c};
    TransactionCheckResult *succeed_result = solana_check(crypto_bytes->data, succeed_mfp, sizeof(succeed_mfp));
    printf("transaction check succeed result : %d\r\n", succeed_result->error_code);
    free_TransactionCheckResult(failed_result);
    free_TransactionCheckResult(succeed_result);
    free_ur_parse_result(crypto_bytes);
    PrintRustMemoryStatus();
    printf("FreeHeapSize = %d\n", xPortGetFreeHeapSize());
}

static void testCardanoTx(int argc, char *argv[])
{
    int32_t index;
    VALUE_CHECK(argc, 2);
    sscanf(argv[0], "%d", &index);
    URParseResult *result = test_get_cardano_sign_request();
    uint8_t mfp[4] = {0x73, 0xC5, 0xDA, 0x0A};
    char *xpub = "beb7e770b3d0f1932b0a2f3a63285bf9ef7d3e461d55446d6a3911d8f0ee55c0b0e2df16538508046649d0e6d5b32969555a23f2f1ebf2db2819359b0d88bd16";
    TransactionParseResult_DisplayCardanoTx *cardano_tx = cardano_parse_tx(result->data, mfp, xpub);
    printf("result: %s\r\n", cardano_tx->data->fee);
    uint8_t entropy[64];
    uint8_t entropyLen = sizeof(entropy);
    GetAccountEntropy(index, entropy, &entropyLen, argv[1]);
    UREncodeResult *sign_result = cardano_sign_tx(result->data, mfp, xpub, entropy, sizeof(entropy), "");
    if (sign_result->error_code == 0) {
        printf("sign result: %s \r\n", sign_result->data);
    } else {
        printf("error_code is %s\r\n", sign_result->error_code);
        printf("error_message is %s\r\n", sign_result->error_message);
    }
    free_ur_encode_result(sign_result);
    free_TransactionParseResult_DisplayCardanoTx(cardano_tx);
    free_ur_parse_result(result);
}

static void RustGetEthAddress(int argc, char *argv[])
{
    char *standardHdPath = "44'/60'/0'/0/0";
    char *rootPath = "44'/60'/0'";
    char *rootXPub = "xpub6BtigCpsVJrCGVhsuMuAshHuQctVUKUeumxP4wkUtypFpXatQ44ZCHwZi6w4Gf5kMN3vpfyGnHo5hLvgjs2NnkewYHSdVHX4oUbR1Xzxc7E";

    SimpleResponse_c_char *result = eth_get_address(standardHdPath, rootXPub, rootPath);

    if (result->error_code == 0) {
        printf("bip44 standard address is %s\r\n", result->data);
    } else {
        printf("error_code is %s\r\n", result->error_code);
        printf("error_message is %s\r\n", result->error_message);
    }
    free_simple_response_c_char(result);

    char *ledgerLegacyHdPath = "44'/60'/0'/0";
    SimpleResponse_c_char *result1 = eth_get_address(ledgerLegacyHdPath, rootXPub, rootPath);

    if (result1->error_code == 0) {
        printf("ledger legacy address is %s\r\n", result1->data);
    } else {
        printf("error_code is %s\r\n", result1->error_code);
        printf("error_message is %s\r\n", result1->error_message);
    }
    free_simple_response_c_char(result1);

    char *ledgerLiveHdPath = "44'/60'/1'/0/0";
    char *root_path1 = "44'/60'/1'";
    char *root_x_pub1 = "xpub6BtigCpsVJrCJZsM7fwcwCX8dhAn5Drg5QnMQY1wgzX1BMHGHPHB9qjmvnqgK6BECXyVTkGdr4CTyNyhaMXKdSmEVkSd4w7ePqaBvzjMxJ9";
    SimpleResponse_c_char *result2 = eth_get_address(ledgerLiveHdPath, root_x_pub1, root_path1);

    if (result2->error_code == 0) {
        printf("ledger live address is %s\r\n", result2->data);
    } else {
        printf("error_code is %s\r\n", result2->error_code);
        printf("error_message is %s\r\n", result2->error_message);
    }
    free_simple_response_c_char(result2);

    // error case
    SimpleResponse_c_char *result3 = eth_get_address(ledgerLiveHdPath, root_x_pub1, rootPath);

    if (result3->error_code == 0) {
        printf("ledger live address is %s\r\n", result3->data);
    } else {
        printf("error_code is %s\r\n", result3->error_code);
        printf("error_message is %s\r\n", result3->error_message);
    }
    free_simple_response_c_char(result3);

    PrintRustMemoryStatus();
    printf("FreeHeapSize = %d\n", xPortGetFreeHeapSize());
}

static void RustTestParseAptosTx(int argc, char *argv[])
{

    SimpleResponse_c_char *result = test_aptos_parse();

    if (result->error_code == 0) {
        printf("json is %s\r\n", result->data);
    } else {
        printf("error_code is %s\r\n", result->error_code);
        printf("error_message is %s\r\n", result->error_message);
    }
    free_simple_response_c_char(result);

    PrintRustMemoryStatus();
    printf("FreeHeapSize = %d\n", xPortGetFreeHeapSize());
}


static void RustParseEthPersonalMessage(int argc, char *argv[])
{

    int32_t index;
    VALUE_CHECK(argc, 2);
    sscanf(argv[0], "%d", &index);
    URParseResult *result = test_get_eth_sign_request_for_personal_message();
    char *xpub = "xpub6ELHKXNimKbxMCytPh7EdC2QXx46T9qLDJWGnTraz1H9kMMFdcduoU69wh9cxP12wDxqAAfbaESWGYt5rREsX1J8iR2TEunvzvddduAPYcY";

    PtrT_TransactionParseResult_DisplayETHPersonalMessage eth = eth_parse_personal_message(result->data, xpub);

    printf("parse result: \r\n");
    printf("parse result raw message: %s\r\n", eth->data->raw_message);
    printf("parse result utf8_message : %s\r\n", eth->data->utf8_message);
    printf("parse result from: %s\r\n", eth->data->from);

    free_TransactionParseResult_DisplayETHPersonalMessage(eth);
    uint8_t seed[64];
    int len = GetMnemonicType() == MNEMONIC_TYPE_BIP39 ? sizeof(seed) : GetCurrentAccountEntropyLen();
    GetAccountSeed(GetCurrentAccountIndex(), seed, SecretCacheGetPassword());
    UREncodeResult *sign_result = eth_sign_tx(result->data, seed, len);
    printf("sign result error_code: %d\r\n", sign_result->error_code);
    printf("sign result error_message: %s\r\n", sign_result->error_message);
    printf("sign result data: %s\r\n", sign_result->data);

    free_ur_encode_result(sign_result);
    free_ur_parse_result(result);

    PrintRustMemoryStatus();
    printf("FreeHeapSize = %d\n", xPortGetFreeHeapSize());
}

static void RustParseEthContractData(int argc, char* argv[])
{
    char* tx_input_data = "3593564c000000000000000000000000000000000000000000000000000000000000006000000000000000000000000000000000000000000000000000000000000000a00000000000000000000000000000000000000000000000000000000064996e5f00000000000000000000000000000000000000000000000000000000000000020b000000000000000000000000000000000000000000000000000000000000000000000000000000000000000000000000000000000000000000000000000002000000000000000000000000000000000000000000000000000000000000004000000000000000000000000000000000000000000000000000000000000000a000000000000000000000000000000000000000000000000000000000000000400000000000000000000000000000000000000000000000000000000000000002000000000000000000000000000000000000000000000000002386f26fc1000000000000000000000000000000000000000000000000000000000000000001000000000000000000000000000000000000000000000000000000000000000001000000000000000000000000000000000000000000000000002386f26fc10000000000000000000000000000000000000000000000000000f84605ccc515414000000000000000000000000000000000000000000000000000000000000000a00000000000000000000000000000000000000000000000000000000000000000000000000000000000000000000000000000000000000000000000000000002bc02aaa39b223fe8d0a0e5c4f27ead9083c756cc20001f46b175474e89094c44da98b954eedeac495271d0f000000000000000000000000000000000000000000";
    char* contract_abi = "{\"name\":\"UniversalRouter\",\"address\":\"0x3fC91A3afd70395Cd496C647d5a6CC9D4B2b7FAD\",\"metadata\":{\"output\":{\"abi\":[{\"inputs\":[{\"components\":[{\"internalType\":\"address\",\"name\":\"permit2\",\"type\":\"address\"},{\"internalType\":\"address\",\"name\":\"weth9\",\"type\":\"address\"},{\"internalType\":\"address\",\"name\":\"seaportV1_5\",\"type\":\"address\"},{\"internalType\":\"address\",\"name\":\"seaportV1_4\",\"type\":\"address\"},{\"internalType\":\"address\",\"name\":\"openseaConduit\",\"type\":\"address\"},{\"internalType\":\"address\",\"name\":\"nftxZap\",\"type\":\"address\"},{\"internalType\":\"address\",\"name\":\"x2y2\",\"type\":\"address\"},{\"internalType\":\"address\",\"name\":\"foundation\",\"type\":\"address\"},{\"internalType\":\"address\",\"name\":\"sudoswap\",\"type\":\"address\"},{\"internalType\":\"address\",\"name\":\"elementMarket\",\"type\":\"address\"},{\"internalType\":\"address\",\"name\":\"nft20Zap\",\"type\":\"address\"},{\"internalType\":\"address\",\"name\":\"cryptopunks\",\"type\":\"address\"},{\"internalType\":\"address\",\"name\":\"looksRareV2\",\"type\":\"address\"},{\"internalType\":\"address\",\"name\":\"routerRewardsDistributor\",\"type\":\"address\"},{\"internalType\":\"address\",\"name\":\"looksRareRewardsDistributor\",\"type\":\"address\"},{\"internalType\":\"address\",\"name\":\"looksRareToken\",\"type\":\"address\"},{\"internalType\":\"address\",\"name\":\"v2Factory\",\"type\":\"address\"},{\"internalType\":\"address\",\"name\":\"v3Factory\",\"type\":\"address\"},{\"internalType\":\"bytes32\",\"name\":\"pairInitCodeHash\",\"type\":\"bytes32\"},{\"internalType\":\"bytes32\",\"name\":\"poolInitCodeHash\",\"type\":\"bytes32\"}],\"internalType\":\"struct RouterParameters\",\"name\":\"params\",\"type\":\"tuple\"}],\"stateMutability\":\"nonpayable\",\"type\":\"constructor\"},{\"inputs\":[],\"name\":\"BalanceTooLow\",\"type\":\"error\"},{\"inputs\":[],\"name\":\"BuyPunkFailed\",\"type\":\"error\"},{\"inputs\":[],\"name\":\"ContractLocked\",\"type\":\"error\"},{\"inputs\":[],\"name\":\"ETHNotAccepted\",\"type\":\"error\"},{\"inputs\":[{\"internalType\":\"uint256\",\"name\":\"commandIndex\",\"type\":\"uint256\"},{\"internalType\":\"bytes\",\"name\":\"message\",\"type\":\"bytes\"}],\"name\":\"ExecutionFailed\",\"type\":\"error\"},{\"inputs\":[],\"name\":\"FromAddressIsNotOwner\",\"type\":\"error\"},{\"inputs\":[],\"name\":\"InsufficientETH\",\"type\":\"error\"},{\"inputs\":[],\"name\":\"InsufficientToken\",\"type\":\"error\"},{\"inputs\":[],\"name\":\"InvalidBips\",\"type\":\"error\"},{\"inputs\":[{\"internalType\":\"uint256\",\"name\":\"commandType\",\"type\":\"uint256\"}],\"name\":\"InvalidCommandType\",\"type\":\"error\"},{\"inputs\":[],\"name\":\"InvalidOwnerERC1155\",\"type\":\"error\"},{\"inputs\":[],\"name\":\"InvalidOwnerERC721\",\"type\":\"error\"},{\"inputs\":[],\"name\":\"InvalidPath\",\"type\":\"error\"},{\"inputs\":[],\"name\":\"InvalidReserves\",\"type\":\"error\"},{\"inputs\":[],\"name\":\"InvalidSpender\",\"type\":\"error\"},{\"inputs\":[],\"name\":\"LengthMismatch\",\"type\":\"error\"},{\"inputs\":[],\"name\":\"SliceOutOfBounds\",\"type\":\"error\"},{\"inputs\":[],\"name\":\"TransactionDeadlinePassed\",\"type\":\"error\"},{\"inputs\":[],\"name\":\"UnableToClaim\",\"type\":\"error\"},{\"inputs\":[],\"name\":\"UnsafeCast\",\"type\":\"error\"},{\"inputs\":[],\"name\":\"V2InvalidPath\",\"type\":\"error\"},{\"inputs\":[],\"name\":\"V2TooLittleReceived\",\"type\":\"error\"},{\"inputs\":[],\"name\":\"V2TooMuchRequested\",\"type\":\"error\"},{\"inputs\":[],\"name\":\"V3InvalidAmountOut\",\"type\":\"error\"},{\"inputs\":[],\"name\":\"V3InvalidCaller\",\"type\":\"error\"},{\"inputs\":[],\"name\":\"V3InvalidSwap\",\"type\":\"error\"},{\"inputs\":[],\"name\":\"V3TooLittleReceived\",\"type\":\"error\"},{\"inputs\":[],\"name\":\"V3TooMuchRequested\",\"type\":\"error\"},{\"anonymous\":false,\"inputs\":[{\"indexed\":false,\"internalType\":\"uint256\",\"name\":\"amount\",\"type\":\"uint256\"}],\"name\":\"RewardsSent\",\"type\":\"event\"},{\"inputs\":[{\"internalType\":\"bytes\",\"name\":\"looksRareClaim\",\"type\":\"bytes\"}],\"name\":\"collectRewards\",\"outputs\":[],\"stateMutability\":\"nonpayable\",\"type\":\"function\"},{\"inputs\":[{\"internalType\":\"bytes\",\"name\":\"commands\",\"type\":\"bytes\"},{\"internalType\":\"bytes[]\",\"name\":\"inputs\",\"type\":\"bytes[]\"}],\"name\":\"execute\",\"outputs\":[],\"stateMutability\":\"payable\",\"type\":\"function\"},{\"inputs\":[{\"internalType\":\"bytes\",\"name\":\"commands\",\"type\":\"bytes\"},{\"internalType\":\"bytes[]\",\"name\":\"inputs\",\"type\":\"bytes[]\"},{\"internalType\":\"uint256\",\"name\":\"deadline\",\"type\":\"uint256\"}],\"name\":\"execute\",\"outputs\":[],\"stateMutability\":\"payable\",\"type\":\"function\"},{\"inputs\":[{\"internalType\":\"address\",\"name\":\"\",\"type\":\"address\"},{\"internalType\":\"address\",\"name\":\"\",\"type\":\"address\"},{\"internalType\":\"uint256[]\",\"name\":\"\",\"type\":\"uint256[]\"},{\"internalType\":\"uint256[]\",\"name\":\"\",\"type\":\"uint256[]\"},{\"internalType\":\"bytes\",\"name\":\"\",\"type\":\"bytes\"}],\"name\":\"onERC1155BatchReceived\",\"outputs\":[{\"internalType\":\"bytes4\",\"name\":\"\",\"type\":\"bytes4\"}],\"stateMutability\":\"pure\",\"type\":\"function\"},{\"inputs\":[{\"internalType\":\"address\",\"name\":\"\",\"type\":\"address\"},{\"internalType\":\"address\",\"name\":\"\",\"type\":\"address\"},{\"internalType\":\"uint256\",\"name\":\"\",\"type\":\"uint256\"},{\"internalType\":\"uint256\",\"name\":\"\",\"type\":\"uint256\"},{\"internalType\":\"bytes\",\"name\":\"\",\"type\":\"bytes\"}],\"name\":\"onERC1155Received\",\"outputs\":[{\"internalType\":\"bytes4\",\"name\":\"\",\"type\":\"bytes4\"}],\"stateMutability\":\"pure\",\"type\":\"function\"},{\"inputs\":[{\"internalType\":\"address\",\"name\":\"\",\"type\":\"address\"},{\"internalType\":\"address\",\"name\":\"\",\"type\":\"address\"},{\"internalType\":\"uint256\",\"name\":\"\",\"type\":\"uint256\"},{\"internalType\":\"bytes\",\"name\":\"\",\"type\":\"bytes\"}],\"name\":\"onERC721Received\",\"outputs\":[{\"internalType\":\"bytes4\",\"name\":\"\",\"type\":\"bytes4\"}],\"stateMutability\":\"pure\",\"type\":\"function\"},{\"inputs\":[{\"internalType\":\"bytes4\",\"name\":\"interfaceId\",\"type\":\"bytes4\"}],\"name\":\"supportsInterface\",\"outputs\":[{\"internalType\":\"bool\",\"name\":\"\",\"type\":\"bool\"}],\"stateMutability\":\"pure\",\"type\":\"function\"},{\"inputs\":[{\"internalType\":\"int256\",\"name\":\"amount0Delta\",\"type\":\"int256\"},{\"internalType\":\"int256\",\"name\":\"amount1Delta\",\"type\":\"int256\"},{\"internalType\":\"bytes\",\"name\":\"data\",\"type\":\"bytes\"}],\"name\":\"uniswapV3SwapCallback\",\"outputs\":[],\"stateMutability\":\"nonpayable\",\"type\":\"function\"},{\"stateMutability\":\"payable\",\"type\":\"receive\"}]}},\"version\":1,\"checkPoints\":[]}";
    Response_DisplayContractData *display_contract_data = eth_parse_contract_data(tx_input_data, contract_abi);

    if (display_contract_data->error_code == 0) {
        printf("contract name: %s\r\n", display_contract_data->data->contract_name);
        printf("method name: %s\r\n", display_contract_data->data->method_name);
        for (size_t i = 0; i < display_contract_data->data->params->size; i++) {
            printf("param name: %s\r\n", display_contract_data->data->params->data[i].name);
            printf("param value: %s\r\n", display_contract_data->data->params->data[i].value);
        }
    }
}


static void testXRPGetAddress(int argc, char *argv[])
{
    // arguments
    // argv[0]: hd_path
    // Example: #rust test xrp get address: 44'/144'/0'/0/0
    printf("testXRPGetAddress\r\n");
    char *rootPath = "44'/144'/0'";
    char *rootXPub = "xpub6CFKyZTfzj3cyeRLUDKwQQ5s1tqTTdVgywKMVkrB2i1taGFbhazkxDzWVsfBHZpv7rg6qpDBGYR5oA8iazEfa44CdQkkknPFHJ7YCzncCS9";

    SimpleResponse_c_char *result = xrp_get_address(argv[0], rootXPub, rootPath);

    if (result->error_code == 0) {
        printf("xrp address is %s\r\n", result->data);
    } else {
        printf("error_code is %d\r\n", result->error_code);
        printf("error_message is %s\r\n", result->error_message);
    }
    free_simple_response_c_char(result);
    PrintRustMemoryStatus();
    printf("FreeHeapSize = %d\n", xPortGetFreeHeapSize());
}


static void testXRPSignTx(int argc, char *argv[])
{
    printf("testXRPSignTx\r\n");
    int32_t index;
    VALUE_CHECK(argc, 2);
    sscanf(argv[0], "%d", &index);
    URParseResult *ur = test_get_xrp_sign_request();
    uint8_t seed[64];
    GetAccountSeed(index, seed, argv[1]);
    UREncodeResult *result = xrp_sign_tx(ur->data, "m/44'/144'/0'/0/0", seed, sizeof(seed));

    if (result->error_code == 0) {
        printf("xrp sign result is %s\r\n", result->data);
    } else {
        printf("error_code is %d\r\n", result->error_code);
        printf("error_message is %s\r\n", result->error_message);
    }
    free_ur_parse_result(ur);
    free_ur_encode_result(result);
    PrintRustMemoryStatus();
    printf("FreeHeapSize = %d\n", xPortGetFreeHeapSize());
}


static void RustTestCosmosCheckTx(int argc, char *argv[])
{
    // Example #rust test cosmos check: a601d82550376d126699f54b08b6f3583bb3ddab510259017f7b226163636f756e745f6e756d626572223a2237363431222c22636861696e5f6964223a226f736d6f2d746573742d35222c22666565223a7b22616d6f756e74223a5b7b22616d6f756e74223a2239353132222c2264656e6f6d223a22756f736d6f227d5d2c22676173223a22323337373838227d2c226d656d6f223a22222c226d736773223a5b7b2274797065223a22636f736d6f732d73646b2f4d7367556e64656c6567617465222c2276616c7565223a7b22616d6f756e74223a7b22616d6f756e74223a2232303030303030222c2264656e6f6d223a22756f736d6f227d2c2264656c656761746f725f61646472657373223a226f736d6f3137753032663830766b61666e65396c61347779706478336b78787878776d36667a6d63677963222c2276616c696461746f725f61646472657373223a226f736d6f76616c6f7065723168683067357866323365357a656b673435636d65726339376873346e32303034647932743236227d7d5d2c2273657175656e6365223a2231227d03010481d90130a2018a182cf51876f500f500f400f4021a52744703058178286637316561343964656362373533336339376664616238383136396133363331386336373666343906654b65706c72
    URParseResult *crypto_bytes = test_get_cosmos_sign_request(argv[0]);
    // check failed
    uint8_t failed_mfp[4] = {0x73, 0xC5, 0xDA, 0x0A};
    TransactionCheckResult *failed_result = cosmos_check_tx(crypto_bytes->data, crypto_bytes->ur_type, failed_mfp, sizeof(failed_mfp));
    printf("transaction check failed result : %d\r\n", failed_result->error_code);
    printf("transaction check failed error_message, %s\r\n", failed_result->error_message);
    // check succeed
    uint8_t succeed_mfp[4] = {0x52, 0x74, 0x47, 0x03};
    TransactionCheckResult *succeed_result = cosmos_check_tx(crypto_bytes->data, crypto_bytes->ur_type, succeed_mfp, sizeof(succeed_mfp));
    printf("transaction check succeed result : %d\r\n", succeed_result->error_code);
    free_TransactionCheckResult(failed_result);
    free_TransactionCheckResult(succeed_result);
    free_ur_parse_result(crypto_bytes);
    PrintRustMemoryStatus();
    printf("FreeHeapSize = %d\n", xPortGetFreeHeapSize());
}



#endif

static void LogTestFunc(int argc, char *argv[])
{
    LogTest(argc, argv);
}

static void ETHDBContractsTest(int argc, char* argv[])
{
    char functionABI[2000];
    char name[64];
    if (GetDBContract(argv[0], argv[1], 1, functionABI, name)) {
        printf("functionABI: %s\r\n", functionABI);
        printf("name: %s\r\n", name);
    }
}

static int32_t __BackgroundTestFunc(const void *inData, uint32_t inDataLen)
{
    PrintArray("background execute data", inData, inDataLen);
    return 0;
}

static void BackgroundTestFunc(int argc, char *argv[])
{
    uint32_t delay;
    uint8_t data[] = {0x11, 0x22, 0x33};
    VALUE_CHECK(argc, 1);
    sscanf(argv[0], "%d", &delay);
    AsyncDelayExecute(__BackgroundTestFunc, data, sizeof(data), delay);
}

static void GetReceiveAddress(int argc, char *argv[])
{
    char *xpub;
    uint32_t chain;

    VALUE_CHECK(argc, 2);
    sscanf(argv[0], "%d", &chain);
    xpub = GetCurrentAccountPublicKey(chain);
    printf("xpub addr=0x%08X\r\n", xpub);
    ASSERT(xpub);
    printf("chain=%d\r\n", chain);
    printf("xpub=%s\r\n", xpub);
    printf("hd path=%s\r\n", argv[1]);
    SimpleResponse_c_char *result = utxo_get_address(argv[1], xpub);
    free_simple_response_c_char(result);
    printf("address is %s\r\n", result->data);
}

static void AccountPublicInfoTestFunc(int argc, char *argv[])
{
    AccountPublicInfoTest(argc, argv);
}

static void FingerTestFunc(int argc, char *argv[])
{
    FingerTest(argc, argv);
}

static void MotorTestFunc(int argc, char *argv[])
{
    uint32_t pwm, tick;
    VALUE_CHECK(argc, 2);
    sscanf(argv[0], "%d", &pwm);
    sscanf(argv[1], "%d", &tick);
    MotorCtrl(pwm, tick);
}

static void LcdTestFunc(int argc, char *argv[])
{
    LcdTest(argc, argv);
}


static void LowPowerTestFunc(int argc, char *argv[])
{
    LowPowerTest(argc, argv);
}

static void Slip39SliceWordTestFunc(int argc, char *argv[])
{
    uint8_t threshold = 0;
    int ret = Slip39OneSliceCheck("river flea academic academic civil duke kidney cinema insect engage explain unknown welfare rhythm branch elite vampire cover airline boring", 20,
                                  20, 20, &threshold);
    printf("ret = 0 threshold = %d\n", ret, threshold);

    ret = Slip39OneSliceCheck("river flea academic academic civil duke kidney cinema insect engage explain unknown welfare rhythm branch elite vampire cover airline boring", 20,
                              24459, 0, &threshold);
    printf("ret = 0 threshold = %d\n", ret, threshold);
}

static void Sqlite3TestFunc(int argc, char *argv[])
{
    Sqlite3Test(argc, argv);
}


static void CrcTestFunc(int argc, char *argv[])
{
    uint8_t *hex;
    uint32_t len, crc32;
    uint16_t crc16;

    VALUE_CHECK(argc, 1);
    hex = SRAM_MALLOC(strnlen_s(argv[0], DEFAULT_TEST_BUFF_LEN) / 2 + 1);
    len = StrToHex(hex, argv[0]);
    PrintArray("hex", hex, len);
    crc32 = crc32_ieee(0, hex, len);
    crc16 = crc16_ccitt(hex, len);
    printf("crc32=0x%08X,crc16=0x%04X\r\n", crc32, crc16);
    SRAM_FREE(hex);
}


static void ProtocolCodeTestFunc(int argc, char *argv[])
{
    ProtocolCodecTest(argc, argv);
}



static void PresettingTestFunc(int argc, char *argv[])
{
    PresettingTest(argc, argv);
}


static void UsbTestFunc(int argc, char *argv[])
{
    UsbTest(argc, argv);
}


static void DeviceSettingsTestFunc(int argc, char *argv[])
{
    DeviceSettingsTest(argc, argv);
}


static void ScreenShotFunc(int argc, char *argv[])
{
    PubValueMsg(UI_MSG_SCREEN_SHOT, 0);
}<|MERGE_RESOLUTION|>--- conflicted
+++ resolved
@@ -143,13 +143,6 @@
 static void RustTestGetAddressTronSucceed(int argc, char *argv[]);
 static void RustTestGetAddressSolanaSucceed(int argc, char *argv[]);
 static void RustTestGetAddressLTCFailed(int argc, char *argv[]);
-<<<<<<< HEAD
-static void RustParseEthPersonalMessage(int argc, char *argv[]);
-static void RustParseEthContractData(int argc, char *argv[]);
-static void RustTestKeyDerivation2(int argc, char *argv[]);
-static void GetReceiveAddress(int argc, char *argv[]);
-=======
->>>>>>> 5e324406
 static void testEthTx(int argc, char *argv[]);
 static void testSolanaTx(int argc, char *argv[]);
 static void testSolanaCheckTx(int argc, char *argv[]);
@@ -311,7 +304,6 @@
     {"rust test get connect keplr wallet ur", RustGetConnectKeplrUR},
     {"rust test get connect xrp toolkit ur", RustGetConnectXrpToolKitUR},
     {"rust test derivation:", RustTestKeyDerivation},
-    {"rust test derivation2:", RustTestKeyDerivation2},
     {"rust test memory", RustTestMemory},
     {"rust test get connect companion app ur", RustGetSyncCompanionAppUR},
     {"rust test connect metamask", RustGetConnectMetaMaskUR},
@@ -2024,25 +2016,6 @@
     printf("FreeHeapSize = %d\n", xPortGetFreeHeapSize());
 }
 
-static void RustTestKeyDerivation2(int argc, char *argv[])
-{
-    int32_t index;
-    VALUE_CHECK(argc, 3);
-    sscanf(argv[0], "%d", &index);
-    uint8_t seed[64];
-    GetAccountSeed(index, seed, argv[1]);
-    // SimpleResponse_c_char *ed25519_key = get_ed25519_pubkey_by_seed(seed, sizeof(seed), "m/0'");
-    // printf("ed25519 pubkey: %s\r\n", ed25519_key);
-    // SimpleResponse_c_char *xpub = get_extended_pubkey_by_seed(seed, sizeof(seed), "m/0'");
-    printf("argv[2] = %s\n", argv[2]);
-    SimpleResponse_c_char *xpub = get_extended_pubkey_by_seed(seed, sizeof(seed), argv[2]);
-    printf("xpub: %s\r\n", xpub->data);
-    // free_simple_response_c_char(ed25519_key);
-    free_simple_response_c_char(xpub);
-    PrintRustMemoryStatus();
-    printf("FreeHeapSize = %d\n", xPortGetFreeHeapSize());
-}
-
 static void RustGetSyncCompanionAppUR(int argc, char *argv[])
 {
     printf("RustGetSyncCompanionAppUR\r\n");
