#ifndef _SIMULATOR_MODEL_H
#define _SIMULATOR_MODEL_H

#include <stdio.h>
#include <stdlib.h>
#include <stdint.h>
#include <stdbool.h>
#include <string.h>
#include "err_code.h"

extern bool g_fingerUnlockDeviceFlag;
extern bool g_fingerSingTransitionsFlag;
extern bool fingerRegisterState[3];

// typedef enum {
//     RECOGNIZE_UNLOCK = 0,
//     RECOGNIZE_SIGN,
// } Recognize_Type;

// typedef struct {
//     uint8_t unlockFlag;
//     uint8_t reserve0[3];
//     uint8_t signFlag[3];
//     uint8_t fingerNum;
//     uint8_t fingerId[3];
//     uint8_t reserve[21];
// } FingerManagerInfo_t;

size_t xPortGetFreeHeapSize(void);
int32_t CheckPasswordExisted(const char *password, uint8_t excludeIndex);
uint8_t GetBatterPercent(void);
int Slip39CheckFirstWordList(char *wordsList, uint8_t wordCnt, uint8_t *threshold);
// void sha256(void *sha, const void *p, size_t size);
bool GetPassphraseQuickAccess(void);
int strcasecmp(char const *a, char const *b);
uint32_t GetCurrentStampTime(void);
void LogSetLogName(char *name);
void SetLockTimeState(bool enable);
void UsbInit(void);
uint32_t FatfsGetSize(const char *path);
bool SdCardInsert(void);
<<<<<<< HEAD
=======
uint32_t GetBatteryMilliVolt();
void SetPageLockScreen(bool enable);
void SetLockScreen(bool enable);
bool IsPreviousLockScreenEnable(void);
void SetPageLockScreen(bool enable);
void FpDeleteRegisterFinger(void);
void FpSaveKeyInfo(bool add);
void UpdateFingerSignFlag(uint8_t index, bool signFlag);
bool GetLvglHandlerStatus(void);
int32_t InitSdCardAfterWakeup(const void *inData, uint32_t inDataLen);
>>>>>>> 9f5f6da8
bool FatfsFileExist(const char *path);

#define LOW_BATTERY_LIMIT               20
#define CHECK_BATTERY_LOW_POWER()       ((GetBatterPercent() <= LOW_BATTERY_LIMIT) ? ERR_KEYSTORE_SAVE_LOW_POWER : SUCCESS_CODE)
#define SIMULATOR_WALLET_AMOUNT         1

extern bool g_reboot;

enum {
    ERROR_LOG_NOT_ENOUGH_SPACE          = 1,
    ERROR_LOG_HAVE_NO_SD_CARD,
    ERROR_LOG_EXPORT_ERROR,
};


#endif<|MERGE_RESOLUTION|>--- conflicted
+++ resolved
@@ -39,8 +39,6 @@
 void UsbInit(void);
 uint32_t FatfsGetSize(const char *path);
 bool SdCardInsert(void);
-<<<<<<< HEAD
-=======
 uint32_t GetBatteryMilliVolt();
 void SetPageLockScreen(bool enable);
 void SetLockScreen(bool enable);
@@ -51,7 +49,6 @@
 void UpdateFingerSignFlag(uint8_t index, bool signFlag);
 bool GetLvglHandlerStatus(void);
 int32_t InitSdCardAfterWakeup(const void *inData, uint32_t inDataLen);
->>>>>>> 9f5f6da8
 bool FatfsFileExist(const char *path);
 
 #define LOW_BATTERY_LIMIT               20
